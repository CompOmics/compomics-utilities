--- conflicted
+++ resolved
@@ -32,15 +32,12 @@
 public class Util {
 
     /**
-<<<<<<< HEAD
-=======
      * Empty default constructor
      */
     public Util() {
     }
 
     /**
->>>>>>> 31e0b0d3
      * Forbidden characters in file names.
      */
     public static final String[] forbiddenCharacters = {"!", ":", ";", "\\?", "/", "\\\\", "\\*", "<", ">", "\"", "\\|"};
@@ -302,20 +299,11 @@
     /**
      * Converts a color to hex format for use in HTML tags.
      *
-<<<<<<< HEAD
-     * @param colorRGB the color to convert in rgb representation
-     * 
-     * @return the color in hex format
-     */
-    public static String color2Hex(int colorRGB) {
-        return Integer.toHexString(colorRGB & 0x00ffffff);
-=======
      * @param color the color to convert
      * @return the color in hex format
      */
     public static String color2Hex(Color color) {
         return Integer.toHexString(color.getRGB() & 0x00ffffff);
->>>>>>> 31e0b0d3
     }
 
     /**
@@ -1264,20 +1252,4 @@
         return sb.toString();
         
     }
-<<<<<<< HEAD
-    
-    /**
-     * Returns a color from an integer RGB representation obtained eg using getRGB().
-     * 
-     * @param i the integer representation of a color
-     * 
-     * @return the color
-     */
-    public static Color getColor(int i) {
-        
-        return new Color((i >> 16) & 0xFF, (i >> 8) & 0xFF, i & 0xFF);
-        
-    }
-=======
->>>>>>> 31e0b0d3
 }