package com.compomics.util.experiment.identification;

<<<<<<< HEAD
=======
import com.compomics.util.db.object.ObjectsDB;
>>>>>>> 31e0b0d3
import com.compomics.util.experiment.biology.ions.impl.ElementaryIon;
import com.compomics.util.experiment.biology.ions.impl.PrecursorIon;
import com.compomics.util.experiment.identification.matches.IonMatch;
import com.compomics.util.experiment.mass_spectrometry.spectra.Peak;
import com.compomics.util.experiment.personalization.ExperimentObject;
import java.util.ArrayList;

/**
 * Spectrum identification assumption made by an identification algorithm.
 *
 * @author Marc Vaudel
 * @author Dominik Kopczynski
 */
public abstract class SpectrumIdentificationAssumption extends ExperimentObject {

    /**
<<<<<<< HEAD
=======
     * Empty default constructor
     */
    public SpectrumIdentificationAssumption() {
    }

    /**
>>>>>>> 31e0b0d3
     * The rank of the peptide assumption for the concerned spectrum.
     */
    protected int rank;
    /**
     * The advocate supporting this assumption.
     */
    protected int advocate;
    /**
     * The charge used for identification.
     */
    protected int identificationCharge;
    /**
     * The (advocate specific) score used to rank this assumption.
     */
    protected double score;
    /**
     * The identification file.
     */
    protected String identificationFile;
    /**
     * The raw score as provided by the identification algorithm.
     */
    protected double rawScore;
    /**
     * The individual amino acid scores. Null if not set.
     */
    protected ArrayList<double[]> aminoAcidScores = null;

    /**
     * Get the identification rank.
     *
     * @return the identification rank
     */
    public int getRank() {
        readDBMode();
        return rank;
    }

    /**
     * Set the rank of the PeptideAssumption.
     *
     * @param rank the rank of the PeptideAssumptio
     */
    public void setRank(int rank) {
        writeDBMode();
        this.rank = rank;
    }

    /**
     * Get the used advocate.
     *
     * @return the advocate index
     */
    public int getAdvocate() {
        readDBMode();
        return advocate;
    }
    
    public void setAdvocate(int advocate){
        writeDBMode();
        this.advocate = advocate;
    }

    /**
     * Returns the score assigned by the advocate.
     *
     * @return the score
     */
    public double getScore() {
        readDBMode();
        return score;
    }

    /**
     * Sets the score. Note: if PsmScores.scoreRoundingDecimal is not null the
     * scored will be floored accordingly.
     *
     * @param score the score
     */
    public void setScore(double score) {
        writeDBMode();
        this.score = score;
    }

    /**
     * Returns the identification file.
     *
     * @return the identification file
     */
    public String getIdentificationFile() {
        readDBMode();
        return identificationFile;
    }
    
    public void setIdentificationFile(String identificationFile){
        writeDBMode();
        this.identificationFile = identificationFile;
    }

    /**
     * Returns the charge used for identification.
     *
     * @return the charge used for identification
     */
    public int getIdentificationCharge() {
        readDBMode();
        return identificationCharge;
    }

    /**
     * Sets the identification charge.
     *
     * @param identificationCharge the identification charge
     */
    public void setIdentificationCharge(int identificationCharge) {
        writeDBMode();
        this.identificationCharge = identificationCharge;
    }

    /**
     * Returns the theoretic mass of the given assumption.
     *
     * @return the theoretic mass of the given assumption
     */
    public abstract double getTheoreticMass();

    /**
     * Returns the theoretic m/z.
     *
     * @return the theoretic m/z
     */
    public double getTheoreticMz() {
        readDBMode();
        return (getTheoreticMass() + ElementaryIon.proton.getTheoreticMass() * identificationCharge) / identificationCharge;
    }

    /**
     * Returns the precursor mass error (in ppm or Da). Note that the value is
     * returns as (experimental mass - theoretical mass) and that negative
     * values thus can occur. The isotopic error can subtracted and retrieved by
     * the function getIsotopeNumber().
     *
     * @param measuredMZ the precursor m/z
     * @param ppm if true the error is returns in ppm, false returns the error
     * in Da
     * @param minIsotope the minimal isotope
     * @param maxIsotope the maximal isotope
     * 
     * @return the precursor mass error (in ppm or Da)
     */
    public double getDeltaMass(double measuredMZ, boolean ppm, int minIsotope, int maxIsotope) {
        
        readDBMode();
        
        return getPrecursorMatch(new Peak(measuredMZ, 0, 0)).getError(ppm, minIsotope, maxIsotope);
    }

    /**
     * Returns the precursor isotope number according to the number of protons.
     *
     * @param measuredMZ the measured m/z value
     * @param minIsotope the minimal isotope
     * @param maxIsotope the maximal isotope
     * 
     * @return the precursor isotope number according to the number of protons
     */
    public int getIsotopeNumber(double measuredMZ, int minIsotope, int maxIsotope) {
        readDBMode();
        return getPrecursorMatch(new Peak(measuredMZ, 0, 0)).getIsotopeNumber(minIsotope, maxIsotope);
    }

    /**
     * Returns the ion match.
     *
     * @param precursorPeak the precursor peak
     * 
     * @return the ion match
     */
    public IonMatch getPrecursorMatch(Peak precursorPeak) {
        readDBMode();
        return new IonMatch(precursorPeak, new PrecursorIon(getTheoreticMass()), getIdentificationCharge());
    }

    /**
     * Returns the raw score as provided by the identification algorithm.
     *
     * @return the raw score as provided by the identification algorithm
     */
    public double getRawScore() {
        readDBMode();
        return rawScore;
    }

    /**
     * Sets the raw score as provided by the identification algorithm.
     *
     * @param rawScore the raw score as provided by the identification algorithm
     */
    public void setRawScore(double rawScore) {
        writeDBMode();
        this.rawScore = rawScore;
    }

    /**
     * Returns the amino acid scores. Null of not set. For Peptide objects the
     * list only contains one element, while for Tag objects the list will be
     * indexed in identically to the TagComponent list.
     *
     * @return the amino acid scores
     */
    public ArrayList<double[]> getAminoAcidScores() {
        readDBMode();
        return aminoAcidScores;
    }

    /**
     * Set the amino acid scores. For Peptide objects the list should only
     * contain one element, while for Tag objects the list should be indexed in
     * identical to the TagComponent list.
     *
     * @param aminoAcidScores the amino acid scores
     */
    public void setAminoAcidScores(ArrayList<double[]> aminoAcidScores) {
        writeDBMode();
        this.aminoAcidScores = aminoAcidScores;
    }
}<|MERGE_RESOLUTION|>--- conflicted
+++ resolved
@@ -1,9 +1,6 @@
 package com.compomics.util.experiment.identification;
 
-<<<<<<< HEAD
-=======
 import com.compomics.util.db.object.ObjectsDB;
->>>>>>> 31e0b0d3
 import com.compomics.util.experiment.biology.ions.impl.ElementaryIon;
 import com.compomics.util.experiment.biology.ions.impl.PrecursorIon;
 import com.compomics.util.experiment.identification.matches.IonMatch;
@@ -20,15 +17,12 @@
 public abstract class SpectrumIdentificationAssumption extends ExperimentObject {
 
     /**
-<<<<<<< HEAD
-=======
      * Empty default constructor
      */
     public SpectrumIdentificationAssumption() {
     }
 
     /**
->>>>>>> 31e0b0d3
      * The rank of the peptide assumption for the concerned spectrum.
      */
     protected int rank;
