package com.compomics.util.experiment.identification.matches_iterators;

import com.compomics.util.experiment.identification.Identification;
import com.compomics.util.experiment.identification.matches.PeptideMatch;
import com.compomics.util.waiting.WaitingHandler;
<<<<<<< HEAD
=======
import java.util.ArrayList;
>>>>>>> 31e0b0d3

/**
 * An iterator for peptide matches.
 *
 * @author Marc Vaudel
 * @author Harald Barsnes
 * @author Dominik Kopczynski
 */
public class PeptideMatchesIterator extends MatchesIterator {
<<<<<<< HEAD
=======

    /**
     * Empty default constructor
     */
    public PeptideMatchesIterator() {
    }
>>>>>>> 31e0b0d3
    
    /**
     * Constructor.
     *
     * @param identification the identification where to get the matches from
     * @param waitingHandler the waiting handler allowing displaying progress
     * and canceling the process
     * @param displayProgress boolean indicating whether the progress of this
     * method should be displayed on the waiting handler
     */
    public PeptideMatchesIterator(Identification identification, WaitingHandler waitingHandler, boolean displayProgress) {
        this(null, identification, waitingHandler, displayProgress);
    }
    
    /**
     * Constructor.
     *
     * @param keys the keys of the objects
     * @param identification the identification where to get the matchesloadPs from
     * @param waitingHandler the waiting handler allowing displaying progress
     * and canceling the process
     * @param displayProgress boolean indicating whether the progress of this
     * method should be displayed on the waiting handler
     */
    public PeptideMatchesIterator(long[] keys, Identification identification, WaitingHandler waitingHandler, boolean displayProgress) {
        super(keys, PeptideMatch.class, identification, waitingHandler, displayProgress, null);
    }
    

    /**
     * Returns the next match and updates the buffer. Null if the iterator is
     * done iterating.
     *
     * @return the next match
     */
    public PeptideMatch next() {
        return (PeptideMatch)nextObject();
    }
}<|MERGE_RESOLUTION|>--- conflicted
+++ resolved
@@ -3,10 +3,7 @@
 import com.compomics.util.experiment.identification.Identification;
 import com.compomics.util.experiment.identification.matches.PeptideMatch;
 import com.compomics.util.waiting.WaitingHandler;
-<<<<<<< HEAD
-=======
 import java.util.ArrayList;
->>>>>>> 31e0b0d3
 
 /**
  * An iterator for peptide matches.
@@ -16,15 +13,12 @@
  * @author Dominik Kopczynski
  */
 public class PeptideMatchesIterator extends MatchesIterator {
-<<<<<<< HEAD
-=======
 
     /**
      * Empty default constructor
      */
     public PeptideMatchesIterator() {
     }
->>>>>>> 31e0b0d3
     
     /**
      * Constructor.
