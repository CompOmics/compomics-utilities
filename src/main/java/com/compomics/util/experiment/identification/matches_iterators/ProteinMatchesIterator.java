package com.compomics.util.experiment.identification.matches_iterators;

import com.compomics.util.experiment.identification.Identification;
import com.compomics.util.experiment.identification.matches.ProteinMatch;
import com.compomics.util.waiting.WaitingHandler;
<<<<<<< HEAD
=======
import java.util.ArrayList;
>>>>>>> 31e0b0d3

/**
 * An iterator of protein matches.
 *
 * @author Marc Vaudel
 * @author Harald Barsnes
 * @author Dominik Kopczynski
 */
public class ProteinMatchesIterator extends MatchesIterator {
<<<<<<< HEAD
=======

    /**
     * Empty default constructor
     */
    public ProteinMatchesIterator() {
    }
>>>>>>> 31e0b0d3
    
    /**
     * Constructor.
     *
     * @param identification the identification where to get the matches from
     * @param waitingHandler the waiting handler allowing displaying progress
     * and canceling the process
     * @param displayProgress boolean indicating whether the progress of this
     * method should be displayed on the waiting handler
     */
    public ProteinMatchesIterator(Identification identification, WaitingHandler waitingHandler, boolean displayProgress) {
        this(null, identification, waitingHandler, displayProgress);
    }
    
    /**
     * Constructor.
     *
     * @param keys the keys of the objects
     * @param identification the identification where to get the matchesloadPs from
     * @param waitingHandler the waiting handler allowing displaying progress
     * and canceling the process
     * @param displayProgress boolean indicating whether the progress of this
     * method should be displayed on the waiting handler
     */
    public ProteinMatchesIterator(long[] keys, Identification identification, WaitingHandler waitingHandler, boolean displayProgress) {
        super(keys, ProteinMatch.class, identification, waitingHandler, displayProgress, null);
    }
    

    /**
     * Returns the next match and updates the buffer. Null if the iterator is
     * done iterating.
     *
     * @return the next match
     */
    public ProteinMatch next() {
        return (ProteinMatch) nextObject();
    }
}<|MERGE_RESOLUTION|>--- conflicted
+++ resolved
@@ -3,10 +3,7 @@
 import com.compomics.util.experiment.identification.Identification;
 import com.compomics.util.experiment.identification.matches.ProteinMatch;
 import com.compomics.util.waiting.WaitingHandler;
-<<<<<<< HEAD
-=======
 import java.util.ArrayList;
->>>>>>> 31e0b0d3
 
 /**
  * An iterator of protein matches.
@@ -16,15 +13,12 @@
  * @author Dominik Kopczynski
  */
 public class ProteinMatchesIterator extends MatchesIterator {
-<<<<<<< HEAD
-=======
 
     /**
      * Empty default constructor
      */
     public ProteinMatchesIterator() {
     }
->>>>>>> 31e0b0d3
     
     /**
      * Constructor.
