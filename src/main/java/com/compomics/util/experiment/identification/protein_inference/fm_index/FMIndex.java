--- conflicted
+++ resolved
@@ -75,19 +75,11 @@
      * Maximal number of PTMs per peptide.
      */
     public int maxPTMsPerPeptide = 3;
-<<<<<<< HEAD
     /**
      * Flag for only considering tryptic digested peptides.
      */
     public boolean onlyTrypticPeptides = false;
     /**
-=======
-    /**
-     * Flag for only considering tryptic digested peptides.
-     */
-    public boolean onlyTrypticPeptides = false;
-    /**
->>>>>>> 43879c82
      * Character defining as delimiter between protein sequences.
      */
     public static char DELIMITER = '/';
@@ -581,34 +573,12 @@
         if (searchParameters != null) {
             massTolerance = searchParameters.getFragmentIonAccuracy();
             massAccuracyType = searchParameters.getFragmentAccuracyType();
-<<<<<<< HEAD
             init(fastaFile, fastaParameters, waitingHandler, displayProgress, searchParameters, peptideVariantsPreferences, null);
-=======
-            init(fastaFile, fastaParameters, waitingHandler, displayProgress, searchParameters, peptideVariantsPreferences);
->>>>>>> 43879c82
         } else {
             init(fastaFile, fastaParameters, waitingHandler, displayProgress, null, peptideVariantsPreferences, null);
         }
     }
 
-    /**
-     * Constructor. If modification settings are provided the index will contain
-     * modification information, ignored if null.
-     *
-     * @param fastaFile the FASTA file to index
-     * @param fastaParameters the parameters for the FASTA file parsing
-     * @param waitingHandler the waiting handler
-     * @param displayProgress if true, the progress is displayed
-     * @param searchParameters the search parameters
-     * @param peptideVariantsPreferences contains all parameters for variants
-     *
-     * @throws IOException exception thrown if an error occurs while iterating
-     * the FASTA file
-     */
-    public FMIndex(File fastaFile, FastaParameters fastaParameters, WaitingHandler waitingHandler, boolean displayProgress, SearchParameters searchParameters, PeptideVariantsParameters peptideVariantsPreferences) throws IOException, OutOfMemoryError, RuntimeException, IllegalArgumentException {
-<<<<<<< HEAD
-        init(fastaFile, fastaParameters, waitingHandler, displayProgress, searchParameters, peptideVariantsPreferences, null);
-    }
     
     
     
@@ -628,9 +598,6 @@
      */
     public FMIndex(File fastaFile, FastaParameters fastaParameters, WaitingHandler waitingHandler, boolean displayProgress, IdentificationParameters identificationParameters) throws IOException, OutOfMemoryError, RuntimeException, IllegalArgumentException {
         init(fastaFile, fastaParameters, waitingHandler, displayProgress, identificationParameters.getSearchParameters(), identificationParameters.getPeptideVariantsParameters(), identificationParameters.getSequenceMatchingParameters());
-=======
-        init(fastaFile, fastaParameters, waitingHandler, displayProgress, searchParameters, peptideVariantsPreferences);
->>>>>>> 43879c82
     }
 
     /**
@@ -650,11 +617,7 @@
      * @throws IOException exception thrown if an error occurs while iterating
      * the FASTA file.
      */
-<<<<<<< HEAD
     private void init(File fastaFile, FastaParameters fastaParameters, WaitingHandler waitingHandler, boolean displayProgress, SearchParameters searchParameters, PeptideVariantsParameters peptideVariantsPreferences, SequenceMatchingParameters sequenceMatchingParameters) throws IOException, OutOfMemoryError, RuntimeException, IllegalArgumentException {
-=======
-    private void init(File fastaFile, FastaParameters fastaParameters, WaitingHandler waitingHandler, boolean displayProgress, SearchParameters searchParameters, PeptideVariantsParameters peptideVariantsPreferences) throws IOException, OutOfMemoryError, RuntimeException, IllegalArgumentException {
->>>>>>> 43879c82
 
         // load all variant preferences
         maxNumberVariants = peptideVariantsPreferences.getnVariants();
