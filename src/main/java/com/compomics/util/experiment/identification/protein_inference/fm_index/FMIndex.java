<<<<<<< HEAD
package com.compomics.util.experiment.identification.protein_inference.fm_index;

import com.compomics.util.experiment.biology.Protein;
import com.compomics.util.experiment.identification.protein_sequences.SequenceFactory;
import com.compomics.util.experiment.identification.protein_sequences.SequenceFactory.ProteinIterator;
import com.compomics.util.experiment.biology.AminoAcid;
import com.compomics.util.experiment.biology.AminoAcidSequence;
import com.compomics.util.experiment.biology.MassGap;
import com.compomics.util.experiment.biology.PTM;
import com.compomics.util.experiment.biology.PTMFactory;
import com.compomics.util.experiment.biology.Peptide;
import com.compomics.util.experiment.biology.variants.AaSubstitutionMatrix;
import com.compomics.util.experiment.identification.amino_acid_tags.Tag;
import com.compomics.util.experiment.identification.amino_acid_tags.TagComponent;
import com.compomics.util.experiment.identification.amino_acid_tags.matchers.TagMatcher;
import com.compomics.util.experiment.identification.identification_parameters.PtmSettings;
import com.compomics.util.experiment.identification.matches.ModificationMatch;
import com.compomics.util.experiment.identification.matches.VariantMatch;
import com.compomics.util.experiment.identification.protein_inference.PeptideMapper;
import com.compomics.util.gui.AaMass;
import com.compomics.util.preferences.PeptideVariantsPreferences;
import com.compomics.util.preferences.SequenceMatchingPreferences;
import com.compomics.util.waiting.WaitingHandler;
import java.io.IOException;
import java.sql.SQLException;
import java.util.ArrayList;
import java.util.Arrays;
import java.util.HashMap;
import java.util.HashSet;
import java.util.Iterator;
import java.util.LinkedList;
import java.util.ListIterator;
import org.jsuffixarrays.*;


/**
 * The FM index.
 *
 * @author Dominik Kopczynski
 * @author Marc Vaudel
 */
public class FMIndex implements PeptideMapper {

    /**
     * Sampled suffix array.
     */
    private int[] suffixArrayPrimary = null; //private int[] suffixArrayReversed = null;
    /**
     * Wavelet tree for storing the burrows wheeler transform.
     */
    public WaveletTree occurrenceTablePrimary = null;
    /**
     * Wavelet tree for storing the burrows wheeler transform reversed.
     */
    public WaveletTree occurrenceTableReversed = null;
    /**
     * Less table for doing an update step according to the LF step.
     */
    public int[] lessTablePrimary = null;
    /**
     * Less table for doing an update step according to the LF step reversed.
     */
    public int[] lessTableReversed = null;
    /**
     * Length of the indexed string (all concatenated protein sequences).
     */
    public int indexStringLength = 0;
    /**
     * Every 2^samplingShift suffix array entry will be sampled.
     */
    private final int samplingShift = 3;
    /**
     * Mask of fast modulo operations.
     */
    private final int samplingMask = (1 << samplingShift) - 1;
    /**
     * Bit shifting for fast multiplying / dividing operations.
     */
    private final int sampling = 1 << samplingShift;
    /**
     * Storing the starting positions of the protein sequences.
     */
    private int[] boundaries = null;
    /**
     * List of all accession IDs in the FASTA file.
     */
    private String[] accessions = null;
    /**
     * List of all amino acid masses.
     */
    private double[] aaMasses = null;
    /**
     * List of all indexes for valid amino acid masses
     */
    private int[] aaMassIndexes = null;
    /**
     * List of all indexes for valid amino acid masses
     */
    private int numMasses = 0;
    /**
     * List of all amino acid masses.
     */
    private String[] modifictationLabels = null;
    /**
     * List of all amino acid masses.
     */
    private boolean[] modifictationFlags = null;
    /**
     * If true, variable modifications are included.
     */
    private boolean withVariableModifications = false;

    private ArrayList<String> fmodc = null; // @TODO: add JavaDoc
    private ArrayList<Double> fmodcMass = null;

    private ArrayList<String>[] fmodcaa = null;
    private ArrayList<Double>[] fmodcaaMass = null;

    private ArrayList<String> fmodn = null;
    private ArrayList<Double> fmodnMass = null;

    private ArrayList<String>[] fmodnaa = null;
    private ArrayList<Double>[] fmodnaaMass = null;

    private ArrayList<String> fmodcp = null;
    private ArrayList<Double> fmodcpMass = null;

    private ArrayList<String>[] fmodcpaa = null;
    private ArrayList<Double>[] fmodcpaaMass = null;

    private ArrayList<String> fmodnp = null;
    private ArrayList<Double> fmodnpMass = null;

    private ArrayList<String>[] fmodnpaa = null;
    private ArrayList<Double>[] fmodnpaaMass = null;

    private ArrayList<String> vmodc = null;
    private ArrayList<Double> vmodcMass = null;

    private ArrayList<String>[] vmodcaa = null;
    private ArrayList<Double>[] vmodcaaMass = null;

    private ArrayList<String> vmodn = null;
    private ArrayList<Double> vmodnMass = null;

    private ArrayList<String>[] vmodnaa = null;
    private ArrayList<Double>[] vmodnaaMass = null;

    private ArrayList<String> vmodcp = null;
    private ArrayList<Double> vmodcpMass = null;

    private ArrayList<String>[] vmodcpaa = null;
    private ArrayList<Double>[] vmodcpaaMass = null;

    private ArrayList<String> vmodnp = null;
    private ArrayList<Double> vmodnpMass = null;

    private ArrayList<String>[] vmodnpaa = null;
    private ArrayList<Double>[] vmodnpaaMass = null;

    private boolean hasCTermDirectionPTM = false;
    private boolean hasNTermDirectionPTM = false;

    private boolean hasPTMatTerminus = false;

    private boolean hasFixedPTM_CatTerminus = false;
    private boolean hasFixedPTM_NatTerminus = false;

    double negativePTMMass = 0;
    
    /**
     * Either search with one maximal number of variants or use an upper limit for every variant (insertion / deletion / substitution)
     */
    boolean genericVariantMatching = true;
    
    /**
     * number of allowed variant operations
     */
    int maxNumberVariants = 1;
    
    /**
     * number of allowed insertion operations
     */
    int maxNumberInsertions = 0;
    
    /**
     * number of allowed deletion operations
     */
    int maxNumberDeletions = 0;
    
    /**
     * number of allowed substitution operations
     */
    int maxNumberSubstitutions = 0;
    
    /**
     * allowed substitutions
     */
    int[][] substiturionMatrix = null;

    /**
     * Returns the position of a value in the array or if not found the position
     * of the closest smaller value.
     *
     * @param array the array
     * @param key the key
     * @return he position of a value in the array or if not found the position
     * of the closest smaller value
     */
    private static int binarySearch(int[] array, int key) {
        int low = 0;
        int mid = 0;
        int high = array.length - 1;
        while (low <= high) {
            mid = (low + high) >> 1;
            if (array[mid] <= key) {
                low = mid + 1;
            } else {
                high = mid - 1;
            }
        }
        if (mid > 0 && key < array[mid]) {
            mid -= 1;
        }
        return mid;
    }
    
    private final int mersenneMask = (1 << 27) - 1;
    public int computeHash(int l, int r, int a, int p){
        int value = l ^ (l << 8) ^ r ^ (r >> 8) ^ (a << 10) ^ (p << 20);
        value = (value >>> 27) + (value & mersenneMask);
        return (value >= mersenneMask) ? value - mersenneMask : value;
    }
    public int computeHash(int l, int r, int a, int k, int j, int m){
        int value = l ^ (l << 8) ^ r ^ (r >> 8) ^ (a << 6) ^ (k << 12) ^ (j << 18) ^ m;
        value = (value >>> 27) + (value & mersenneMask);
        return (value >= mersenneMask) ? value - mersenneMask : value;
    }
    
    public boolean keyNotSet(long[] keys, int key){
         return ((keys[key >> 6] >> (key & 63)) & 1L) == 0;
    }

    /**
     * Constructor. If PTM settings are provided the index will contain
     * modification information, ignored if null.
     *
     * @param waitingHandler the waiting handler
     * @param displayProgress if true, the progress is displayed
     * @param ptmSettings contains modification parameters for identification
     * @param peptideVariantsPreferences contains all parameters for variants
     */
    public FMIndex(WaitingHandler waitingHandler, boolean displayProgress, PtmSettings ptmSettings, PeptideVariantsPreferences peptideVariantsPreferences) {
        
        // load all variant preferences
        maxNumberVariants = peptideVariantsPreferences.getnAaSubstitutions();
        maxNumberInsertions = peptideVariantsPreferences.getnAaInsertions();
        maxNumberDeletions = peptideVariantsPreferences.getnAaDeletions();
        maxNumberSubstitutions = peptideVariantsPreferences.getnAaSubstitutions();
        
        
System.out.println("variant numbers: " + maxNumberDeletions + " " + maxNumberInsertions + " " + maxNumberSubstitutions);
        
        
        substiturionMatrix = new int[128][];
        for (int i = 0; i < 128; ++i) substiturionMatrix[i] = null;
        AaSubstitutionMatrix aaSubstitutionMatrix = peptideVariantsPreferences.getAaSubstitutionMatrix();
        for (int aa = 'A'; aa <= 'Z'; ++aa){
            if (!aaSubstitutionMatrix.getOriginalAminoAcids().contains((char)aa)) continue;
            HashSet<Character> substitutions = aaSubstitutionMatrix.getSubstitutionAminoAcids((char)aa);
            if (substitutions.isEmpty()) continue;
            substiturionMatrix[aa] = new int[substitutions.size()];
            Iterator<Character> substitutionAAIterator = substitutions.iterator();
            int i = 0;
            while (substitutionAAIterator.hasNext()){
                substiturionMatrix[aa][i] = (int)substitutionAAIterator.next();
                ++i;
            }
        }
        
        
        
        // load all ptm preferences
        if (ptmSettings != null) {
            // create masses table and modifications
            int[] modificationCounts = new int[128];
            for (int i = 0; i < modificationCounts.length; ++i) {
                modificationCounts[i] = 0;
            }
            ArrayList<String> variableModifications = ptmSettings.getVariableModifications();
            ArrayList<String> fixedModifications = ptmSettings.getFixedModifications();
            PTMFactory ptmFactory = PTMFactory.getInstance();
            
            
            int hasVariableModification = 0;

            // check which amino acids have variable modificatitions
            for (String modification : variableModifications) {
                PTM ptm = ptmFactory.getPTM(modification);
                ArrayList<Character> targets;
                switch (ptm.getType()) {
                    case PTM.MODAA:
                        if (ptm.getPattern().length() > 1) {
                            throw new UnsupportedOperationException();
                        }
                        targets = ptm.getPattern().getAminoAcidsAtTarget();
                        modificationCounts[targets.get(0)]++;
                        hasVariableModification = Math.max(hasVariableModification, modificationCounts[targets.get(0)]);
                        withVariableModifications = true;
                        break;

                    case PTM.MODC:
                        if (vmodc == null) {
                            vmodc = new ArrayList<String>();
                            vmodcMass = new ArrayList<Double>();
                            hasCTermDirectionPTM = true;
                            hasPTMatTerminus = true;
                        }
                        vmodc.add(modification);
                        vmodcMass.add(ptm.getMass());
                        negativePTMMass = Math.min(negativePTMMass, ptm.getMass());
                        break;

                    case PTM.MODCAA:
                        if (vmodcaa == null) {
                            vmodcaa = (ArrayList<String>[]) new ArrayList[128];
                            for (int i = 0; i < 128; ++i) {
                                vmodcaa[i] = new ArrayList<String>();
                            }
                            vmodcaaMass = (ArrayList<Double>[]) new ArrayList[128];
                            for (int i = 0; i < 128; ++i) {
                                vmodcaaMass[i] = new ArrayList<Double>();
                            }
                            hasCTermDirectionPTM = true;
                            hasPTMatTerminus = true;
                        }
                        if (ptm.getPattern().length() > 1) {
                            throw new UnsupportedOperationException();
                        }
                        targets = ptm.getPattern().getAminoAcidsAtTarget();
                        vmodcaa[targets.get(0)].add(modification);
                        vmodcaaMass[targets.get(0)].add(ptm.getMass());
                        negativePTMMass = Math.min(negativePTMMass, ptm.getMass());
                        break;

                    case PTM.MODCP:
                        if (vmodcp == null) {
                            vmodcp = new ArrayList<String>();
                            vmodcpMass = new ArrayList<Double>();
                            hasCTermDirectionPTM = true;
                        }
                        vmodcp.add(modification);
                        vmodcpMass.add(ptm.getMass());
                        negativePTMMass = Math.min(negativePTMMass, ptm.getMass());
                        break;

                    case PTM.MODCPAA:
                        if (vmodcpaa == null) {
                            vmodcpaa = (ArrayList<String>[]) new ArrayList[128];
                            for (int i = 0; i < 128; ++i) {
                                vmodcpaa[i] = new ArrayList<String>();
                            }
                            vmodcpaaMass = (ArrayList<Double>[]) new ArrayList[128];
                            for (int i = 0; i < 128; ++i) {
                                vmodcpaaMass[i] = new ArrayList<Double>();
                            }
                            hasCTermDirectionPTM = true;
                        }
                        if (ptm.getPattern().length() > 1) {
                            throw new UnsupportedOperationException();
                        }
                        targets = ptm.getPattern().getAminoAcidsAtTarget();
                        vmodcpaa[targets.get(0)].add(modification);
                        vmodcpaaMass[targets.get(0)].add(ptm.getMass());
                        negativePTMMass = Math.min(negativePTMMass, ptm.getMass());
                        break;

                    case PTM.MODN:
                        if (vmodn == null) {
                            vmodn = new ArrayList<String>();
                            vmodnMass = new ArrayList<Double>();
                            hasNTermDirectionPTM = true;
                            hasPTMatTerminus = true;
                        }
                        vmodn.add(modification);
                        vmodnMass.add(ptm.getMass());
                        negativePTMMass = Math.min(negativePTMMass, ptm.getMass());
                        break;

                    case PTM.MODNAA:
                        if (vmodnaa == null) {
                            vmodnaa = (ArrayList<String>[]) new ArrayList[128];
                            for (int i = 0; i < 128; ++i) {
                                vmodnaa[i] = new ArrayList<String>();
                            }
                            vmodnaaMass = (ArrayList<Double>[]) new ArrayList[128];
                            for (int i = 0; i < 128; ++i) {
                                vmodnaaMass[i] = new ArrayList<Double>();
                            }
                            hasNTermDirectionPTM = true;
                            hasPTMatTerminus = true;
                        }
                        if (ptm.getPattern().length() > 1) {
                            throw new UnsupportedOperationException();
                        }
                        targets = ptm.getPattern().getAminoAcidsAtTarget();
                        vmodnaa[targets.get(0)].add(modification);
                        vmodnaaMass[targets.get(0)].add(ptm.getMass());
                        negativePTMMass = Math.min(negativePTMMass, ptm.getMass());
                        break;

                    case PTM.MODNP:
                        if (vmodnp == null) {
                            vmodnp = new ArrayList<String>();
                            vmodnpMass = new ArrayList<Double>();
                            hasNTermDirectionPTM = true;
                        }
                        vmodnp.add(modification);
                        vmodnpMass.add(ptm.getMass());
                        negativePTMMass = Math.min(negativePTMMass, ptm.getMass());
                        break;

                    case PTM.MODNPAA:
                        if (vmodnpaa == null) {
                            vmodnpaa = (ArrayList<String>[]) new ArrayList[128];
                            for (int i = 0; i < 128; ++i) {
                                vmodnpaa[i] = new ArrayList<String>();
                            }
                            vmodnpaaMass = (ArrayList<Double>[]) new ArrayList[128];
                            for (int i = 0; i < 128; ++i) {
                                vmodnpaaMass[i] = new ArrayList<Double>();
                            }
                            hasNTermDirectionPTM = true;
                        }
                        if (ptm.getPattern().length() > 1) {
                            throw new UnsupportedOperationException();
                        }
                        targets = ptm.getPattern().getAminoAcidsAtTarget();
                        vmodnpaa[targets.get(0)].add(modification);
                        vmodnpaaMass[targets.get(0)].add(ptm.getMass());
                        negativePTMMass = Math.min(negativePTMMass, ptm.getMass());
                        break;
                }
            }

            // create masses for all amino acids including modifications
            aaMasses = new double[128 * (1 + hasVariableModification)];
            modifictationLabels = new String[128 * (1 + hasVariableModification)];
            modifictationFlags = new boolean[128 * (1 + hasVariableModification)];
            for (int i = 0; i < aaMasses.length; ++i) {
                aaMasses[i] = -1;
                modifictationLabels[i] = null;
                modifictationFlags[i] = false;
            }
            char[] aminoAcids = AminoAcid.getAminoAcids();
            for (int i = 0; i < aminoAcids.length; ++i) {
                aaMasses[aminoAcids[i]] = AminoAcid.getAminoAcid(aminoAcids[i]).getMonoisotopicMass();
            }

            // change masses for fixed modifications
            for (String modification : fixedModifications) {
                PTM ptm = ptmFactory.getPTM(modification);
                ArrayList<Character> targets;
                switch (ptm.getType()) {
                    case PTM.MODAA:
                        if (ptm.getPattern().length() > 1) {
                            throw new UnsupportedOperationException();
                        }
                        targets = ptm.getPattern().getAminoAcidsAtTarget();
                        /*if (modificationCounts[targets.get(0)] > 0){
                            throw new UnsupportedOperationException("Simultaneous fixed and variable modification of the same amino acid is not allowed.");
                        }*/
                        aaMasses[targets.get(0)] += ptm.getMass();
                        negativePTMMass = Math.min(negativePTMMass, ptm.getMass());
                        modifictationLabels[targets.get(0)] = modification;
                        modifictationFlags[targets.get(0)] = true;
                        break;

                    case PTM.MODC:
                        if (fmodc == null) {
                            fmodc = new ArrayList<String>();
                            fmodcMass = new ArrayList<Double>();
                            hasCTermDirectionPTM = true;
                            hasPTMatTerminus = true;
                            hasFixedPTM_CatTerminus = true;
                        }
                        fmodc.add(modification);
                        fmodcMass.add(ptm.getMass());
                        negativePTMMass = Math.min(negativePTMMass, ptm.getMass());
                        break;

                    case PTM.MODCAA:
                        if (fmodcaa == null) {
                            fmodcaa = (ArrayList<String>[]) new ArrayList[128];
                            for (int i = 0; i < 128; ++i) {
                                fmodcaa[i] = new ArrayList<String>();
                            }
                            fmodcaaMass = (ArrayList<Double>[]) new ArrayList[128];
                            for (int i = 0; i < 128; ++i) {
                                fmodcaaMass[i] = new ArrayList<Double>();
                            }
                            hasCTermDirectionPTM = true;
                            hasPTMatTerminus = true;
                            hasFixedPTM_CatTerminus = true;
                        }
                        if (ptm.getPattern().length() > 1) {
                            throw new UnsupportedOperationException();
                        }
                        targets = ptm.getPattern().getAminoAcidsAtTarget();
                        fmodcaa[targets.get(0)].add(modification);
                        fmodcaaMass[targets.get(0)].add(ptm.getMass());
                        negativePTMMass = Math.min(negativePTMMass, ptm.getMass());
                        break;

                    case PTM.MODCP:
                        if (fmodcp == null) {
                            fmodcp = new ArrayList<String>();
                            fmodcpMass = new ArrayList<Double>();
                            hasCTermDirectionPTM = true;
                        }
                        fmodcp.add(modification);
                        fmodcpMass.add(ptm.getMass());
                        negativePTMMass = Math.min(negativePTMMass, ptm.getMass());
                        break;

                    case PTM.MODCPAA:
                        if (fmodcpaa == null) {
                            fmodcpaa = (ArrayList<String>[]) new ArrayList[128];
                            for (int i = 0; i < 128; ++i) {
                                fmodcpaa[i] = new ArrayList<String>();
                            }
                            fmodcpaaMass = (ArrayList<Double>[]) new ArrayList[128];
                            for (int i = 0; i < 128; ++i) {
                                fmodcpaaMass[i] = new ArrayList<Double>();
                            }
                            hasCTermDirectionPTM = true;
                        }
                        if (ptm.getPattern().length() > 1) {
                            throw new UnsupportedOperationException();
                        }
                        targets = ptm.getPattern().getAminoAcidsAtTarget();
                        fmodcpaa[targets.get(0)].add(modification);
                        fmodcpaaMass[targets.get(0)].add(ptm.getMass());
                        negativePTMMass = Math.min(negativePTMMass, ptm.getMass());
                        break;

                    case PTM.MODN:
                        if (fmodn == null) {
                            fmodn = new ArrayList<String>();
                            fmodnMass = new ArrayList<Double>();
                            hasNTermDirectionPTM = true;
                            hasPTMatTerminus = true;
                            hasFixedPTM_NatTerminus = true;
                        }
                        fmodn.add(modification);
                        fmodnMass.add(ptm.getMass());
                        negativePTMMass = Math.min(negativePTMMass, ptm.getMass());
                        break;

                    case PTM.MODNAA:
                        if (fmodnaa == null) {
                            fmodnaa = (ArrayList<String>[]) new ArrayList[128];
                            for (int i = 0; i < 128; ++i) {
                                fmodnaa[i] = new ArrayList<String>();
                            }
                            fmodnaaMass = (ArrayList<Double>[]) new ArrayList[128];
                            for (int i = 0; i < 128; ++i) {
                                fmodnaaMass[i] = new ArrayList<Double>();
                            }
                            hasNTermDirectionPTM = true;
                            hasPTMatTerminus = true;
                            hasFixedPTM_NatTerminus = true;
                        }
                        if (ptm.getPattern().length() > 1) {
                            throw new UnsupportedOperationException();
                        }
                        targets = ptm.getPattern().getAminoAcidsAtTarget();
                        fmodnaa[targets.get(0)].add(modification);
                        fmodnaaMass[targets.get(0)].add(ptm.getMass());
                        negativePTMMass = Math.min(negativePTMMass, ptm.getMass());
                        break;

                    case PTM.MODNP:
                        if (fmodnp == null) {
                            fmodnp = new ArrayList<String>();
                            fmodnpMass = new ArrayList<Double>();
                            hasNTermDirectionPTM = true;
                        }
                        fmodnp.add(modification);
                        fmodnpMass.add(ptm.getMass());
                        negativePTMMass = Math.min(negativePTMMass, ptm.getMass());
                        break;

                    case PTM.MODNPAA:
                        if (fmodnpaa == null) {
                            fmodnpaa = (ArrayList<String>[]) new ArrayList[128];
                            for (int i = 0; i < 128; ++i) {
                                fmodnpaa[i] = new ArrayList<String>();
                            }
                            fmodnpaaMass = (ArrayList<Double>[]) new ArrayList[128];
                            for (int i = 0; i < 128; ++i) {
                                fmodnpaaMass[i] = new ArrayList<Double>();
                            }
                            hasNTermDirectionPTM = true;
                        }
                        if (ptm.getPattern().length() > 1) {
                            throw new UnsupportedOperationException();
                        }
                        targets = ptm.getPattern().getAminoAcidsAtTarget();
                        fmodnpaa[targets.get(0)].add(modification);
                        fmodnpaaMass[targets.get(0)].add(ptm.getMass());
                        negativePTMMass = Math.min(negativePTMMass, ptm.getMass());
                        break;
                }

            }

            // add masses for variable modifications
            for (int i = 0; i < modificationCounts.length; ++i) {
                modificationCounts[i] = 0;
            }
            for (String modification : variableModifications) {
                PTM ptm = ptmFactory.getPTM(modification);
                if (ptm.getType() == PTM.MODAA) {
                    ArrayList<Character> targets = ptm.getPattern().getAminoAcidsAtTarget();
                    aaMasses[128 * (1 + modificationCounts[targets.get(0)]) + targets.get(0)] = aaMasses[targets.get(0)] + ptm.getMass();
                    modifictationLabels[128 * (1 + modificationCounts[targets.get(0)]) + targets.get(0)] = modification;
                    modifictationFlags[128 * (1 + modificationCounts[targets.get(0)]) + targets.get(0)] = true;
                    modificationCounts[targets.get(0)]++;
                }
            }

        } else {
            // create masses for all amino acids
            aaMasses = new double[128];
            for (int i = 0; i < aaMasses.length; ++i) {
                aaMasses[i] = -1;
            }
            char[] aminoAcids = AminoAcid.getAminoAcids();
            for (int i = 0; i < aminoAcids.length; ++i) {
                aaMasses[aminoAcids[i]] = AminoAcid.getAminoAcid(aminoAcids[i]).getMonoisotopicMass();
            }
        }
        
        ArrayList<Integer> aaMassVector = new ArrayList<Integer>();
        for(int i = 0; i < aaMasses.length; ++i){
            if (aaMasses[i] > 0) aaMassVector.add(i);
        }
        
        aaMassIndexes = new int[aaMassVector.size()];
        for (int i = 0; i < aaMassVector.size(); ++i) aaMassIndexes[i] = aaMassVector.get(i); 
        numMasses = aaMassVector.size();
        
        
        

        SequenceFactory sf = SequenceFactory.getInstance(100000);
        boolean deNovo = true; // @TODO: change it for de novo
        int maxProgressBar = 6 + ((deNovo) ? 4 : 0);

        if (waitingHandler != null && displayProgress && !waitingHandler.isRunCanceled()) {
            waitingHandler.setSecondaryProgressCounterIndeterminate(false);
            waitingHandler.setMaxSecondaryProgressCounter(maxProgressBar
            );
            waitingHandler.setSecondaryProgressCounter(0);
        }

        // reading all proteins in a first pass to get information about number and total length
        indexStringLength = 1;
        int numProteins = 0;
        try {
            ProteinIterator pi = sf.getProteinIterator(false);
            while (pi.hasNext()) {
                if (waitingHandler != null && waitingHandler.isRunCanceled()) {
                    return;
                }
                Protein currentProtein = pi.getNextProtein();
                int proteinLen = currentProtein.getLength();
                indexStringLength += proteinLen;
                ++numProteins;
            }
        } catch (Exception e) {
            e.printStackTrace();
        }
        indexStringLength += Math.max(0, numProteins - 1); // delimiters between protein sequences
        indexStringLength += 2; // last delimiter + sentinal

        if (displayProgress && waitingHandler != null && !waitingHandler.isRunCanceled()) {
            waitingHandler.increaseSecondaryProgressCounter();
        }
        byte[] T = new byte[indexStringLength];
        T[0] = '/';                     // adding delimiter at beginning
        T[indexStringLength - 2] = '/'; // adding delimiter at ending
        T[indexStringLength - 1] = '$'; // adding the sentinal

        boundaries = new int[numProteins + 1];
        accessions = new String[numProteins];
        boundaries[0] = 1;

        // reading proteins in a second pass to store their amino acid sequences and their accession numbers
        int tmpN = 0;
        int tmpNumProtein = 0;
        try {
            ProteinIterator pi = sf.getProteinIterator(false);

            while (pi.hasNext()) {
                if (waitingHandler != null && waitingHandler.isRunCanceled()) {
                    return;
                }
                Protein currentProtein = pi.getNextProtein();
                int proteinLen = currentProtein.getLength();
                T[tmpN++] = '/'; // adding the delimiters
                System.arraycopy(currentProtein.getSequence().toUpperCase().getBytes(), 0, T, tmpN, proteinLen);
                tmpN += proteinLen;
                accessions[tmpNumProtein++] = currentProtein.getAccession();
                boundaries[tmpNumProtein] = tmpN + 1;

            }
        } catch (Exception e) {
            e.printStackTrace();
        }
        if (displayProgress && waitingHandler != null && !waitingHandler.isRunCanceled()) {
            waitingHandler.increaseSecondaryProgressCounter();
        }
        
        

        int[] T_int = new int[indexStringLength];
        for (int i = 0; i < indexStringLength; ++i) {
            T_int[i] = T[i];
        }
        suffixArrayPrimary = (new DivSufSort()).buildSuffixArray(T_int, 0, indexStringLength);

        if (displayProgress && waitingHandler != null && !waitingHandler.isRunCanceled()) {
            waitingHandler.increaseSecondaryProgressCounter();
        }
        T_int = null;

        // Prepare alphabet
        char[] sortedAas = new char[AminoAcid.getAminoAcids().length + 2];
        System.arraycopy(AminoAcid.getAminoAcids(), 0, sortedAas, 0, AminoAcid.getAminoAcids().length);
        sortedAas[AminoAcid.getAminoAcids().length] = '$';
        sortedAas[AminoAcid.getAminoAcids().length + 1] = '/';
        Arrays.sort(sortedAas);
        long[] alphabet = new long[]{0, 0};
        for (int i = 0; i < sortedAas.length; ++i) {
            alphabet[sortedAas[i] >> 6] |= 1L << (sortedAas[i] & 63);
        }

        // create Burrows-Wheeler-Transform
        byte[] bwt = new byte[indexStringLength];
        for (int i = 0; i < indexStringLength; ++i) {
            bwt[i] = (suffixArrayPrimary[i] != 0) ? T[suffixArrayPrimary[i] - 1] : T[indexStringLength - 1];
        }
        if (displayProgress && waitingHandler != null && !waitingHandler.isRunCanceled()) {
            waitingHandler.increaseSecondaryProgressCounter();
        }

        // sampling suffix array
        int[] sampledSuffixArray = new int[((indexStringLength + 1) >> samplingShift) + 1];
        int sampledIndex = 0;
        for (int i = 0; i < indexStringLength; i += sampling) {
            if (waitingHandler != null && waitingHandler.isRunCanceled()) {
                return;
            }
            sampledSuffixArray[sampledIndex++] = suffixArrayPrimary[i];
        }
        suffixArrayPrimary = sampledSuffixArray;
        if (displayProgress && waitingHandler != null && !waitingHandler.isRunCanceled()) {
            waitingHandler.increaseSecondaryProgressCounter();
        }

        // creating the occurrence table and less table for backward search over forward text
        occurrenceTablePrimary = new WaveletTree(bwt, alphabet, waitingHandler, numMasses, hasPTMatTerminus);
        lessTablePrimary = occurrenceTablePrimary.createLessTable();
        if (displayProgress && waitingHandler != null && !waitingHandler.isRunCanceled()) {
            waitingHandler.increaseSecondaryProgressCounter();
        }

        bwt = null;
        if (deNovo) {
            // create inversed text for inversed index
            byte[] TReversed = new byte[indexStringLength];
            for (int i = 0; i < indexStringLength - 1; ++i) {
                TReversed[indexStringLength - 2 - i] = T[i];
            }
            TReversed[indexStringLength - 1] = '$';
            if (displayProgress && waitingHandler != null && !waitingHandler.isRunCanceled()) {
                waitingHandler.increaseSecondaryProgressCounter();
            }

            // create the inversed suffix array using at most 128 characters
            T_int = new int[indexStringLength];
            for (int i = 0; i < indexStringLength; ++i) {
                T_int[i] = TReversed[i];
            }
            int[] suffixArrayReversed = (new DivSufSort()).buildSuffixArray(T_int, 0, indexStringLength);
            if (displayProgress && waitingHandler != null && !waitingHandler.isRunCanceled()) {
                waitingHandler.increaseSecondaryProgressCounter();
            }

            // create inversed Burrows-Wheeler-Transform
            bwt = new byte[indexStringLength];
            for (int i = 0; i < indexStringLength; ++i) {
                bwt[i] = (suffixArrayReversed[i] != 0) ? TReversed[suffixArrayReversed[i] - 1] : TReversed[indexStringLength - 1];
            }
            if (displayProgress && waitingHandler != null && !waitingHandler.isRunCanceled()) {
                waitingHandler.increaseSecondaryProgressCounter();
            }

            // create inversed less and occurrence table
            occurrenceTableReversed = new WaveletTree(bwt, alphabet, waitingHandler, numMasses, hasPTMatTerminus);
            lessTableReversed = occurrenceTableReversed.createLessTable();
            if (displayProgress && waitingHandler != null && !waitingHandler.isRunCanceled()) {
                waitingHandler.increaseSecondaryProgressCounter();
            }

            TReversed = null;
        }
        
        
        T = null;
        bwt = null;
        
        
        
    }

    /**
     * Returns a list of all possible amino acids per position in the peptide
     * according to the sequence matching preferences.
     *
     * @param peptide the peptide
     * @param seqMatchPref the sequence matching preferences
     * @param numPositions the number of positions
     * @return a list of all possible amino acids per position in the peptide
     */
    private ArrayList<String> createPeptideCombinations(String peptide, SequenceMatchingPreferences seqMatchPref) {
        ArrayList<String> combinations = new ArrayList<String>();

        SequenceMatchingPreferences.MatchingType sequenceMatchingType = seqMatchPref.getSequenceMatchingType();
        if (sequenceMatchingType == SequenceMatchingPreferences.MatchingType.string) {
            for (int i = 0; i < peptide.length(); ++i) {
                combinations.add(peptide.substring(i, i + 1));
            }
        } else if (sequenceMatchingType == SequenceMatchingPreferences.MatchingType.aminoAcid || sequenceMatchingType == SequenceMatchingPreferences.MatchingType.indistiguishableAminoAcids) {
            boolean indistinghuishable = sequenceMatchingType == SequenceMatchingPreferences.MatchingType.indistiguishableAminoAcids;

            for (int i = 0; i < peptide.length(); ++i) {
                String chars = peptide.substring(i, i + 1);
                char[] aaCombinations = AminoAcid.getAminoAcid(peptide.charAt(i)).getCombinations();
                for (int j = 0; j < aaCombinations.length; ++j) {
                    chars += aaCombinations[j];
                }
                if (peptide.charAt(i) == 'B' || peptide.charAt(i) == 'J' || peptide.charAt(i) == 'Z'){
                    aaCombinations = AminoAcid.getAminoAcid(peptide.charAt(i)).getSubAminoAcids(false);
                    for (int j = 0; j < aaCombinations.length; ++j) {
                        chars += aaCombinations[j];
                    }
                }

                if (indistinghuishable && (peptide.charAt(i) == 'I' || peptide.charAt(i) == 'L')) {
                    switch (peptide.charAt(i)) {
                        case 'I':
                            chars += "L";
                            break;
                        case 'L':
                            chars += "I";
                            break;
                    }

                }
                combinations.add(chars);
            }
        }
        return combinations;
    }

    /**
     * Returns a list of all possible amino acids per position in the peptide
     * according to the sequence matching preferences.
     *
     * @param tagComponents the tag components
     * @param seqMatchPref the sequence matching preferences
     * @return a list of all possible amino acids per position in the peptide
     */
    private TagElement[] createPeptideCombinations(TagElement[] tagComponents, SequenceMatchingPreferences seqMatchPref) {

        int numElements = 0;
        for (int i = 0; i < tagComponents.length; ++i) {
            if (tagComponents[i].isMass) {
                ++numElements;
            } else {
                numElements += tagComponents[i].sequence.length();
            }
        }

        TagElement[] combinations = new TagElement[numElements];

        int combinationPosition = 0;
        SequenceMatchingPreferences.MatchingType sequenceMatchingType = seqMatchPref.getSequenceMatchingType();
        if (sequenceMatchingType == SequenceMatchingPreferences.MatchingType.string) {
            for (TagElement tagElement : tagComponents) {
                if (tagElement.isMass) {
                    combinations[combinationPosition++] = new TagElement(true, "", tagElement.mass, 0);
                } else {
                    for (int j = 0; j < tagElement.sequence.length(); ++j) {
                        combinations[combinationPosition++] = new TagElement(false, tagElement.sequence.substring(j, j + 1), tagElement.mass, tagElement.xNumLimit);
                    }
                }
            }
        } else if (sequenceMatchingType == SequenceMatchingPreferences.MatchingType.aminoAcid || sequenceMatchingType == SequenceMatchingPreferences.MatchingType.indistiguishableAminoAcids) {
            boolean indistinghuishable = sequenceMatchingType == SequenceMatchingPreferences.MatchingType.indistiguishableAminoAcids;

            for (TagElement tagElement : tagComponents) {
                if (!tagElement.isMass) {
                    String subSequence = tagElement.sequence;
                    for (int s = 0; s < subSequence.length(); ++s) {
                        char amino = subSequence.charAt(s);
                        String chars = String.valueOf(amino);
                        char[] aaCombinations = AminoAcid.getAminoAcid(amino).getCombinations();
                        for (int j = 0; j < aaCombinations.length; ++j) {
                            chars += aaCombinations[j];
                        }
                        if (amino == 'B' || amino == 'J' || amino == 'Z'){
                            aaCombinations = AminoAcid.getAminoAcid(amino).getSubAminoAcids(false);
                            for (int j = 0; j < aaCombinations.length; ++j) {
                                chars += aaCombinations[j];
                            }
                        }
                        if (indistinghuishable && (amino == 'I' || amino == 'L')) {
                            switch (amino) {
                                case 'I':
                                    chars += "L";
                                    break;
                                case 'L':
                                    chars += "I";
                                    break;
                            }

                        }
                        combinations[combinationPosition++] = new TagElement(false, chars, tagElement.mass, tagElement.xNumLimit);
                    }
                } else {
                    combinations[combinationPosition++] = new TagElement(true, "", tagElement.mass, tagElement.xNumLimit);
                }
            }
        }
        return combinations;
    }

    /**
     * Method to get the text position using the sampled suffix array.
     *
     * @param index the position
     * @return the text position
     */
    private int getTextPosition(int index) {
        int numIterations = 0;
        while (((index & samplingMask) != 0) && (index != 0)) {
            int[] aminoInfo = occurrenceTablePrimary.getCharacterInfo(index);
            index = lessTablePrimary[aminoInfo[0]] + aminoInfo[1];

            ++numIterations;
        }
        int pos = suffixArrayPrimary[index >> samplingShift] + numIterations;
        return (pos < indexStringLength) ? pos : pos - indexStringLength;
    }

    /**
     * Main method for mapping a peptide with all variants against all
     * registered proteins in the experiment. This method is implementing the
     * backward search.
     *
     * @param peptide the peptide
     * @param seqMatchPref the sequence matching preferences
     * @return the protein mapping
     */
    @Override
    public HashMap<String, HashMap<String, ArrayList<Integer>>> getProteinMapping(String peptide, SequenceMatchingPreferences seqMatchPref) {
        if (maxNumberVariants == 0){
            return getProteinMappingWithoutVariants(peptide, seqMatchPref);
        }
        else if (genericVariantMatching){
            return getProteinMappingWithVariants(peptide, seqMatchPref);
        }
        else {
            return getProteinMappingWithVariantsSpecific(peptide, seqMatchPref);
        }
        
    }
      
    
    /**
     * Exact mapping peptides against the proteome
     * @param peptide
     * @param seqMatchPref
     * @return 
     */
    public HashMap<String, HashMap<String, ArrayList<Integer>>> getProteinMappingWithoutVariants(String peptide, SequenceMatchingPreferences seqMatchPref) {
        HashMap<String, HashMap<String, ArrayList<Integer>>> allMatches = new HashMap<String, HashMap<String, ArrayList<Integer>>>();

        String pep_rev = new StringBuilder(peptide).reverse().toString();
        int lenPeptide = peptide.length();
        ArrayList<String> combinations = createPeptideCombinations(pep_rev, seqMatchPref);
        int maxX = (int) (((seqMatchPref.getLimitX() != null) ? seqMatchPref.getLimitX() : 1) * lenPeptide);

        ArrayList<MatrixContent>[] backwardList = (ArrayList<MatrixContent>[]) new ArrayList[lenPeptide + 1];

        int countX = 0;
        for (int i = 0; i <= lenPeptide; ++i) {
            backwardList[i] = new ArrayList<MatrixContent>(10);
            if (i < lenPeptide && pep_rev.charAt(i) == 'X') {
                ++countX;
            }
        }

        if (countX <= maxX) {
            backwardList[0].add(new MatrixContent(indexStringLength - 1)); // L, R, char, previous content, num of X
            for (int j = 0; j < lenPeptide; ++j) {
                String combinationSequence = combinations.get(j);
                ArrayList<MatrixContent> cell = backwardList[j];
                for (MatrixContent content : cell) {
                    int leftIndexOld = content.left;
                    int rightIndexOld = content.right;
                    int numX = content.numX;

                    for (int c = 0; c < combinationSequence.length(); ++c) {
                        int aminoAcid = combinationSequence.charAt(c);

                        int lessValue = lessTablePrimary[aminoAcid];
                        int[] range = occurrenceTablePrimary.singleRangeQuery(leftIndexOld - 1, rightIndexOld, aminoAcid);
                        final int leftIndex = lessValue + range[0];
                        final int rightIndex = lessValue + range[1] - 1;

                        if (leftIndex <= rightIndex) {
                            int newNumX = numX + ((aminoAcid == 'X') ? 1 : 0);
                            if (newNumX > maxX) {
                                continue;
                            }
                            backwardList[j + 1].add(new MatrixContent(leftIndex, rightIndex, aminoAcid, content, newNumX));
                        }
                    }
                }
            }

            // traceback
            for (MatrixContent content : backwardList[lenPeptide]) {
                MatrixContent currentContent = content;
                String currentPeptide = "";

                while (currentContent.previousContent != null) {
                    currentPeptide += (char) currentContent.character;
                    currentContent = currentContent.previousContent;
                }

                int leftIndex = content.left;
                int rightIndex = content.right;

                HashMap<String, ArrayList<Integer>> matches = new HashMap<String, ArrayList<Integer>>();

                for (int j = leftIndex; j <= rightIndex; ++j) {
                    int pos = getTextPosition(j);
                    int index = binarySearch(boundaries, pos);
                    String accession = accessions[index];

                    if (!matches.containsKey(accession)) {
                        matches.put(accession, new ArrayList<Integer>());
                    }
                    matches.get(accession).add(pos - boundaries[index]);
                }

                allMatches.put(currentPeptide, matches);
            }
        }
        return allMatches;
    }
    
    
    
    
    
    
    
    /**
     * Variant tolerant mapping peptides against the proteome
     * @param peptide
     * @param seqMatchPref
     * @return 
     */
    public HashMap<String, HashMap<String, ArrayList<Integer>>> getProteinMappingWithVariants(String peptide, SequenceMatchingPreferences seqMatchPref) {
        HashMap<String, HashMap<String, ArrayList<Integer>>> allMatches = new HashMap<String, HashMap<String, ArrayList<Integer>>>();

        String pep_rev = new StringBuilder(peptide).reverse().toString();
        int lenPeptide = peptide.length();
        ArrayList<String> combinations = createPeptideCombinations(pep_rev, seqMatchPref);
        int xNumLimit = (int) (((seqMatchPref.getLimitX() != null) ? seqMatchPref.getLimitX() : 1) * lenPeptide);
        long[] keys = new long[(mersenneMask >> 6) + 1];

        ArrayList<MatrixContent>[][] backwardMatrix = (ArrayList<MatrixContent>[][]) new ArrayList[maxNumberVariants + 1][lenPeptide + 1];

        for (int k = 0; k <= maxNumberVariants; ++k){
            for (int j = 0; j <= lenPeptide; ++j) {
                backwardMatrix[k][j] = new ArrayList<MatrixContent>(10);
            }
        }
        int countX = 0;
        for (int j = 0; j <= lenPeptide; ++j) {
            if (j < lenPeptide && pep_rev.charAt(j) == 'X') ++countX;
        }
        
        
        if (countX <= xNumLimit) {
            backwardMatrix[0][0].add(new MatrixContent(indexStringLength - 1)); // L, R, char, previous content, num of X
            
            for (int k = 0; k <= maxNumberVariants; ++k){
                ArrayList<MatrixContent>[] backwardList = backwardMatrix[k];
                for (int j = 0; j < lenPeptide; ++j) {
                    String combinationSequence = combinations.get(j);
                    ArrayList<MatrixContent> cell = backwardList[j];



                    for (int i = 0; i < cell.size(); ++i) {
                        MatrixContent content = cell.get(i);
                        int leftIndexOld = content.left;
                        int rightIndexOld = content.right;
                        int numX = content.numX;
                        int numVariants = content.numVariants;
                        int length = content.length;

                        for (int c = 0; c < combinationSequence.length(); ++c) {
                            int aminoAcid = combinationSequence.charAt(c);

                            int lessValue = lessTablePrimary[aminoAcid];
                            int[] range = occurrenceTablePrimary.singleRangeQuery(leftIndexOld - 1, rightIndexOld, aminoAcid);
                            final int leftIndex = lessValue + range[0];
                            final int rightIndex = lessValue + range[1] - 1;
                            int newNumX = numX + ((aminoAcid == 'X') ? 1 : 0);

                            //long matchKey = (((((long)leftIndex) << 32) | (long)rightIndex) ^ (((long)aminoAcid) << 20) ^ (((long)length + 1) << 40));
                            int matchKey = computeHash(leftIndex, rightIndex, aminoAcid, length + 1);

                            if (leftIndex <= rightIndex && ((keys[matchKey >> 6] >> (matchKey & 63)) & 1L) == 0) {
                                if (newNumX > xNumLimit) continue;

                                // match
                                backwardList[j + 1].add(new MatrixContent(leftIndex, rightIndex, aminoAcid, content, newNumX, length + 1, numVariants, '-'));
                                keys[matchKey >> 6] |= (1L << (matchKey & 63));
                            }

                            if (numVariants < maxNumberVariants && c == 0){
                                // deletion
                                int deletionKey = computeHash(leftIndexOld, rightIndexOld, aminoAcid, length + 1);

                                if (numVariants < maxNumberVariants && ((keys[deletionKey >> 6] >> (deletionKey & 63)) & 1L) == 0){
                                    backwardMatrix[k + 1][j + 1].add(new MatrixContent(leftIndexOld, rightIndexOld, aminoAcid, content, newNumX, length + 1, numVariants + 1, '*'));
                                }

                                // insertion and substitution
                                int[][] setCharacter = occurrenceTablePrimary.rangeQuery(leftIndexOld - 1, rightIndexOld);
                                for (int b = 0; b < setCharacter[numMasses][0]; ++b){
                                    int[] borders = setCharacter[b];
                                    final int errorAminoAcid = borders[0];
                                    final int errorNewNumX = newNumX + ((errorAminoAcid == 'X') ? 1 : 0);
                                    final int errorLessValue = lessTablePrimary[errorAminoAcid];
                                    final int errorLeftIndex = errorLessValue + borders[1];
                                    final int errorRightIndex = errorLessValue + borders[2] - 1;

                                    if (errorNewNumX <= xNumLimit){
                                        int insertionKey = computeHash(errorLeftIndex, errorRightIndex, '*', length);

                                        // insertion
                                        if (((keys[insertionKey >> 6] >> (insertionKey & 63)) & 1L) == 0 && j > 0){
                                            MatrixContent newErrorCell = new MatrixContent(errorLeftIndex, errorRightIndex, '*', content, errorNewNumX, length, numVariants + 1, Character.toChars(errorAminoAcid + 32)[0]);
                                            backwardMatrix[k + 1][j].add(newErrorCell);
                                        }

                                        // substitution
                                        if (aminoAcid != errorAminoAcid){
                                            int substitutionKey = computeHash(errorLeftIndex, errorRightIndex, aminoAcid, length + 1);
                                            if (((keys[substitutionKey >> 6] >> (substitutionKey & 63)) & 1L) == 0){
                                                backwardMatrix[k + 1][j + 1].add(new MatrixContent(errorLeftIndex, errorRightIndex, aminoAcid, content, errorNewNumX, length + 1, numVariants + 1,  (char)errorAminoAcid));
                                            }
                                        }
                                    }
                                }
                            }
                        }
                    }
                }
            }

            // traceback
            for (ArrayList<MatrixContent>[] backwardList : backwardMatrix){
                for (MatrixContent content : backwardList[lenPeptide]) {
                    MatrixContent currentContent = content;
                    String currentPeptide = "";
                    String errors = "";

                    while (currentContent.previousContent != null) {
                        //if (currentContent.character != '*')
                        currentPeptide += (char)currentContent.character;
                        errors += currentContent.variant;
                        currentContent = currentContent.previousContent;
                    }

                    int leftIndex = content.left;
                    int rightIndex = content.right;

                    HashMap<String, ArrayList<Integer>> matches = new HashMap<String, ArrayList<Integer>>();

                    for (int j = leftIndex; j <= rightIndex; ++j) {
                        int pos = getTextPosition(j);
                        int index = binarySearch(boundaries, pos);
                        String accession = accessions[index];

                        if (!matches.containsKey(accession)) {
                            matches.put(accession, new ArrayList<Integer>());
                        }
                        matches.get(accession).add(pos - boundaries[index]);
                    }

                    allMatches.put(currentPeptide, matches);
                }
            }
        }
        return allMatches;
    }
    
    
    
    
    
    
    /**
     * Variant tolerant mapping peptides against the proteome
     * @param peptide
     * @param seqMatchPref
     * @return 
     */
    public HashMap<String, HashMap<String, ArrayList<Integer>>> getProteinMappingWithVariantsSpecific(String peptide, SequenceMatchingPreferences seqMatchPref) {
        HashMap<String, HashMap<String, ArrayList<Integer>>> allMatches = new HashMap<String, HashMap<String, ArrayList<Integer>>>();

        String pep_rev = new StringBuilder(peptide).reverse().toString();
        int lenPeptide = peptide.length();
        ArrayList<String> combinations = createPeptideCombinations(pep_rev, seqMatchPref);
        int xNumLimit = (int) (((seqMatchPref.getLimitX() != null) ? seqMatchPref.getLimitX() : 1) * lenPeptide);
        long[] keys = new long[(mersenneMask >> 6) + 1];

        ArrayList<MatrixContent>[][] backwardMatrix = (ArrayList<MatrixContent>[][]) new ArrayList[maxNumberVariants + 1][lenPeptide + 1];

        for (int k = 0; k <= maxNumberVariants; ++k){
            for (int j = 0; j <= lenPeptide; ++j) {
                backwardMatrix[k][j] = new ArrayList<MatrixContent>(10);
            }
        }
        int countX = 0;
        for (int j = 0; j <= lenPeptide; ++j) {
            if (j < lenPeptide && pep_rev.charAt(j) == 'X') ++countX;
        }
        
        
        if (countX <= xNumLimit) {
            backwardMatrix[0][0].add(new MatrixContent(indexStringLength - 1)); // L, R, char, previous content, num of X
            
            for (int k = 0; k <= maxNumberVariants; ++k){
                ArrayList<MatrixContent>[] backwardList = backwardMatrix[k];
                for (int j = 0; j < lenPeptide; ++j) {
                    String combinationSequence = combinations.get(j);
                    ArrayList<MatrixContent> cell = backwardList[j];



                    for (int i = 0; i < cell.size(); ++i) {
                        MatrixContent content = cell.get(i);
                        int leftIndexOld = content.left;
                        int rightIndexOld = content.right;
                        int numX = content.numX;
                        int numVariants = content.numVariants;
                        int length = content.length;

                        for (int c = 0; c < combinationSequence.length(); ++c) {
                            int aminoAcid = combinationSequence.charAt(c);

                            int lessValue = lessTablePrimary[aminoAcid];
                            int[] range = occurrenceTablePrimary.singleRangeQuery(leftIndexOld - 1, rightIndexOld, aminoAcid);
                            final int leftIndex = lessValue + range[0];
                            final int rightIndex = lessValue + range[1] - 1;
                            int newNumX = numX + ((aminoAcid == 'X') ? 1 : 0);

                            //long matchKey = (((((long)leftIndex) << 32) | (long)rightIndex) ^ (((long)aminoAcid) << 20) ^ (((long)length + 1) << 40));
                            int matchKey = computeHash(leftIndex, rightIndex, aminoAcid, length + 1);

                            if (leftIndex <= rightIndex && ((keys[matchKey >> 6] >> (matchKey & 63)) & 1L) == 0) {
                                if (newNumX > xNumLimit) continue;

                                // match
                                backwardList[j + 1].add(new MatrixContent(leftIndex, rightIndex, aminoAcid, content, newNumX, length + 1, numVariants, '-'));
                                keys[matchKey >> 6] |= (1L << (matchKey & 63));
                            }

                            if (numVariants < maxNumberVariants && c == 0){
                                // deletion
                                int deletionKey = computeHash(leftIndexOld, rightIndexOld, aminoAcid, length + 1);

                                if (numVariants < maxNumberVariants && ((keys[deletionKey >> 6] >> (deletionKey & 63)) & 1L) == 0){
                                    backwardMatrix[k + 1][j + 1].add(new MatrixContent(leftIndexOld, rightIndexOld, aminoAcid, content, newNumX, length + 1, numVariants + 1, '*'));
                                }

                                // insertion and substitution
                                
                                int[][] setCharacter = occurrenceTablePrimary.rangeQuery(leftIndexOld - 1, rightIndexOld);
                                for (int b = 0; b < setCharacter[numMasses][0]; ++b){
                                    int[] borders = setCharacter[b];
                                    final int errorAminoAcid = borders[0];
                                    final int errorNewNumX = newNumX + ((errorAminoAcid == 'X') ? 1 : 0);
                                    final int errorLessValue = lessTablePrimary[errorAminoAcid];
                                    final int errorLeftIndex = errorLessValue + borders[1];
                                    final int errorRightIndex = errorLessValue + borders[2] - 1;

                                    if (errorNewNumX <= xNumLimit){
                                        int insertionKey = computeHash(errorLeftIndex, errorRightIndex, '*', length);

                                        // insertion
                                        if (((keys[insertionKey >> 6] >> (insertionKey & 63)) & 1L) == 0 && j > 0){
                                            MatrixContent newErrorCell = new MatrixContent(errorLeftIndex, errorRightIndex, '*', content, errorNewNumX, length, numVariants + 1, Character.toChars(errorAminoAcid + 32)[0]);
                                            backwardMatrix[k + 1][j].add(newErrorCell);
                                        }

                                        // substitution
                                        if (aminoAcid != errorAminoAcid){
                                            int substitutionKey = computeHash(errorLeftIndex, errorRightIndex, aminoAcid, length + 1);
                                            if (((keys[substitutionKey >> 6] >> (substitutionKey & 63)) & 1L) == 0){
                                                backwardMatrix[k + 1][j + 1].add(new MatrixContent(errorLeftIndex, errorRightIndex, aminoAcid, content, errorNewNumX, length + 1, numVariants + 1,  (char)errorAminoAcid));
                                            }
                                        }
                                    }
                                }
                            }
                        }
                    }
                }
            }

            // traceback
            for (ArrayList<MatrixContent>[] backwardList : backwardMatrix){
                for (MatrixContent content : backwardList[lenPeptide]) {
                    MatrixContent currentContent = content;
                    String currentPeptide = "";
                    String errors = "";

                    while (currentContent.previousContent != null) {
                        //if (currentContent.character != '*')
                        currentPeptide += (char)currentContent.character;
                        errors += currentContent.variant;
                        currentContent = currentContent.previousContent;
                    }

                    int leftIndex = content.left;
                    int rightIndex = content.right;

                    HashMap<String, ArrayList<Integer>> matches = new HashMap<String, ArrayList<Integer>>();

                    for (int j = leftIndex; j <= rightIndex; ++j) {
                        int pos = getTextPosition(j);
                        int index = binarySearch(boundaries, pos);
                        String accession = accessions[index];

                        if (!matches.containsKey(accession)) {
                            matches.put(accession, new ArrayList<Integer>());
                        }
                        matches.get(accession).add(pos - boundaries[index]);
                    }

                    allMatches.put(currentPeptide, matches);
                }
            }
        }
        return allMatches;
    }
    
    
    
    
    
    
    
    
    
    
    
    

    @Override
    public void emptyCache() {
        // No cache here
    }

    @Override
    public void close() throws IOException, SQLException {
        // No open connection here
    }

    /**
     * Adding modifications for backward search suggestions
     *
     * @param setCharacter the set characters
     */
    private void addModifications(int[][] setCharacter) {
        int maxNum = setCharacter[numMasses][0];
        for (int i = 0; i < maxNum; ++i) {
            int pos = 128 + setCharacter[i][0];
            while (pos < aaMasses.length && aaMasses[pos] != -1) {
                setCharacter[setCharacter[numMasses][0]++] = new int[]{setCharacter[i][0], setCharacter[i][1], setCharacter[i][2], pos};
                pos += 128;
            }
        }
    }

    /**
     * Mapping the tag elements to the reference text.
     *
     * @param combinations the combinations
     * @param matrix the matrix
     * @param matrixFinished the finished matrix
     * @param less the less array
     * @param occurrence the wavelet tree
     * @param massTolerance the mass tolerance
     */
    private void mappingSequenceAndMasses(TagElement[] combinations, LinkedList<MatrixContent>[] matrix, int[] less, WaveletTree occurrence, double massTolerance) {

        for (int j = 0; j < combinations.length; ++j){
            LinkedList<MatrixContent> content = matrix[j];
            TagElement combination = combinations[j];
            
            while (!content.isEmpty()) {
                MatrixContent cell = content.removeFirst();
                final int length = cell.length;
                final int leftIndexOld = cell.left;
                final int rightIndexOld = cell.right;
                final int numX = cell.numX;

                if (combination.isMass) {
                    final double combinationMass = combination.mass;
                    final double oldMass = cell.mass;

                    int[][] setCharacter = occurrence.rangeQuery(leftIndexOld - 1, rightIndexOld);
                    if (withVariableModifications) addModifications(setCharacter);
                    
                    //for (Integer[] borders : setCharacter) {
                    for (int b = 0; b < setCharacter[numMasses][0]; ++b){
                        int[] borders = setCharacter[b];
                        final int aminoAcid = borders[0];
                        if (aminoAcid == '/') continue;
                        final double newMass = oldMass + aaMasses[borders[3]];
                        if (newMass - massTolerance <= combinationMass) {
                            final int lessValue = less[aminoAcid];
                            final int leftIndex = lessValue + borders[1];
                            final int rightIndex = lessValue + borders[2] - 1;
                            if (combinationMass <= newMass + massTolerance) {
                                matrix[j + 1].add(new MatrixContent(leftIndex, rightIndex, aminoAcid, cell, 0, length + 1, numX, borders[3]));
                            } else {
                                content.add(new MatrixContent(leftIndex, rightIndex, aminoAcid, cell, newMass, length + 1, numX, borders[3]));
                            }
                        }
                    }
                } else {
                    final String combinationSequence = combination.sequence;
                    final int xNumLimit = combination.xNumLimit;

                    for (int i = 0; i < combinationSequence.length(); ++i) {
                        final int aminoAcid = combinationSequence.charAt(i);
                        final int lessValue = less[aminoAcid];
                        final int[] range = occurrence.singleRangeQuery(leftIndexOld - 1, rightIndexOld, aminoAcid);
                        final int leftIndex = lessValue + range[0];
                        final int rightIndex = lessValue + range[1] - 1;
                        final int newNumX = numX + ((aminoAcid == 'X') ? 1 : 0);
                        if (leftIndex <= rightIndex && newNumX <= xNumLimit) {
                            matrix[j + 1].add(new MatrixContent(leftIndex, rightIndex, aminoAcid, cell, 0, length + 1, newNumX, -1));
                        }
                    }
                }
            }
        }
    }
    
    
    

    /**
     * Variant torlerant mapping the tag elements to the reference text with a generice upper limit of variants.
     *
     * @param combinations the combinations
     * @param matrix the matrix
     * @param matrixFinished the finished matrix
     * @param less the less array
     * @param occurrence the wavelet tree
     * @param massTolerance the mass tolerance
     * @param numberEdits number of allowed edit operations
     */
    private void mappingSequenceAndMassesWithVariantsGeneric(TagElement[] combinations, LinkedList<MatrixContent>[][] matrix, int[] less, WaveletTree occurrence, double massTolerance) {
        final int lenCombinations = combinations.length;
        //int cnt = 0;
        
        for (int k = 0; k <= maxNumberVariants; ++k){
            LinkedList<MatrixContent>[] row = matrix[k];
            
            for (int j = 0; j < lenCombinations; ++j){
                TagElement combination = combinations[j];
                LinkedList<MatrixContent> cell = row[j];
                
                while (!cell.isEmpty()) {
                    //++cnt;
                    MatrixContent content = cell.removeFirst();
                    final int leftIndexOld = content.left;
                    final int length = content.length;
                    final int rightIndexOld = content.right;
                    final int numVariants = content.numVariants;
                    final int numX = content.numX;
                    
                    
                    if (combination.isMass) {
                        final double combinationMass = combination.mass;
                        final double oldMass = content.mass;
                        
                        int[][] setCharacter = occurrence.rangeQuery(leftIndexOld - 1, rightIndexOld);
                        if (withVariableModifications) addModifications(setCharacter);
                        
                        for (int b = 0; b < setCharacter[numMasses][0]; ++b){
                            int[] borders = setCharacter[b];
                            final int aminoAcid = borders[0];
                            if (aminoAcid == '/') continue;
                            final double newMass = oldMass + aaMasses[borders[3]];                                
                            final int lessValue = less[aminoAcid];
                            final int leftIndex = lessValue + borders[1];
                            final int rightIndex = lessValue + borders[2] - 1;
                            int offset = (Math.abs(combinationMass - newMass) <= massTolerance) ? 1 : 0;
                            
                            if (newMass - massTolerance <= combinationMass) {
                                row[j + offset].add(new MatrixContent(leftIndex, rightIndex, aminoAcid, content, newMass, length + 1, numX, borders[3], numVariants, '-', null));
                            }
                            // variants
                            if (numVariants < maxNumberVariants){
                                
                                // insertion
                                matrix[k + 1][j].add(new MatrixContent(leftIndex, rightIndex, '*', content, oldMass, length, numX, -1, numVariants + 1, Character.toChars(aminoAcid + 32)[0], null));
                                
                                // substitution
                                for (int index : aaMassIndexes){
                                    double aminoMass = oldMass + aaMasses[index];
                                    int offsetSub = (Math.abs(combinationMass - aminoMass) <= massTolerance) ? 1 : 0;
                                    int amino = index & 127;
                                
                                    if (amino != aminoAcid && aminoMass < combinationMass + massTolerance){
                                        matrix[k + 1][j + offsetSub].add(new MatrixContent(leftIndex, rightIndex, amino, content, aminoMass, length + 1, numX, index, numVariants + 1, (char)aminoAcid, null));
                                    }
                                }
                            }
                        }
                        
                        // deletion
                        if (numVariants < maxNumberVariants){
                            for (int index : aaMassIndexes){
                                double aminoMass = oldMass + aaMasses[index];
                                int offsetDel = (Math.abs(combinationMass - aminoMass) <= massTolerance) ? 1 : 0;
                                int amino = index & 127;
                                
                                if (aminoMass < combinationMass + massTolerance){
                                    matrix[k + 1][j + offsetDel].add(new MatrixContent(leftIndexOld, rightIndexOld, amino, content, aminoMass, length + 1, numX, index, numVariants + 1, '*', null));
                                }
                            }
                        }
                        
                        
                    } else { // sequence mapping 
                        final String combinationSequence = combination.sequence;
                        final int xNumLimit = combination.xNumLimit;
                        

                        for (int c = 0; c < combinationSequence.length(); ++c) {
                            final int aminoAcid = combinationSequence.charAt(c);
                            final int newNumX = numX + ((aminoAcid == 'X') ? 1 : 0);
                            if (newNumX > xNumLimit) continue;
                            
                            final int lessValue = less[aminoAcid];
                            final int[] range = occurrence.singleRangeQuery(leftIndexOld - 1, rightIndexOld, aminoAcid);
                            final int leftIndex = lessValue + range[0];
                            final int rightIndex = lessValue + range[1] - 1;
                            
                            // match
                            if (leftIndex <= rightIndex) row[j + 1].add(new MatrixContent(leftIndex, rightIndex, aminoAcid, content, newNumX, length + 1, numVariants, '-'));

                            // variants
                            if (numVariants < maxNumberVariants && c == 0){
                                // deletion
                                if (numVariants < maxNumberVariants) matrix[k + 1][j + 1].add(new MatrixContent(leftIndexOld, rightIndexOld, aminoAcid, content, newNumX, length + 1, numVariants + 1, '*'));

                                // insertion and substitution
                                int[][] setCharacterSeq = occurrence.rangeQuery(leftIndexOld - 1, rightIndexOld);
                                for (int b = 0; b < setCharacterSeq[numMasses][0]; ++b){
                                    int[] borders = setCharacterSeq[b];
                                    final int errorAminoAcid = borders[0];
                                    final int errorNewNumX = newNumX + ((errorAminoAcid != 'X') ? 0 : 1);
                                    if (errorNewNumX > xNumLimit) continue;
                                    
                                    final int errorLessValue = less[errorAminoAcid];
                                    final int errorLeftIndex = errorLessValue + borders[1];
                                    final int errorRightIndex = errorLessValue + borders[2] - 1;

                                    // insertion
                                    matrix[k + 1][j].add(new MatrixContent(errorLeftIndex, errorRightIndex, '*', content, errorNewNumX, length, numVariants + 1, Character.toChars(errorAminoAcid + 32)[0]));

                                    // substitution
                                    if (aminoAcid != errorAminoAcid) matrix[k + 1][j + 1].add(new MatrixContent(errorLeftIndex, errorRightIndex, aminoAcid, content, errorNewNumX, length + 1, numVariants + 1,  (char)errorAminoAcid));
                                }
                            }
                            
                        }
                    }
                }
            }
        }
    }
    
    
    
    
    

    /**
     * Variant torlerant mapping the tag elements to the reference text with a generice upper limit of variants.
     *
     * @param combinations the combinations
     * @param matrix the matrix
     * @param matrixFinished the finished matrix
     * @param less the less array
     * @param occurrence the wavelet tree
     * @param massTolerance the mass tolerance
     * @param numberEdits number of allowed edit operations
     */
    private void mappingSequenceAndMassesWithVariantsSpecific(TagElement[] combinations, LinkedList<MatrixContent>[][] matrix, int[] less, WaveletTree occurrence, double massTolerance) {
        final int lenCombinations = combinations.length;
        
        for (int k = 0; k <= maxNumberVariants; ++k){
            LinkedList<MatrixContent>[] row = matrix[k];
            
            for (int j = 0; j < lenCombinations; ++j){
                TagElement combination = combinations[j];
                LinkedList<MatrixContent> cell = row[j];
                
                while (!cell.isEmpty()) {
                    //++cnt;
                    MatrixContent content = cell.removeFirst();
                    final int leftIndexOld = content.left;
                    final int length = content.length;
                    final int rightIndexOld = content.right;
                    final int numDeletions = content.numSpecificVariants[0];
                    final int numInsertions = content.numSpecificVariants[1];
                    final int numSubstitutions = content.numSpecificVariants[2];
                    final int numX = content.numX;
                    
                    
                    if (combination.isMass) {
                        final double combinationMass = combination.mass;
                        final double oldMass = content.mass;
                        
                        int[][] setCharacter = occurrence.rangeQuery(leftIndexOld - 1, rightIndexOld);
                        if (withVariableModifications) addModifications(setCharacter);
                        
                        for (int b = 0; b < setCharacter[numMasses][0]; ++b){
                            int[] borders = setCharacter[b];
                            final int aminoAcid = borders[0];
                            if (aminoAcid == '/') continue;
                            final double newMass = oldMass + aaMasses[borders[3]];                                
                            final int lessValue = less[aminoAcid];
                            final int leftIndex = lessValue + borders[1];
                            final int rightIndex = lessValue + borders[2] - 1;
                            int offset = (Math.abs(combinationMass - newMass) <= massTolerance) ? 1 : 0;
                            
                            if (newMass - massTolerance <= combinationMass) {
                                row[j + offset].add(new MatrixContent(leftIndex, rightIndex, aminoAcid, content, newMass, length + 1, numX, borders[3], new int[]{numDeletions, numInsertions, numSubstitutions}, '-', null));
                            }
                            // variants
                            if (numInsertions < maxNumberInsertions){
                                // insertion
                                matrix[k + 1][j].add(new MatrixContent(leftIndex, rightIndex, '*', content, oldMass, length, numX, -1, new int[]{numDeletions, numInsertions + 1, numSubstitutions}, Character.toChars(aminoAcid + 32)[0], null));
                            }
                                // substitution
                            if (numSubstitutions < maxNumberSubstitutions){ // TODO: obey substitution list
                                for (int index : aaMassIndexes){
                                    double aminoMass = oldMass + aaMasses[index];
                                    int offsetSub = (Math.abs(combinationMass - aminoMass) <= massTolerance) ? 1 : 0;
                                    int amino = index & 127;
                                
                                    if (amino != aminoAcid && aminoMass < combinationMass + massTolerance){
                                        matrix[k + 1][j + offsetSub].add(new MatrixContent(leftIndex, rightIndex, amino, content, aminoMass, length + 1, numX, index, new int[]{numDeletions, numInsertions, numSubstitutions + 1}, (char)aminoAcid, null));
                                    }
                                }
                            }
                        }
                        
                        // deletion
                            if (numDeletions < maxNumberDeletions){
                            for (int index : aaMassIndexes){
                                double aminoMass = oldMass + aaMasses[index];
                                int offsetDel = (Math.abs(combinationMass - aminoMass) <= massTolerance) ? 1 : 0;
                                int amino = index & 127;
                                
                                if (aminoMass < combinationMass + massTolerance){
                                    matrix[k + 1][j + offsetDel].add(new MatrixContent(leftIndexOld, rightIndexOld, amino, content, aminoMass, length + 1, numX, index, new int[]{numDeletions + 1, numInsertions, numSubstitutions}, '*', null));
                                }
                            }
                        }
                        
                        
                    } else { // sequence mapping 
                        final String combinationSequence = combination.sequence;
                        final int xNumLimit = combination.xNumLimit;
                        

                        for (int c = 0; c < combinationSequence.length(); ++c) {
                            final int aminoAcid = combinationSequence.charAt(c);
                            final int newNumX = numX + ((aminoAcid == 'X') ? 1 : 0);
                            if (newNumX > xNumLimit) continue;
                            
                            final int lessValue = less[aminoAcid];
                            final int[] range = occurrence.singleRangeQuery(leftIndexOld - 1, rightIndexOld, aminoAcid);
                            final int leftIndex = lessValue + range[0];
                            final int rightIndex = lessValue + range[1] - 1;
                            
                            // match
                            if (leftIndex <= rightIndex) row[j + 1].add(new MatrixContent(leftIndex, rightIndex, aminoAcid, content, newNumX, length + 1, new int[]{numDeletions, numInsertions, numSubstitutions}, '-'));

                            // variants
                            if (c == 0){
                                // deletion
                                if (numDeletions < maxNumberDeletions) matrix[k + 1][j + 1].add(new MatrixContent(leftIndexOld, rightIndexOld, aminoAcid, content, newNumX, length + 1, new int[]{numDeletions + 1, numInsertions, numSubstitutions}, '*'));

                                // insertion and substitution
                                if (numInsertions < maxNumberInsertions || numSubstitutions < maxNumberSubstitutions){
                                    int[][] setCharacterSeq = occurrence.rangeQuery(leftIndexOld - 1, rightIndexOld);
                                    for (int b = 0; b < setCharacterSeq[numMasses][0]; ++b){
                                        int[] borders = setCharacterSeq[b];
                                        final int errorAminoAcid = borders[0];
                                        final int errorNewNumX = newNumX + ((errorAminoAcid != 'X') ? 0 : 1);
                                        if (errorNewNumX > xNumLimit) continue;

                                        final int errorLessValue = less[errorAminoAcid];
                                        final int errorLeftIndex = errorLessValue + borders[1];
                                        final int errorRightIndex = errorLessValue + borders[2] - 1;

                                        // insertion
                                        if (numInsertions < maxNumberInsertions) matrix[k + 1][j].add(new MatrixContent(errorLeftIndex, errorRightIndex, '*', content, errorNewNumX, length, new int[]{numDeletions, numInsertions + 1, numSubstitutions}, Character.toChars(errorAminoAcid + 32)[0]));

                                        // substitution   TODO: obey substitution list
                                        if (numDeletions < maxNumberDeletions && aminoAcid != errorAminoAcid) matrix[k + 1][j + 1].add(new MatrixContent(errorLeftIndex, errorRightIndex, aminoAcid, content, errorNewNumX, length + 1, new int[]{numDeletions, numInsertions, numSubstitutions + 1},  (char)errorAminoAcid));
                                    }
                                }
                            }
                            
                        }
                    }
                }
            }
        }
    }
    
    
    
    
    
    
    
    double pepMass(String peptide){
        double mass = 0;
        for (int i = 0; i < peptide.length(); ++i){
            mass += aaMasses[peptide.charAt(i)];
        }
        return mass;
    }
    
    
    
    
    
    
    
    

    /**
     * Mapping the tag elements to the reference text.
     * 
     * @param combinations
     * @param matrix
     * @param matrixFinished
     * @param less
     * @param occurrence
     * @param massTolerance
     * @param CTermDirection 
     */
    private void mappingSequenceAndMasses(TagElement[] combinations, LinkedList<MatrixContent>[] matrix, int[] less, WaveletTree occurrence, double massTolerance, boolean CTermDirection) {

        final int lenCombinations = combinations.length;
        for (int k = 0; k < lenCombinations; ++k){
            TagElement combination = combinations[k];
            LinkedList<MatrixContent> content = matrix[k];
            
            while (!content.isEmpty()) {

                MatrixContent cell = content.removeFirst();
                final int length = cell.length;
                final int leftIndexOld = cell.left;
                final int rightIndexOld = cell.right;

                if (combination.isMass) {
                    final double combinationMass = combination.mass;
                    final double oldMass = cell.mass;

                    int[][] setCharacter = occurrence.rangeQuery(leftIndexOld - 1, rightIndexOld);
                    if (withVariableModifications) addModifications(setCharacter);
                    if (k == lenCombinations - 1) {
                        for (int b = 0; b < setCharacter[numMasses][0]; ++b){
                            int[] borders = setCharacter[b];
                            final int aminoAcid = borders[0];

                            if (aminoAcid != '/') {
                                final double newMass = oldMass + aaMasses[borders[3]];
                                double massDiff = combinationMass - newMass;
                                int lastAcid = aminoAcid;
                                final int lessValue = less[aminoAcid];
                                final int leftIndex = lessValue + borders[1];
                                final int rightIndex = lessValue + borders[2] - 1;
                                //ModificationMatch modificationMatch = modifictationFlags[borders[3]] ? new ModificationMatch(modifictationLabels[borders[3]], (borders[3] >= 128), pepLen) : null;
                                MatrixContent newCell = new MatrixContent(leftIndex, rightIndex, aminoAcid, cell, newMass, length + 1, cell.numX, borders[3]);

                                ModificationMatch modificationMatchEnd = null;
                                ModificationMatch modificationMatchEndEnd = null;
                                boolean endOfPeptide = false;

                                // ptm at terminus handling
                                ArrayList<String> fmodp = fmodcp;
                                ArrayList<Double> fmodpMass = fmodcpMass;
                                ArrayList<String>[] fmodpaa = fmodcpaa;
                                ArrayList<Double>[] fmodpaaMass = fmodcpaaMass;
                                ArrayList<String> vmodp = vmodcp;
                                ArrayList<Double> vmodpMass = vmodcpMass;
                                ArrayList<String>[] vmodpaa = vmodcpaa;
                                ArrayList<Double>[] vmodpaaMass = vmodcpaaMass;
                                boolean hasFixedPTM_atTerminus = hasFixedPTM_CatTerminus;

                                if (!CTermDirection) {
                                    fmodp = fmodnp;
                                    fmodpMass = fmodnpMass;
                                    fmodpaa = fmodnpaa;
                                    fmodpaaMass = fmodnpaaMass;
                                    vmodp = vmodnp;
                                    vmodpMass = vmodnpMass;
                                    vmodpaa = vmodnpaa;
                                    vmodpaaMass = vmodnpaaMass;
                                    hasFixedPTM_atTerminus = hasFixedPTM_NatTerminus;
                                }

                                boolean hasFixed = false;

                                // fixed aa defined peptide terminal modification
                                if (fmodpaa != null && lastAcid > 0 && fmodpaaMass[lastAcid].size() > 0) {
                                    hasFixed = true;
                                    for (int i = 0; i < fmodpaaMass[lastAcid].size(); ++i) {
                                        double massDiffDiff = massDiff - fmodpaaMass[lastAcid].get(i);

                                        if (Math.abs(massDiffDiff) < massTolerance) {
                                            endOfPeptide = true;
                                            modificationMatchEnd = new ModificationMatch(fmodpaa[lastAcid].get(i), false, length + 1);
                                        }

                                        if (!endOfPeptide && vmodpaa != null && lastAcid > 0 && vmodpaaMass[lastAcid].size() > 0) {
                                            for (int j = 0; j < vmodpaaMass[lastAcid].size(); ++j) {
                                                if (Math.abs(massDiffDiff - vmodpaaMass[lastAcid].get(j)) < massTolerance) {
                                                    endOfPeptide = true;
                                                    modificationMatchEnd = new ModificationMatch(fmodpaa[lastAcid].get(i), false, length + 1);
                                                    modificationMatchEndEnd = new ModificationMatch(vmodpaa[lastAcid].get(j), true, length + 1);
                                                }
                                            }
                                        }
                                        // variable undefined peptide terminal modifictation
                                        if (!endOfPeptide && vmodp != null) {
                                            for (int j = 0; j < vmodp.size(); ++j) {
                                                if (Math.abs(massDiffDiff - vmodpMass.get(j)) < massTolerance) {
                                                    endOfPeptide = true;
                                                    modificationMatchEnd = new ModificationMatch(fmodpaa[lastAcid].get(i), false, length + 1);
                                                    modificationMatchEndEnd = new ModificationMatch(vmodp.get(j), false, length + 1);
                                                }
                                            }
                                        }

                                    }
                                }

                                // fixed undefined peptide terminal modifictation
                                if (fmodp != null && !endOfPeptide) {
                                    hasFixed = true;
                                    for (int i = 0; i < fmodp.size(); ++i) {
                                        double massDiffDiff = massDiff - fmodpMass.get(i);
                                        if (Math.abs(massDiff - fmodpMass.get(i)) < massTolerance) {
                                            endOfPeptide = true;
                                            modificationMatchEnd = new ModificationMatch(fmodp.get(i), false, length + 1);
                                        }

                                        if (!endOfPeptide && vmodpaa != null && lastAcid > 0 && vmodpaaMass[lastAcid].size() > 0) {
                                            for (int j = 0; j < vmodpaaMass[lastAcid].size(); ++j) {
                                                if (Math.abs(massDiffDiff - vmodpaaMass[lastAcid].get(j)) < massTolerance) {
                                                    endOfPeptide = true;
                                                    modificationMatchEnd = new ModificationMatch(fmodp.get(i), false, length + 1);
                                                    modificationMatchEndEnd = new ModificationMatch(vmodpaa[lastAcid].get(j), true, length + 1);
                                                }
                                            }
                                        }
                                        // variable undefined peptide terminal modifictation
                                        if (!endOfPeptide && vmodp != null) {
                                            for (int j = 0; j < vmodp.size(); ++j) {
                                                if (Math.abs(massDiffDiff - vmodpMass.get(j)) < massTolerance) {
                                                    endOfPeptide = true;
                                                    modificationMatchEnd = new ModificationMatch(fmodp.get(i), false, length + 1);
                                                    modificationMatchEndEnd = new ModificationMatch(vmodp.get(j), false, length + 1);
                                                }
                                            }
                                        }
                                    }
                                }

                                if (!hasFixedPTM_atTerminus && !hasFixed && !endOfPeptide) {

                                    // without any peptide terminal modification
                                    if (Math.abs(massDiff) < massTolerance) {
                                        endOfPeptide = true;
                                    }

                                    // variable aa defined peptide terminal modification
                                    if (!endOfPeptide && vmodpaa != null && lastAcid > 0 && vmodpaaMass[lastAcid].size() > 0) {
                                        for (int i = 0; i < vmodpaaMass[lastAcid].size(); ++i) {
                                            if (Math.abs(massDiff - vmodpaaMass[lastAcid].get(i)) < massTolerance) {
                                                endOfPeptide = true;
                                                modificationMatchEnd = new ModificationMatch(vmodpaa[lastAcid].get(i), true, length + 1);
                                            }
                                        }
                                    }
                                    // variable undefined peptide terminal modifictation
                                    if (!endOfPeptide && vmodp != null) {
                                        for (int i = 0; i < vmodp.size(); ++i) {
                                            if (Math.abs(massDiff - vmodpMass.get(i)) < massTolerance) {
                                                endOfPeptide = true;
                                                modificationMatchEnd = new ModificationMatch(vmodp.get(i), false, length + 1);
                                            }
                                        }
                                    }
                                }

                                if (!endOfPeptide) {
                                    if (newMass - massTolerance + negativePTMMass <= combinationMass) {
                                        content.add(newCell);
                                    }
                                } else if (modificationMatchEnd != null) {
                                    MatrixContent newEndCell = new MatrixContent(leftIndex, rightIndex, '\0', newCell, 0, null, length + 1, 0, modificationMatchEnd, null, -1);
                                    if (modificationMatchEndEnd == null) {
                                        matrix[k + 1].add(newEndCell);
                                    } else {
                                        MatrixContent newEndEndCell = new MatrixContent(leftIndex, rightIndex, '\0', newEndCell, 0, null, length + 1, 0, modificationMatchEndEnd, null, -1);
                                        matrix[k + 1].add(newEndEndCell);
                                    }
                                } else {
                                    matrix[k + 1].add(newCell);
                                }

                            } else if (length > 1) {
                                int lastAcid = cell.character;
                                double massDiff = combinationMass - oldMass;
                                ModificationMatch modificationMatchEnd = null;
                                ModificationMatch modificationMatchEndEnd = null;

                                // ptm at terminus handling
                                ArrayList<String> fmod = fmodc;
                                ArrayList<Double> fmodMass = fmodcMass;
                                ArrayList<String>[] fmodaa = fmodcaa;
                                ArrayList<Double>[] fmodaaMass = fmodcaaMass;
                                ArrayList<String> vmod = vmodc;
                                ArrayList<Double> vmodMass = vmodcMass;
                                ArrayList<String>[] vmodaa = vmodcaa;
                                ArrayList<Double>[] vmodaaMass = vmodcaaMass;
                                ArrayList<String> fmodp = fmodcp;
                                ArrayList<Double> fmodpMass = fmodcpMass;
                                ArrayList<String>[] fmodpaa = fmodcpaa;
                                ArrayList<Double>[] fmodpaaMass = fmodcpaaMass;
                                ArrayList<String> vmodp = vmodcp;
                                ArrayList<Double> vmodpMass = vmodcpMass;
                                ArrayList<String>[] vmodpaa = vmodcpaa;
                                ArrayList<Double>[] vmodpaaMass = vmodcpaaMass;

                                if (!CTermDirection) {
                                    fmod = fmodn;
                                    fmodMass = fmodnMass;
                                    fmodaa = fmodnaa;
                                    fmodaaMass = fmodnaaMass;
                                    vmod = vmodn;
                                    vmodMass = vmodnMass;
                                    vmodaa = vmodnaa;
                                    vmodaaMass = vmodnaaMass;
                                    fmodp = fmodnp;
                                    fmodpMass = fmodnpMass;
                                    fmodpaa = fmodnpaa;
                                    fmodpaaMass = fmodnpaaMass;
                                    vmodp = vmodnp;
                                    vmodpMass = vmodnpMass;
                                    vmodpaa = vmodnpaa;
                                    vmodpaaMass = vmodnpaaMass;
                                }


                                // fixed aa defined protein terminal modification
                                if (fmodaa != null && lastAcid > 0 && fmodaaMass[lastAcid].size() > 0) {
                                    for (int i = 0; i < fmodaaMass[lastAcid].size(); ++i) {
                                        Double massDiffDiff = massDiff - fmodaaMass[lastAcid].get(i);
                                        if (Math.abs(massDiffDiff) < massTolerance) {
                                            modificationMatchEnd = new ModificationMatch(fmodaa[lastAcid].get(i), false, length);
                                        }

                                        // variable aa defined protein terminal modification
                                        if (vmodaa != null && lastAcid > 0 && vmodaaMass[lastAcid].size() > 0) {
                                            for (int j = 0; j < vmodaaMass[lastAcid].size(); ++j) {
                                                if (Math.abs(massDiffDiff - vmodaaMass[lastAcid].get(j)) < massTolerance) {
                                                    modificationMatchEnd = new ModificationMatch(fmodaa[lastAcid].get(i), false, length);
                                                    modificationMatchEndEnd = new ModificationMatch(vmodaa[lastAcid].get(j), true, length);
                                                }
                                            }
                                        }
                                        // variable undefined protein terminal modifictation
                                        if (vmod != null && modificationMatchEnd == null) {
                                            for (int j = 0; j < vmod.size(); ++j) {
                                                if (Math.abs(massDiffDiff - vmodMass.get(j)) < massTolerance) {
                                                    modificationMatchEnd = new ModificationMatch(fmodaa[lastAcid].get(i), false, length);
                                                    modificationMatchEndEnd = new ModificationMatch(vmod.get(j), false, length);
                                                }
                                            }
                                        }

                                        // second ptm at peptide terminus
                                        boolean hasFixedPep = false;
                                        if (fmodpaa != null && lastAcid > 0 && fmodpaaMass[lastAcid].size() > 0) {
                                            for (int j = 0; j < fmodpaaMass[lastAcid].size(); ++j) {

                                                if (Math.abs(massDiffDiff - fmodpaaMass[lastAcid].get(j)) < massTolerance) {
                                                    hasFixedPep = true;
                                                    modificationMatchEnd = new ModificationMatch(fmodaa[lastAcid].get(i), false, length);
                                                    modificationMatchEndEnd = new ModificationMatch(fmodpaa[lastAcid].get(j), false, length);
                                                }
                                            }
                                        }

                                        if (fmodp != null) {
                                            for (int j = 0; j < fmodp.size(); ++j) {
                                                if (Math.abs(massDiffDiff - fmodpMass.get(j)) < massTolerance) {
                                                    hasFixedPep = true;
                                                    modificationMatchEnd = new ModificationMatch(fmodaa[lastAcid].get(i), false, length);
                                                    modificationMatchEndEnd = new ModificationMatch(fmodp.get(j), false, length);
                                                }
                                            }
                                        }

                                        if (!hasFixedPep) {
                                            if (vmodpaa != null && lastAcid > 0 && vmodpaaMass[lastAcid].size() > 0) {
                                                for (int j = 0; j < vmodpaaMass[lastAcid].size(); ++j) {

                                                    if (Math.abs(massDiffDiff - vmodpaaMass[lastAcid].get(j)) < massTolerance) {
                                                        hasFixedPep = true;
                                                        modificationMatchEnd = new ModificationMatch(fmodaa[lastAcid].get(i), true, length);
                                                        modificationMatchEndEnd = new ModificationMatch(vmodpaa[lastAcid].get(j), true, length);
                                                    }
                                                }
                                            }

                                            if (vmodp != null) {
                                                for (int j = 0; j < vmodp.size(); ++j) {
                                                    if (Math.abs(massDiffDiff - vmodpMass.get(j)) < massTolerance) {
                                                        hasFixedPep = true;
                                                        modificationMatchEnd = new ModificationMatch(fmodaa[lastAcid].get(i), true, length);
                                                        modificationMatchEndEnd = new ModificationMatch(vmodp.get(j), true, length);
                                                    }
                                                }
                                            }
                                        }

                                    }

                                }

                                // fixed undefined protein terminal modifictation
                                if (fmod != null && modificationMatchEnd == null) {

                                    for (int i = 0; i < fmod.size(); ++i) {
                                        Double massDiffDiff = massDiff - fmodMass.get(i);
                                        if (Math.abs(massDiffDiff) < massTolerance) {
                                            modificationMatchEnd = new ModificationMatch(fmod.get(i), false, length);
                                        }

                                        // variable aa defined protein terminal modification
                                        if (vmodaa != null && lastAcid > 0 && vmodaaMass[lastAcid].size() > 0) {
                                            for (int j = 0; j < vmodaaMass[lastAcid].size(); ++j) {
                                                if (Math.abs(massDiff - vmodaaMass[lastAcid].get(j)) < massTolerance) {
                                                    modificationMatchEnd = new ModificationMatch(fmod.get(i), false, length);
                                                    modificationMatchEndEnd = new ModificationMatch(vmodaa[lastAcid].get(j), true, length);
                                                }
                                            }
                                        }
                                        // variable undefined protein terminal modifictation
                                        if (vmod != null && modificationMatchEnd == null) {
                                            for (int j = 0; j < vmod.size(); ++j) {
                                                if (Math.abs(massDiff - vmodMass.get(j)) < massTolerance) {
                                                    modificationMatchEnd = new ModificationMatch(fmod.get(i), false, length);
                                                    modificationMatchEndEnd = new ModificationMatch(vmod.get(j), false, length);
                                                }
                                            }
                                        }

                                        // second ptm at peptide terminus
                                        boolean hasFixedPep = false;
                                        if (fmodpaa != null && lastAcid > 0 && fmodpaaMass[lastAcid].size() > 0) {
                                            for (int j = 0; j < fmodpaaMass[lastAcid].size(); ++j) {

                                                if (Math.abs(massDiffDiff - fmodpaaMass[lastAcid].get(j)) < massTolerance) {
                                                    hasFixedPep = true;
                                                    modificationMatchEnd = new ModificationMatch(fmod.get(i), false, length);
                                                    modificationMatchEndEnd = new ModificationMatch(fmodpaa[lastAcid].get(j), false, length);
                                                }
                                            }
                                        }

                                        if (fmodp != null) {
                                            for (int j = 0; j < fmodp.size(); ++j) {
                                                if (Math.abs(massDiffDiff - fmodpMass.get(j)) < massTolerance) {
                                                    hasFixedPep = true;
                                                    modificationMatchEnd = new ModificationMatch(fmod.get(i), false, length);
                                                    modificationMatchEndEnd = new ModificationMatch(fmodp.get(j), false, length);
                                                }
                                            }
                                        }

                                        if (!hasFixedPep) {
                                            if (vmodpaa != null && lastAcid > 0 && vmodpaaMass[lastAcid].size() > 0) {
                                                for (int j = 0; j < vmodpaaMass[lastAcid].size(); ++j) {

                                                    if (Math.abs(massDiffDiff - vmodpaaMass[lastAcid].get(j)) < massTolerance) {
                                                        hasFixedPep = true;
                                                        modificationMatchEnd = new ModificationMatch(fmod.get(i), false, length);
                                                        modificationMatchEndEnd = new ModificationMatch(vmodpaa[lastAcid].get(j), true, length);
                                                    }
                                                }
                                            }

                                            if (vmodp != null) {
                                                for (int j = 0; j < vmodp.size(); ++j) {
                                                    if (Math.abs(massDiffDiff - vmodpMass.get(j)) < massTolerance) {
                                                        hasFixedPep = true;
                                                        modificationMatchEnd = new ModificationMatch(fmod.get(i), false, length);
                                                        modificationMatchEndEnd = new ModificationMatch(vmodp.get(j), true, length);
                                                    }
                                                }
                                            }
                                        }
                                    }
                                }

                                if (modificationMatchEnd == null) {
                                    // variable aa defined protein terminal modification
                                    if (vmodaa != null && lastAcid > 0 && vmodaaMass[lastAcid].size() > 0) {
                                        for (int i = 0; i < vmodaaMass[lastAcid].size(); ++i) {
                                            double massDiffDiff = massDiff - vmodaaMass[lastAcid].get(i);
                                            if (Math.abs(massDiffDiff) < massTolerance) {
                                                modificationMatchEnd = new ModificationMatch(vmodaa[lastAcid].get(i), true, length);
                                            }

                                            // second ptm at peptide terminus
                                            boolean hasFixedPep = false;
                                            if (fmodpaa != null && lastAcid > 0 && fmodpaaMass[lastAcid].size() > 0) {
                                                for (int j = 0; j < fmodpaaMass[lastAcid].size(); ++j) {

                                                    if (Math.abs(massDiffDiff - fmodpaaMass[lastAcid].get(j)) < massTolerance) {
                                                        hasFixedPep = true;
                                                        modificationMatchEnd = new ModificationMatch(vmodaa[lastAcid].get(i), true, length);
                                                        modificationMatchEndEnd = new ModificationMatch(fmodpaa[lastAcid].get(j), false, length);
                                                    }
                                                }
                                            }

                                            if (fmodp != null) {
                                                for (int j = 0; j < fmodp.size(); ++j) {
                                                    if (Math.abs(massDiffDiff - fmodpMass.get(j)) < massTolerance) {
                                                        hasFixedPep = true;
                                                        modificationMatchEnd = new ModificationMatch(vmodaa[lastAcid].get(i), true, length);
                                                        modificationMatchEndEnd = new ModificationMatch(fmodp.get(j), false, length);
                                                    }
                                                }
                                            }

                                            if (!hasFixedPep) {
                                                if (vmodpaa != null && lastAcid > 0 && vmodpaaMass[lastAcid].size() > 0) {
                                                    for (int j = 0; j < vmodpaaMass[lastAcid].size(); ++j) {

                                                        if (Math.abs(massDiffDiff - vmodpaaMass[lastAcid].get(j)) < massTolerance) {
                                                            hasFixedPep = true;
                                                            modificationMatchEnd = new ModificationMatch(vmodaa[lastAcid].get(i), true, length);
                                                            modificationMatchEndEnd = new ModificationMatch(vmodpaa[lastAcid].get(j), true, length);
                                                        }
                                                    }
                                                }

                                                if (vmodp != null) {
                                                    for (int j = 0; j < vmodp.size(); ++j) {
                                                        if (Math.abs(massDiffDiff - vmodpMass.get(j)) < massTolerance) {
                                                            hasFixedPep = true;
                                                            modificationMatchEnd = new ModificationMatch(vmodaa[lastAcid].get(i), true, length);
                                                            modificationMatchEndEnd = new ModificationMatch(vmodp.get(j), true, length);
                                                        }
                                                    }
                                                }
                                            }
                                        }
                                    }
                                    // variable undefined protein terminal modifictation
                                    if (vmod != null && modificationMatchEnd == null) {
                                        for (int i = 0; i < vmod.size(); ++i) {
                                            double massDiffDiff = massDiff - vmodMass.get(i);
                                            if (Math.abs(massDiffDiff) < massTolerance) {
                                                modificationMatchEnd = new ModificationMatch(vmod.get(i), false, length);
                                            }

                                            // second ptm at peptide terminus
                                            boolean hasFixedPep = false;
                                            if (fmodpaa != null && lastAcid > 0 && fmodpaaMass[lastAcid].size() > 0) {
                                                for (int j = 0; j < fmodpaaMass[lastAcid].size(); ++j) {
                                                    if (Math.abs(massDiffDiff - fmodpaaMass[lastAcid].get(j)) < massTolerance) {
                                                        hasFixedPep = true;
                                                        modificationMatchEnd = new ModificationMatch(vmod.get(i), false, length);
                                                        modificationMatchEndEnd = new ModificationMatch(fmodpaa[lastAcid].get(j), false, length);
                                                    }
                                                }
                                            }

                                            if (fmodp != null) {
                                                for (int j = 0; j < fmodp.size(); ++j) {
                                                    if (Math.abs(massDiffDiff - fmodpMass.get(j)) < massTolerance) {
                                                        hasFixedPep = true;
                                                        modificationMatchEnd = new ModificationMatch(vmod.get(i), false, length);
                                                        modificationMatchEndEnd = new ModificationMatch(fmodp.get(j), false, length);
                                                    }
                                                }
                                            }

                                            if (!hasFixedPep) {
                                                if (vmodpaa != null && lastAcid > 0 && vmodpaaMass[lastAcid].size() > 0) {
                                                    for (int j = 0; j < vmodpaaMass[lastAcid].size(); ++j) {

                                                        if (Math.abs(massDiffDiff - vmodpaaMass[lastAcid].get(j)) < massTolerance) {
                                                            hasFixedPep = true;
                                                            modificationMatchEnd = new ModificationMatch(vmod.get(i), false, length);
                                                            modificationMatchEndEnd = new ModificationMatch(vmodpaa[lastAcid].get(j), true, length);
                                                        }
                                                    }
                                                }

                                                if (vmodp != null) {
                                                    for (int j = 0; j < vmodp.size(); ++j) {
                                                        if (Math.abs(massDiffDiff - vmodpMass.get(j)) < massTolerance) {
                                                            hasFixedPep = true;
                                                            modificationMatchEnd = new ModificationMatch(vmod.get(i), false, length);
                                                            modificationMatchEndEnd = new ModificationMatch(vmodp.get(j), true, length);
                                                        }
                                                    }
                                                }
                                            }
                                        }
                                    }
                                }

                                if (modificationMatchEnd != null) {
                                    MatrixContent newEndCell = new MatrixContent(leftIndexOld, rightIndexOld, '\0', cell, 0, null, length, 0, modificationMatchEnd, null, -1);
                                    if (modificationMatchEndEnd == null) {
                                        matrix[k + 1].add(newEndCell);
                                    } else {
                                        MatrixContent newEndEndCell = new MatrixContent(leftIndexOld, rightIndexOld, '\0', newEndCell, 0, null, length, 0, modificationMatchEndEnd, null, -1);
                                        matrix[k + 1].add(newEndEndCell);
                                    }
                                }
                            }
                        }
                    } else {
                        for (int b = 0; b < setCharacter[numMasses][0]; ++b){
                            int[] borders = setCharacter[b];
                            final int aminoAcid = borders[0];
                            if (aminoAcid == '/') continue;
                            
                            final double newMass = oldMass + aaMasses[borders[3]];
                            if (newMass - massTolerance <= combinationMass) {
                                final int lessValue = less[aminoAcid];
                                final int leftIndex = lessValue + borders[1];
                                final int rightIndex = lessValue + borders[2] - 1;
                                //ModificationMatch modificationMatch = modifictationFlags[borders[3]] ? new ModificationMatch(modifictationLabels[borders[3]], (borders[3] >= 128), pepLen) : null;
                                if (combinationMass <= newMass + massTolerance) {
                                    matrix[k + 1].add(new MatrixContent(leftIndex, rightIndex, aminoAcid, cell, 0, null, length + 1, 0, null, null, borders[3]));
                                } else {
                                    content.add(new MatrixContent(leftIndex, rightIndex, aminoAcid, cell, newMass, null, length + 1, 0, null, null, borders[3]));
                                }
                            }
                        }
                    }

                } else {
                    final String combinationSequence = combination.sequence;
                    final int xNumLimit = combination.xNumLimit;
                    final int numX = cell.numX;

                    for (int i = 0; i < combinationSequence.length(); ++i) {
                        final int aminoAcid = combinationSequence.charAt(i);
                        final int lessValue = less[aminoAcid];
                        final int[] range = occurrence.singleRangeQuery(leftIndexOld - 1, rightIndexOld, aminoAcid);
                        final int leftIndex = lessValue + range[0];
                        final int rightIndex = lessValue + range[1] - 1;
                        final int newNumX = numX + ((aminoAcid == 'X') ? 1 : 0);
                        if (leftIndex <= rightIndex && newNumX <= xNumLimit) {
                            matrix[k + 1].add(new MatrixContent(leftIndex, rightIndex, aminoAcid, cell, 0, length + 1, newNumX, -1));
                        }
                    }
                }
            }
        }
    }
    
    
    
    
    
    
    
    
    
    
    
    
    
    
    
    

    @Override
    public HashMap<Peptide, HashMap<String, ArrayList<Integer>>> getProteinMapping(Tag tag, TagMatcher tagMatcher, SequenceMatchingPreferences sequenceMatchingPreferences, Double massTolerance) throws IOException, InterruptedException, ClassNotFoundException, SQLException {
        if (maxNumberVariants == 0){
            return getProteinMappingWithoutVariants(tag, tagMatcher, sequenceMatchingPreferences, massTolerance);
        }
        else {
            return getProteinMappingWithVariants(tag, tagMatcher, sequenceMatchingPreferences, massTolerance);
        }
    }
    

    public HashMap<Peptide, HashMap<String, ArrayList<Integer>>> getProteinMappingWithoutVariants(Tag tag, TagMatcher tagMatcher, SequenceMatchingPreferences sequenceMatchingPreferences, Double massTolerance) throws IOException, InterruptedException, ClassNotFoundException, SQLException {
    
        
        HashMap<Peptide, HashMap<String, ArrayList<Integer>>> allMatches = new HashMap<Peptide, HashMap<String, ArrayList<Integer>>>();
        double xLimit = ((sequenceMatchingPreferences.getLimitX() != null) ? sequenceMatchingPreferences.getLimitX() : 1);

        // copying tags into own data structure
        int maxSequencePosition = -1;
        TagElement[] tagElements = new TagElement[tag.getContent().size()];
        for (int i = 0; i < tag.getContent().size(); ++i) {
            if (tag.getContent().get(i) instanceof MassGap) {
                tagElements[i] = new TagElement(true, "", tag.getContent().get(i).getMass(), 0);
            } else if (tag.getContent().get(i) instanceof AminoAcidSequence) {
                tagElements[i] = new TagElement(false, tag.getContent().get(i).asSequence(), 0., (int) (xLimit * tag.getContent().get(i).asSequence().length()));
                if (maxSequencePosition == -1 || tagElements[i].sequence.length() < tagElements[i].sequence.length()) {
                    maxSequencePosition = i;
                }
            } else {
                throw new UnsupportedOperationException("Unsupported tag in tag mapping for FM-Index.");
            }
        }

        final boolean turned = (tagElements.length == 3
                && tagElements[0].isMass
                && !tagElements[1].isMass
                && tagElements[2].isMass
                && tagElements[0].mass < tagElements[2].mass);

        TagElement[] refTagContent = null;
        int[] lessPrimary = null;
        int[] lessReversed = null;
        WaveletTree occurrencePrimary = null;
        WaveletTree occurrenceReversed = null;
        boolean hasCTermDirection = hasCTermDirectionPTM;
        boolean hasNTermDirection = hasNTermDirectionPTM;
        boolean towardsC = true;

        // turning complete tag content if tag set starts with a smaller mass than it ends
        if (turned) {
            refTagContent = new TagElement[tagElements.length];
            for (int i = tagElements.length - 1, j = 0; i >= 0; --i, ++j) {
                String sequenceReversed = (new StringBuilder(tagElements[i].sequence).reverse()).toString();
                refTagContent[j] = new TagElement(tagElements[i].isMass, sequenceReversed, tagElements[i].mass, tagElements[i].xNumLimit);
            }

            lessReversed = lessTablePrimary;
            lessPrimary = lessTableReversed;
            occurrenceReversed = occurrenceTablePrimary;
            occurrencePrimary = occurrenceTableReversed;
            hasCTermDirection = hasNTermDirectionPTM;
            hasNTermDirection = hasCTermDirectionPTM;
            towardsC = false;
        } else {
            refTagContent = tagElements;
            lessPrimary = lessTablePrimary;
            lessReversed = lessTableReversed;
            occurrencePrimary = occurrenceTablePrimary;
            occurrenceReversed = occurrenceTableReversed;
        }

        ArrayList<MatrixContent> cached = isCached(refTagContent);
        if (cached != null && cached.isEmpty()) {
            return allMatches;
        }

        TagElement[] tagComponents = new TagElement[maxSequencePosition];
        for (int i = maxSequencePosition - 1, j = 0; i >= 0; --i, ++j) {
            String sequenceReversed = (new StringBuilder(refTagContent[i].sequence).reverse()).toString();
            tagComponents[j] = new TagElement(refTagContent[i].isMass, sequenceReversed, refTagContent[i].mass, refTagContent[i].xNumLimit);
        }

        TagElement[] tagComponentsReverse = new TagElement[tagElements.length - maxSequencePosition];
        for (int i = maxSequencePosition, j = 0; i < refTagContent.length; ++i, ++j) {
            tagComponentsReverse[j] = refTagContent[i];
        }

        TagElement[] combinations = createPeptideCombinations(tagComponents, sequenceMatchingPreferences);
        TagElement[] combinationsReversed = createPeptideCombinations(tagComponentsReverse, sequenceMatchingPreferences);

        LinkedList<MatrixContent>[] matrixReversed = (LinkedList<MatrixContent>[])new LinkedList[combinationsReversed.length + 1];
        LinkedList<MatrixContent>[] matrix = (LinkedList<MatrixContent>[])new LinkedList[combinations.length + 1];
        ArrayList<MatrixContent> cachePrimary = new ArrayList<MatrixContent>();
        
        for (int i = 0; i <= combinationsReversed.length; ++i) matrixReversed[i] = new LinkedList<MatrixContent>();
        for (int i = 0; i <= combinations.length; ++i) matrix[i] = new LinkedList<MatrixContent>();

        if (cached != null) {
            for (MatrixContent matrixContent : cached) {
                matrix[0].add(matrixContent);
            }
        } else {
            // left index, right index, current character, previous matrix content, mass, peptideSequence, peptide length, number of X
            matrixReversed[0].add(new MatrixContent(indexStringLength - 1));
        }

        if (cached == null) {
            // Map Reverse
            if (!hasCTermDirection) {
                mappingSequenceAndMasses(combinationsReversed, matrixReversed, lessReversed, occurrenceReversed, massTolerance);
            } else {
                mappingSequenceAndMasses(combinationsReversed, matrixReversed, lessReversed, occurrenceReversed, massTolerance, towardsC);
            }

            // Traceback Reverse
            for (MatrixContent content : matrixReversed[combinationsReversed.length]) {
                MatrixContent currentContent = content;
                String currentPeptide = "";

                int leftIndexFront = 0;
                int rightIndexFront = indexStringLength - 1;
                ArrayList<ModificationMatch> modifications = new ArrayList<ModificationMatch>();

                while (currentContent.previousContent != null) {
                    final int aminoAcid = currentContent.character;
                    if (aminoAcid > 0) {
                        currentPeptide += (char) currentContent.character;
                        final int lessValue = lessPrimary[aminoAcid];
                        final int[] range = occurrencePrimary.singleRangeQuery(leftIndexFront - 1, rightIndexFront, aminoAcid);
                        leftIndexFront = lessValue + range[0];
                        rightIndexFront = lessValue + range[1] - 1;
                    }
                    if (currentContent.modification != null || currentContent.modificationPos >= 0) {
                        if (currentContent.modificationPos >= 0) {
                            if (modifictationFlags[currentContent.modificationPos]) {
                                modifications.add(new ModificationMatch(modifictationLabels[currentContent.modificationPos], currentContent.modificationPos >= 128, currentContent.length));
                            }
                        } else {
                            modifications.add(currentContent.modification);
                        }
                    }
                    currentContent = currentContent.previousContent;
                }
                String reversePeptide = (new StringBuilder(currentPeptide).reverse()).toString();
                cachePrimary.add(new MatrixContent(leftIndexFront, rightIndexFront, reversePeptide.charAt(0), null, 0, reversePeptide, content.length, 0, null, modifications, -1));
            }

            for (MatrixContent matrixContent : cachePrimary) {
                matrix[0].add(matrixContent);
            }

            cacheIt(refTagContent, cachePrimary);
        }

        if (!matrix[0].isEmpty()) {
            // Map towards NTerm
            if (!hasNTermDirection) {
                mappingSequenceAndMasses(combinations, matrix, lessPrimary, occurrencePrimary, massTolerance);
            } else {
                mappingSequenceAndMasses(combinations, matrix, lessPrimary, occurrencePrimary, massTolerance, !towardsC);
            }
        }
        // Traceback from NTerm
        for (MatrixContent content : matrix[combinations.length]) {
            MatrixContent currentContent = content;
            String currentPeptide = "";
            ArrayList<ModificationMatch> modifications = new ArrayList<ModificationMatch>();

            while (currentContent.previousContent != null) {
                if (currentContent.character != '\0') {
                    currentPeptide += (char) currentContent.character;
                }

                if (currentContent.modification != null || currentContent.modificationPos >= 0) {
                    if (currentContent.modificationPos >= 0) {
                        if (modifictationFlags[currentContent.modificationPos]) {
                            modifications.add(new ModificationMatch(modifictationLabels[currentContent.modificationPos], currentContent.modificationPos >= 128, content.length - currentContent.length + 1));
                        }
                    } else {
                        modifications.add(new ModificationMatch(currentContent.modification.getTheoreticPtm(), currentContent.modification.isVariable(), content.length - currentContent.modification.getModificationSite() + 1));
                    }
                }

                currentContent = currentContent.previousContent;
            }

            int leftIndex = content.left;
            int rightIndex = content.right;

            for (ModificationMatch modificationMatch : currentContent.modifications) {
                modifications.add(new ModificationMatch(modificationMatch.getTheoreticPtm(), modificationMatch.isVariable(), modificationMatch.getModificationSite() + content.length - currentContent.length));
            }

            String peptide = currentPeptide + currentContent.peptideSequence;

            if (turned) {
                leftIndex = 0;
                rightIndex = indexStringLength - 1;

                for (int p = 0; p < peptide.length(); ++p) {
                    final int aminoAcid = peptide.charAt(p);
                    final int lessValue = lessReversed[aminoAcid];
                    final int[] range = occurrenceReversed.singleRangeQuery(leftIndex - 1, rightIndex, aminoAcid);
                    leftIndex = lessValue + range[0];
                    rightIndex = lessValue + range[1] - 1;

                }

                for (ModificationMatch modificationMatch : modifications) {
                    modificationMatch.setModificationSite(peptide.length() - modificationMatch.getModificationSite() + 1);
                }

                peptide = (new StringBuilder(peptide).reverse()).toString();
            }

            HashMap<String, ArrayList<Integer>> matches = new HashMap<String, ArrayList<Integer>>();
            for (int j = leftIndex; j <= rightIndex; ++j) {
                int pos = getTextPosition(j);
                int index = binarySearch(boundaries, pos);
                String accession = accessions[index];

                if (!matches.containsKey(accession)) {
                    matches.put(accession, new ArrayList<Integer>());
                }
                matches.get(accession).add(pos - boundaries[index]);
            }

            allMatches.put(new Peptide(peptide, modifications), matches);
        }

        
        if (tag.getContent().size() == 3){
            ArrayList<TagComponent> tc = tag.getContent();
            for (Peptide pep : allMatches.keySet()){
                for (String acc : allMatches.get(pep).keySet()){
                    for (int pos : allMatches.get(pep).get(acc)){
                        System.out.println(tc.get(0).getMass() + " " + tc.get(1).asSequence() + " " + tc.get(2).getMass() + " " + pep.getSequence() + " " + acc + " " + pos);
                    }
                }
            }
        }
        
        return allMatches;
    }

    
    
    
    
    
    
    
    
    
    
    
        
        
    public HashMap<Peptide, HashMap<String, ArrayList<Integer>>> getProteinMappingWithVariants(Tag tag, TagMatcher tagMatcher, SequenceMatchingPreferences sequenceMatchingPreferences, Double massTolerance) throws IOException, InterruptedException, ClassNotFoundException, SQLException {
    
        long starttime = System.nanoTime();
        
        HashMap<Peptide, HashMap<String, ArrayList<Integer>>> allMatches = new HashMap<Peptide, HashMap<String, ArrayList<Integer>>>();
        double xLimit = ((sequenceMatchingPreferences.getLimitX() != null) ? sequenceMatchingPreferences.getLimitX() : 1);

        // copying tags into own data structure
        int maxSequencePosition = -1;
        TagElement[] tagElements = new TagElement[tag.getContent().size()];
        for (int i = 0; i < tag.getContent().size(); ++i) {
            if (tag.getContent().get(i) instanceof MassGap) {
                tagElements[i] = new TagElement(true, "", tag.getContent().get(i).getMass(), 0);
            } else if (tag.getContent().get(i) instanceof AminoAcidSequence) {
                tagElements[i] = new TagElement(false, tag.getContent().get(i).asSequence(), 0., (int) (xLimit * tag.getContent().get(i).asSequence().length()));
                if (maxSequencePosition == -1 || tagElements[i].sequence.length() < tagElements[i].sequence.length()) {
                    maxSequencePosition = i;
                }
            } else {
                throw new UnsupportedOperationException("Unsupported tag in tag mapping for FM-Index.");
            }
        }

        final boolean turned = (tagElements.length == 3
                && tagElements[0].isMass
                && !tagElements[1].isMass
                && tagElements[2].isMass
                && tagElements[0].mass < tagElements[2].mass);

        TagElement[] refTagContent = null;
        int[] lessPrimary = null;
        int[] lessReversed = null;
        WaveletTree occurrencePrimary = null;
        WaveletTree occurrenceReversed = null;
        //boolean hasCTermDirection = hasCTermDirectionPTM;
        //boolean hasNTermDirection = hasNTermDirectionPTM;
        //boolean towardsC = true;

        // turning complete tag content if tag set starts with a smaller mass than it ends
        if (turned) {
            refTagContent = new TagElement[tagElements.length];
            for (int i = tagElements.length - 1, j = 0; i >= 0; --i, ++j) {
                String sequenceReversed = (new StringBuilder(tagElements[i].sequence).reverse()).toString();
                refTagContent[j] = new TagElement(tagElements[i].isMass, sequenceReversed, tagElements[i].mass, tagElements[i].xNumLimit);
            }

            lessReversed = lessTablePrimary;
            lessPrimary = lessTableReversed;
            occurrenceReversed = occurrenceTablePrimary;
            occurrencePrimary = occurrenceTableReversed;
            //hasCTermDirection = hasNTermDirectionPTM;
            //hasNTermDirection = hasCTermDirectionPTM;
            //towardsC = false;
        } else {
            refTagContent = tagElements;
            lessPrimary = lessTablePrimary;
            lessReversed = lessTableReversed;
            occurrencePrimary = occurrenceTablePrimary;
            occurrenceReversed = occurrenceTableReversed;
        }

        ArrayList<MatrixContent> cached = isCached(refTagContent);
        if (cached != null && cached.isEmpty()) {
            return allMatches;
        }

        TagElement[] tagComponents = new TagElement[maxSequencePosition];
        for (int i = maxSequencePosition - 1, j = 0; i >= 0; --i, ++j) {
            String sequenceReversed = (new StringBuilder(refTagContent[i].sequence).reverse()).toString();
            tagComponents[j] = new TagElement(refTagContent[i].isMass, sequenceReversed, refTagContent[i].mass, refTagContent[i].xNumLimit);
        }

        TagElement[] tagComponentsReverse = new TagElement[tagElements.length - maxSequencePosition];
        for (int i = maxSequencePosition, j = 0; i < refTagContent.length; ++i, ++j) {
            tagComponentsReverse[j] = refTagContent[i];
        }

        TagElement[] combinations = createPeptideCombinations(tagComponents, sequenceMatchingPreferences);
        TagElement[] combinationsReversed = createPeptideCombinations(tagComponentsReverse, sequenceMatchingPreferences);
        
        
        int numErrors = 1 + ((genericVariantMatching) ? maxNumberVariants : maxNumberDeletions + maxNumberInsertions + maxNumberSubstitutions);
        

        LinkedList<MatrixContent>[][] matrixReversed = (LinkedList<MatrixContent>[][]) new LinkedList[numErrors][combinationsReversed.length + 1];
        LinkedList<MatrixContent>[][] matrix = (LinkedList<MatrixContent>[][]) new LinkedList[numErrors][combinations.length + 1];
        ArrayList<MatrixContent> cachePrimary = new ArrayList<MatrixContent>();
        
        // filling both matrices
        for (int k = 0; k < numErrors; ++k){
            for (int j = 0; j <= combinationsReversed.length; ++j) matrixReversed[k][j] = new LinkedList<MatrixContent>();
            for (int j = 0; j <= combinations.length; ++j) matrix[k][j] = new LinkedList<MatrixContent>();
        }
        
    
        if (cached != null) {
            for (MatrixContent matrixContent : cached) {
                int error = genericVariantMatching ? matrixContent.numVariants : matrixContent.numSpecificVariants[0] + matrixContent.numSpecificVariants[1] + matrixContent.numSpecificVariants[2];
                matrix[error][0].add(matrixContent);
            }
        } else {
            // left index, right index, current character, previous matrix content, mass, peptideSequence, peptide length, number of X
            matrixReversed[0][0].add(new MatrixContent(indexStringLength - 1));
        }

        boolean firstHits = false;
        if (cached == null) {
            // Map Reverse
            if (genericVariantMatching){
                mappingSequenceAndMassesWithVariantsGeneric(combinationsReversed, matrixReversed, lessReversed, occurrenceReversed, massTolerance);
            } else {
                mappingSequenceAndMassesWithVariantsSpecific(combinationsReversed, matrixReversed, lessReversed, occurrenceReversed, massTolerance);                
            }
            
            // Traceback Reverse
            for (int k = 0; k < numErrors; ++k){
                for (MatrixContent content : matrixReversed[k][combinationsReversed.length]) {
                    MatrixContent currentContent = content;
                    String currentPeptide = "";
                    int leftIndexFront = 0;
                    int rightIndexFront = indexStringLength - 1;
                    ArrayList<ModificationMatch> modifications = new ArrayList<ModificationMatch>();
                    int errors = 0;
                    String allVariants = "";

                    while (currentContent.previousContent != null) {
                        int aminoAcidPep = currentContent.character;
                        int aminoAcidProt = currentContent.character;
                        int edit = currentContent.variant; 
                        errors += (edit == '-') ? 0 : 1;
                        boolean update = true;
                        
                        if (edit != '-'){
                            if (edit == '*') update = false; // deletion
                            else if ('A' <= edit && edit <= 'Z') aminoAcidProt = edit; // substitution
                            else if ('a' <= edit && edit <= 'z') aminoAcidProt = edit - 32; // insertion
                        }
                        
                        if (aminoAcidPep > 0) {
                            currentPeptide += (char)aminoAcidPep;
                            allVariants += (char)edit;
                            if (update){
                                final int lessValue = lessPrimary[aminoAcidProt];
                                final int[] range = occurrencePrimary.singleRangeQuery(leftIndexFront - 1, rightIndexFront, aminoAcidProt);
                                leftIndexFront = lessValue + range[0];
                                rightIndexFront = lessValue + range[1] - 1;
                            }
                        }

                        if (currentContent.modification != null || currentContent.modificationPos >= 0) {
                            if (currentContent.modificationPos >= 0) {
                                if (modifictationFlags[currentContent.modificationPos]) {
                                    modifications.add(new ModificationMatch(modifictationLabels[currentContent.modificationPos], currentContent.modificationPos >= 128, currentContent.length));
                               }
                            } else {
                                modifications.add(currentContent.modification);
                            }
                        }
                        currentContent = currentContent.previousContent;
                    }
                
                    String reversePeptide = (new StringBuilder(currentPeptide).reverse()).toString();
                    allVariants = (new StringBuilder(allVariants).reverse()).toString();
                    if (genericVariantMatching) cachePrimary.add(new MatrixContent(leftIndexFront, rightIndexFront, reversePeptide.charAt(0), null, 0, reversePeptide, content.length, 0, null, modifications, -1, errors, '\0', allVariants));
                    else cachePrimary.add(new MatrixContent(leftIndexFront, rightIndexFront, reversePeptide.charAt(0), null, 0, reversePeptide, content.length, 0, null, modifications, -1, new int[]{content.numSpecificVariants[0], content.numSpecificVariants[1], content.numSpecificVariants[2]}, '\0', allVariants));
                    firstHits = true;
                }
            }

            for (MatrixContent matrixContent : cachePrimary) {
                int error = genericVariantMatching ? matrixContent.numVariants : matrixContent.numSpecificVariants[0] + matrixContent.numSpecificVariants[1] + matrixContent.numSpecificVariants[2];
                matrix[error][0].add(matrixContent);
            }
            cacheIt(refTagContent, cachePrimary);
        }
        
        
        if (firstHits){
            if (genericVariantMatching) mappingSequenceAndMassesWithVariantsGeneric(combinations, matrix, lessPrimary, occurrencePrimary, massTolerance);
            else mappingSequenceAndMassesWithVariantsSpecific(combinations, matrix, lessPrimary, occurrencePrimary, massTolerance);
        }
        // Traceback from NTerm
        for (int k = 0; k < numErrors; ++k){
            for (MatrixContent content : matrix[k][combinations.length]) {
                MatrixContent currentContent = content;
                String currentPeptide = "";
                ArrayList<ModificationMatch> modifications = new ArrayList<ModificationMatch>();
                String allVariants = "";

                while (currentContent.previousContent != null) {
                    int aminoAcid = currentContent.character;
                    if (aminoAcid > 0) {
                        currentPeptide += (char)aminoAcid;
                        allVariants += (char)currentContent.variant;
                    }
                  
                    if (currentContent.modification != null || currentContent.modificationPos >= 0) {
                        if (currentContent.modificationPos >= 0) {
                            if (modifictationFlags[currentContent.modificationPos]) {
                                modifications.add(new ModificationMatch(modifictationLabels[currentContent.modificationPos], currentContent.modificationPos >= 128, content.length - currentContent.length + 1));
                            }
                        } else {
                            modifications.add(new ModificationMatch(currentContent.modification.getTheoreticPtm(), currentContent.modification.isVariable(), currentContent.modification.getModificationSite() + content.length - currentContent.length + 1));
                        }
                    }

                    currentContent = currentContent.previousContent;
                }

                int leftIndex = content.left;
                int rightIndex = content.right;

                for (ModificationMatch modificationMatch : currentContent.modifications) {
                    modifications.add(new ModificationMatch(modificationMatch.getTheoreticPtm(), modificationMatch.isVariable(), modificationMatch.getModificationSite() + content.length - currentContent.length));
                }

                String peptide = currentPeptide + currentContent.peptideSequence;
                allVariants += currentContent.allVariants;
                ArrayList<VariantMatch> variants = new ArrayList<VariantMatch>();
                
                
                
                if (turned) {
                    leftIndex = 0;
                    rightIndex = indexStringLength - 1;

                    for (int p = 0; p < peptide.length(); ++p) {
                        boolean update = true;
                        int aminoAcid = peptide.charAt(p);
                        int edit = allVariants.charAt(p);
                        if (edit != '-'){
                            if (edit == '*') update = false;
                            else if ('A' <= edit && edit <= 'Z') aminoAcid = edit; // substitution
                            else if ('a' <= edit && edit <= 'z') aminoAcid = edit - 32; // insertion
                        }
                        
                        if (update){
                            final int lessValue = lessReversed[aminoAcid];
                            final int[] range = occurrenceReversed.singleRangeQuery(leftIndex - 1, rightIndex, aminoAcid);
                            leftIndex = lessValue + range[0];
                            rightIndex = lessValue + range[1] - 1;
                        }
                    }

                    for (ModificationMatch modificationMatch : modifications) {
                        modificationMatch.setModificationSite(peptide.length() - modificationMatch.getModificationSite() + 1);
                    }

                    allVariants = (new StringBuilder(allVariants).reverse()).toString();
                    peptide = (new StringBuilder(peptide).reverse()).toString();
                }
                
                // adding variants and adjusting modification sites
                for (int i = 0, length = 0, j = 0; i < allVariants.length(); ++i){
                    int edit = allVariants.charAt(i);
                            ++length;
                    if (edit != '-'){
                        if (edit == '*'){ // deletion
                            variants.add(new VariantMatch(length, VariantMatch.Variant.deletion));
                        }
                        else if ('A' <= edit && edit <= 'Z'){ // substitution
                            variants.add(new VariantMatch(length, VariantMatch.Variant.substitution, (char)edit));
                        }
                        else if ('a' <= edit && edit <= 'z'){ // insertion
                            variants.add(new VariantMatch(length, VariantMatch.Variant.insertion, (char)(edit - 32)));
                            --length;
                        }
                    }
                }
                
                String cleanPeptide = peptide.replace("*", "");
                for (int j = leftIndex; j <= rightIndex; ++j) {
                    int pos = getTextPosition(j);
                    int index = binarySearch(boundaries, pos);
                    String accession = accessions[index];

                    
                    int startPosition = pos - boundaries[index];
                    boolean newPeptide = true;
                    
                    // check if match is already in the result list
                    for (Peptide pep : allMatches.keySet()){
                        
                        if (pep.getSequence().compareTo(cleanPeptide) == 0){
                            newPeptide = false;
                            
                            boolean newAccession = true;
                            for (String acc : allMatches.get(pep).keySet()){
                                
                                if (allMatches.get(pep).containsKey(acc)){
                                    newAccession = false;
                                    
                                    boolean newPosition = true;
                                    for (int referencePosition : allMatches.get(pep).get(acc)){
                                        if (Math.abs(referencePosition - startPosition) <= numErrors){
                                            newPosition = false;
                                        }
                                    }
                                    
                                    if (newPosition){
                                        allMatches.get(pep).get(acc).add(startPosition);
                                    }
                                }
                                
                            }
                            
                            if (newAccession){
                                ArrayList<Integer> al = new ArrayList<Integer>();
                                al.add(startPosition);
                                allMatches.get(pep).put(accession, al);
                            }
                        }
                    }
                    
                    if (newPeptide){
                        ArrayList<Integer> al = new ArrayList<Integer>();
                        al.add(startPosition);
                        HashMap<String, ArrayList<Integer>> matches = new HashMap<String, ArrayList<Integer>>();
                        matches.put(accession, al);
                        allMatches.put(new Peptide(peptide, modifications, variants), matches);
                    }
                
                }
            }
        }
        
        long computetime = System.nanoTime() - starttime;
        if (tag.getContent().size() == 3){
            ArrayList<TagComponent> tc = tag.getContent();
            
            double tagmass = tc.get(0).getMass() + pepMass(tc.get(1).asSequence()) + tc.get(2).getMass();
            
            for (Peptide pep : allMatches.keySet()){
                for (String acc : allMatches.get(pep).keySet()){
                    for (int pos : allMatches.get(pep).get(acc)){
                        System.out.println(tc.get(0).getMass() + " " + tc.get(1).asSequence() + " " + tc.get(2).getMass() + " " + pep.getSequence() + " " + acc + " " + pos + " | " + tagmass + " " + pepMass(pep.getSequence()) + " | " + computetime);
                    }
                }
            }
            if (allMatches.isEmpty()){
                System.out.println(tc.get(0).getMass() + " " + tc.get(1).asSequence() + " " + tc.get(2).getMass() + " | " + computetime);
            }
        }
        
        return allMatches;
    }

    /**
     * Simplified class for tag elements.
     */
    private class TagElement {

        boolean isMass;
        String sequence;
        double mass;
        int xNumLimit;

        /**
         * Constructor.
         *
         * @param isMass
         * @param sequence
         * @param mass
         * @param xNumLimit
         */
        TagElement(boolean isMass, String sequence, double mass, int xNumLimit) {
            this.isMass = isMass;
            this.sequence = sequence;
            this.mass = mass;
            this.xNumLimit = xNumLimit;
        }
    }

    /**
     * Class for caching intermediate tag to proteome mapping results.
     */
    private class CacheElement {

        Double massFirst;
        String sequence;
        Double massSecond;
        ArrayList<MatrixContent> cachedPrimary;

        /**
         * Constructor
         *
         * @param massFirst
         * @param sequence
         * @param massSecond
         * @param cachedPrimary
         */
        public CacheElement(Double massFirst, String sequence, Double massSecond, ArrayList<MatrixContent> cachedPrimary) {
            this.sequence = sequence;
            this.massFirst = massFirst;
            this.massSecond = massSecond;
            this.cachedPrimary = cachedPrimary;
        }
    }

    /**
     * List of cached intermediate tag to proteome mapping results.
     */
    private final LinkedList<CacheElement> cache = new LinkedList<CacheElement>();

    /**
     * Adding intermediate tag to proteome mapping results into the cache.
     *
     * @param tagComponents
     * @return
     */
    private synchronized ArrayList<MatrixContent> isCached(TagElement[] tagComponents) {
        if (tagComponents.length != 3 || !tagComponents[0].isMass || tagComponents[1].isMass || !tagComponents[2].isMass) {
            return null;
        }
        ArrayList<MatrixContent> cached = null;

        ListIterator<CacheElement> listIterator = cache.listIterator();
        while (listIterator.hasNext()) {
            CacheElement cacheElement = listIterator.next();
            if (cacheElement.sequence.compareTo(tagComponents[1].sequence) == 0) {
                if (Math.abs(cacheElement.massSecond - tagComponents[2].mass) < 1e-5) {
                    cached = new ArrayList<MatrixContent>();
                    for (MatrixContent matrixContent : cacheElement.cachedPrimary) {
                        cached.add(new MatrixContent(matrixContent));
                    }
                    break;
                }
            }
        }
        return cached;
    }

    /**
     * Caching intermediate results of previous tag to proteome matches.
     *
     * @param tagComponents
     * @param cachedPrimary
     */
    private synchronized void cacheIt(TagElement[] tagComponents, ArrayList<MatrixContent> cachedPrimary) {
        if (tagComponents.length != 3 || !tagComponents[0].isMass || tagComponents[1].isMass || !tagComponents[2].isMass) {
            return;
        }

        ArrayList<MatrixContent> cacheContentPrimary = new ArrayList<MatrixContent>();
        for (MatrixContent matrixContent : cachedPrimary) {
            cacheContentPrimary.add(new MatrixContent(matrixContent));
        }
        CacheElement cacheElement = new CacheElement(tagComponents[0].mass, tagComponents[1].sequence, tagComponents[2].mass, cacheContentPrimary);
        cache.addFirst(cacheElement);
        if (cache.size() > 50) {
            cache.removeLast();
        }
    }
}
=======
package com.compomics.util.experiment.identification.protein_inference.fm_index;

import com.compomics.util.experiment.biology.Protein;
import com.compomics.util.experiment.identification.protein_sequences.SequenceFactory;
import com.compomics.util.experiment.identification.protein_sequences.SequenceFactory.ProteinIterator;
import com.compomics.util.experiment.biology.AminoAcid;
import com.compomics.util.experiment.biology.AminoAcidSequence;
import com.compomics.util.experiment.biology.MassGap;
import com.compomics.util.experiment.biology.PTM;
import com.compomics.util.experiment.biology.PTMFactory;
import com.compomics.util.experiment.biology.variants.AaSubstitutionMatrix;
import com.compomics.util.experiment.identification.amino_acid_tags.Tag;
import com.compomics.util.experiment.identification.amino_acid_tags.matchers.TagMatcher;
import com.compomics.util.experiment.identification.identification_parameters.PtmSettings;
import com.compomics.util.experiment.identification.matches.ModificationMatch;
import com.compomics.util.experiment.identification.matches.VariantMatch;
import com.compomics.util.experiment.identification.protein_inference.PeptideMapper;
import com.compomics.util.experiment.identification.protein_inference.PeptideProteinMapping;
import com.compomics.util.preferences.PeptideVariantsPreferences;
import com.compomics.util.preferences.SequenceMatchingPreferences;
import com.compomics.util.waiting.WaitingHandler;
import java.io.IOException;
import java.sql.SQLException;
import java.util.ArrayList;
import java.util.Arrays;
import java.util.HashSet;
import java.util.Iterator;
import java.util.LinkedList;
import java.util.ListIterator;
import org.jsuffixarrays.*;

/**
 * The FM index.
 *
 * @author Dominik Kopczynski
 * @author Marc Vaudel
 */
public class FMIndex implements PeptideMapper {

    /**
     * Sampled suffix array.
     */
    private int[] suffixArrayPrimary = null; //private int[] suffixArrayReversed = null;
    /**
     * Wavelet tree for storing the burrows wheeler transform.
     */
    public WaveletTree occurrenceTablePrimary = null;
    /**
     * Wavelet tree for storing the burrows wheeler transform reversed.
     */
    public WaveletTree occurrenceTableReversed = null;
    /**
     * Less table for doing an update step according to the LF step.
     */
    public int[] lessTablePrimary = null;
    /**
     * Less table for doing an update step according to the LF step reversed.
     */
    public int[] lessTableReversed = null;
    /**
     * Length of the indexed string (all concatenated protein sequences).
     */
    public int indexStringLength = 0;
    /**
     * Every 2^samplingShift suffix array entry will be sampled.
     */
    private final int samplingShift = 3;
    /**
     * Mask of fast modulo operations.
     */
    private final int samplingMask = (1 << samplingShift) - 1;
    /**
     * Bit shifting for fast multiplying / dividing operations.
     */
    private final int sampling = 1 << samplingShift;
    /**
     * Storing the starting positions of the protein sequences.
     */
    private int[] boundaries = null;
    /**
     * List of all accession IDs in the FASTA file.
     */
    private String[] accessions = null;
    /**
     * List of all amino acid masses.
     */
    private double[] aaMasses = null;
    /**
     * List of all indexes for valid amino acid masses
     */
    private int[] aaMassIndexes = null;
    /**
     * List of all indexes for valid amino acid masses
     */
    private int numMasses = 0;
    /**
     * List of all amino acid masses.
     */
    private String[] modifictationLabels = null;
    /**
     * List of all amino acid masses.
     */
    private boolean[] modifictationFlags = null;
    /**
     * If true, variable modifications are included.
     */
    private boolean withVariableModifications = false;

    private ArrayList<String> fmodc = null; // @TODO: add JavaDoc
    private ArrayList<Double> fmodcMass = null;

    private ArrayList<String>[] fmodcaa = null;
    private ArrayList<Double>[] fmodcaaMass = null;

    private ArrayList<String> fmodn = null;
    private ArrayList<Double> fmodnMass = null;

    private ArrayList<String>[] fmodnaa = null;
    private ArrayList<Double>[] fmodnaaMass = null;

    private ArrayList<String> fmodcp = null;
    private ArrayList<Double> fmodcpMass = null;

    private ArrayList<String>[] fmodcpaa = null;
    private ArrayList<Double>[] fmodcpaaMass = null;

    private ArrayList<String> fmodnp = null;
    private ArrayList<Double> fmodnpMass = null;

    private ArrayList<String>[] fmodnpaa = null;
    private ArrayList<Double>[] fmodnpaaMass = null;

    private ArrayList<String> vmodc = null;
    private ArrayList<Double> vmodcMass = null;

    private ArrayList<String>[] vmodcaa = null;
    private ArrayList<Double>[] vmodcaaMass = null;

    private ArrayList<String> vmodn = null;
    private ArrayList<Double> vmodnMass = null;

    private ArrayList<String>[] vmodnaa = null;
    private ArrayList<Double>[] vmodnaaMass = null;

    private ArrayList<String> vmodcp = null;
    private ArrayList<Double> vmodcpMass = null;

    private ArrayList<String>[] vmodcpaa = null;
    private ArrayList<Double>[] vmodcpaaMass = null;

    private ArrayList<String> vmodnp = null;
    private ArrayList<Double> vmodnpMass = null;

    private ArrayList<String>[] vmodnpaa = null;
    private ArrayList<Double>[] vmodnpaaMass = null;

    private boolean hasCTermDirectionPTM = false;
    private boolean hasNTermDirectionPTM = false;

    private boolean hasPTMatTerminus = false;

    private boolean hasFixedPTM_CatTerminus = false;
    private boolean hasFixedPTM_NatTerminus = false;

    double negativePTMMass = 0;

    /**
     * Either search with one maximal number of variants or use an upper limit
     * for every variant (insertion / deletion / substitution)
     */
    boolean genericVariantMatching = true;

    /**
     * number of allowed variant operations
     */
    int maxNumberVariants = 1;

    /**
     * number of allowed insertion operations
     */
    int maxNumberInsertions = 0;

    /**
     * number of allowed deletion operations
     */
    int maxNumberDeletions = 0;

    /**
     * number of allowed substitution operations
     */
    int maxNumberSubstitutions = 0;

    /**
     * allowed substitutions
     */
    int[][] substiturionMatrix = null;

    /**
     * Returns the position of a value in the array or if not found the position
     * of the closest smaller value.
     *
     * @param array the array
     * @param key the key
     * @return he position of a value in the array or if not found the position
     * of the closest smaller value
     */
    private static int binarySearch(int[] array, int key) {
        int low = 0;
        int mid = 0;
        int high = array.length - 1;
        while (low <= high) {
            mid = (low + high) >> 1;
            if (array[mid] <= key) {
                low = mid + 1;
            } else {
                high = mid - 1;
            }
        }
        if (mid > 0 && key < array[mid]) {
            mid -= 1;
        }
        return mid;
    }

    private final int mersenneMask = (1 << 27) - 1;

    public int computeHash(int l, int r, int a, int p) {
        int value = l ^ (l << 8) ^ r ^ (r >> 8) ^ (a << 10) ^ (p << 20);
        value = (value >>> 27) + (value & mersenneMask);
        return (value >= mersenneMask) ? value - mersenneMask : value;
    }

    public int computeHash(int l, int r, int a, int k, int j, int m) {
        int value = l ^ (l << 8) ^ r ^ (r >> 8) ^ (a << 6) ^ (k << 12) ^ (j << 18) ^ m;
        value = (value >>> 27) + (value & mersenneMask);
        return (value >= mersenneMask) ? value - mersenneMask : value;
    }

    public boolean keyNotSet(long[] keys, int key) {
        return ((keys[key >> 6] >> (key & 63)) & 1L) == 0;
    }

    /**
     * Constructor. If PTM settings are provided the index will contain
     * modification information, ignored if null.
     *
     * @param waitingHandler the waiting handler
     * @param displayProgress if true, the progress is displayed
     * @param ptmSettings contains modification parameters for identification
     * @param peptideVariantsPreferences contains all parameters for variants
     */
    public FMIndex(WaitingHandler waitingHandler, boolean displayProgress, PtmSettings ptmSettings, PeptideVariantsPreferences peptideVariantsPreferences) {

        // load all variant preferences
        maxNumberVariants = peptideVariantsPreferences.getnAaSubstitutions();
        maxNumberInsertions = peptideVariantsPreferences.getnAaInsertions();
        maxNumberDeletions = peptideVariantsPreferences.getnAaDeletions();
        maxNumberSubstitutions = peptideVariantsPreferences.getnAaSubstitutions();

        substiturionMatrix = new int[128][];
        for (int i = 0; i < 128; ++i) {
            substiturionMatrix[i] = null;
        }
        AaSubstitutionMatrix aaSubstitutionMatrix = peptideVariantsPreferences.getAaSubstitutionMatrix();
        for (int aa = 'A'; aa <= 'Z'; ++aa) {
            if (!aaSubstitutionMatrix.getOriginalAminoAcids().contains((char) aa)) {
                continue;
            }
            HashSet<Character> substitutions = aaSubstitutionMatrix.getSubstitutionAminoAcids((char) aa);
            if (substitutions.isEmpty()) {
                continue;
            }
            substiturionMatrix[aa] = new int[substitutions.size()];
            Iterator<Character> substitutionAAIterator = substitutions.iterator();
            int i = 0;
            while (substitutionAAIterator.hasNext()) {
                substiturionMatrix[aa][i] = (int) substitutionAAIterator.next();
                ++i;
            }
        }

        // load all ptm preferences
        if (ptmSettings != null) {
            // create masses table and modifications
            int[] modificationCounts = new int[128];
            for (int i = 0; i < modificationCounts.length; ++i) {
                modificationCounts[i] = 0;
            }
            ArrayList<String> variableModifications = ptmSettings.getVariableModifications();
            ArrayList<String> fixedModifications = ptmSettings.getFixedModifications();
            PTMFactory ptmFactory = PTMFactory.getInstance();

            int hasVariableModification = 0;

            // check which amino acids have variable modificatitions
            for (String modification : variableModifications) {
                PTM ptm = ptmFactory.getPTM(modification);
                ArrayList<Character> targets;
                switch (ptm.getType()) {
                    case PTM.MODAA:
                        if (ptm.getPattern().length() > 1) {
                            throw new UnsupportedOperationException();
                        }
                        targets = ptm.getPattern().getAminoAcidsAtTarget();
                        modificationCounts[targets.get(0)]++;
                        hasVariableModification = Math.max(hasVariableModification, modificationCounts[targets.get(0)]);
                        withVariableModifications = true;
                        break;

                    case PTM.MODC:
                        if (vmodc == null) {
                            vmodc = new ArrayList<String>();
                            vmodcMass = new ArrayList<Double>();
                            hasCTermDirectionPTM = true;
                            hasPTMatTerminus = true;
                        }
                        vmodc.add(modification);
                        vmodcMass.add(ptm.getMass());
                        negativePTMMass = Math.min(negativePTMMass, ptm.getMass());
                        break;

                    case PTM.MODCAA:
                        if (vmodcaa == null) {
                            vmodcaa = (ArrayList<String>[]) new ArrayList[128];
                            for (int i = 0; i < 128; ++i) {
                                vmodcaa[i] = new ArrayList<String>();
                            }
                            vmodcaaMass = (ArrayList<Double>[]) new ArrayList[128];
                            for (int i = 0; i < 128; ++i) {
                                vmodcaaMass[i] = new ArrayList<Double>();
                            }
                            hasCTermDirectionPTM = true;
                            hasPTMatTerminus = true;
                        }
                        if (ptm.getPattern().length() > 1) {
                            throw new UnsupportedOperationException();
                        }
                        targets = ptm.getPattern().getAminoAcidsAtTarget();
                        vmodcaa[targets.get(0)].add(modification);
                        vmodcaaMass[targets.get(0)].add(ptm.getMass());
                        negativePTMMass = Math.min(negativePTMMass, ptm.getMass());
                        break;

                    case PTM.MODCP:
                        if (vmodcp == null) {
                            vmodcp = new ArrayList<String>();
                            vmodcpMass = new ArrayList<Double>();
                            hasCTermDirectionPTM = true;
                        }
                        vmodcp.add(modification);
                        vmodcpMass.add(ptm.getMass());
                        negativePTMMass = Math.min(negativePTMMass, ptm.getMass());
                        break;

                    case PTM.MODCPAA:
                        if (vmodcpaa == null) {
                            vmodcpaa = (ArrayList<String>[]) new ArrayList[128];
                            for (int i = 0; i < 128; ++i) {
                                vmodcpaa[i] = new ArrayList<String>();
                            }
                            vmodcpaaMass = (ArrayList<Double>[]) new ArrayList[128];
                            for (int i = 0; i < 128; ++i) {
                                vmodcpaaMass[i] = new ArrayList<Double>();
                            }
                            hasCTermDirectionPTM = true;
                        }
                        if (ptm.getPattern().length() > 1) {
                            throw new UnsupportedOperationException();
                        }
                        targets = ptm.getPattern().getAminoAcidsAtTarget();
                        vmodcpaa[targets.get(0)].add(modification);
                        vmodcpaaMass[targets.get(0)].add(ptm.getMass());
                        negativePTMMass = Math.min(negativePTMMass, ptm.getMass());
                        break;

                    case PTM.MODN:
                        if (vmodn == null) {
                            vmodn = new ArrayList<String>();
                            vmodnMass = new ArrayList<Double>();
                            hasNTermDirectionPTM = true;
                            hasPTMatTerminus = true;
                        }
                        vmodn.add(modification);
                        vmodnMass.add(ptm.getMass());
                        negativePTMMass = Math.min(negativePTMMass, ptm.getMass());
                        break;

                    case PTM.MODNAA:
                        if (vmodnaa == null) {
                            vmodnaa = (ArrayList<String>[]) new ArrayList[128];
                            for (int i = 0; i < 128; ++i) {
                                vmodnaa[i] = new ArrayList<String>();
                            }
                            vmodnaaMass = (ArrayList<Double>[]) new ArrayList[128];
                            for (int i = 0; i < 128; ++i) {
                                vmodnaaMass[i] = new ArrayList<Double>();
                            }
                            hasNTermDirectionPTM = true;
                            hasPTMatTerminus = true;
                        }
                        if (ptm.getPattern().length() > 1) {
                            throw new UnsupportedOperationException();
                        }
                        targets = ptm.getPattern().getAminoAcidsAtTarget();
                        vmodnaa[targets.get(0)].add(modification);
                        vmodnaaMass[targets.get(0)].add(ptm.getMass());
                        negativePTMMass = Math.min(negativePTMMass, ptm.getMass());
                        break;

                    case PTM.MODNP:
                        if (vmodnp == null) {
                            vmodnp = new ArrayList<String>();
                            vmodnpMass = new ArrayList<Double>();
                            hasNTermDirectionPTM = true;
                        }
                        vmodnp.add(modification);
                        vmodnpMass.add(ptm.getMass());
                        negativePTMMass = Math.min(negativePTMMass, ptm.getMass());
                        break;

                    case PTM.MODNPAA:
                        if (vmodnpaa == null) {
                            vmodnpaa = (ArrayList<String>[]) new ArrayList[128];
                            for (int i = 0; i < 128; ++i) {
                                vmodnpaa[i] = new ArrayList<String>();
                            }
                            vmodnpaaMass = (ArrayList<Double>[]) new ArrayList[128];
                            for (int i = 0; i < 128; ++i) {
                                vmodnpaaMass[i] = new ArrayList<Double>();
                            }
                            hasNTermDirectionPTM = true;
                        }
                        if (ptm.getPattern().length() > 1) {
                            throw new UnsupportedOperationException();
                        }
                        targets = ptm.getPattern().getAminoAcidsAtTarget();
                        vmodnpaa[targets.get(0)].add(modification);
                        vmodnpaaMass[targets.get(0)].add(ptm.getMass());
                        negativePTMMass = Math.min(negativePTMMass, ptm.getMass());
                        break;
                }
            }

            // create masses for all amino acids including modifications
            aaMasses = new double[128 * (1 + hasVariableModification)];
            modifictationLabels = new String[128 * (1 + hasVariableModification)];
            modifictationFlags = new boolean[128 * (1 + hasVariableModification)];
            for (int i = 0; i < aaMasses.length; ++i) {
                aaMasses[i] = -1;
                modifictationLabels[i] = null;
                modifictationFlags[i] = false;
            }
            char[] aminoAcids = AminoAcid.getAminoAcids();
            for (int i = 0; i < aminoAcids.length; ++i) {
                aaMasses[aminoAcids[i]] = AminoAcid.getAminoAcid(aminoAcids[i]).getMonoisotopicMass();
            }

            // change masses for fixed modifications
            for (String modification : fixedModifications) {
                PTM ptm = ptmFactory.getPTM(modification);
                ArrayList<Character> targets;
                switch (ptm.getType()) {
                    case PTM.MODAA:
                        if (ptm.getPattern().length() > 1) {
                            throw new UnsupportedOperationException();
                        }
                        targets = ptm.getPattern().getAminoAcidsAtTarget();
                        /*if (modificationCounts[targets.get(0)] > 0){
                         throw new UnsupportedOperationException("Simultaneous fixed and variable modification of the same amino acid is not allowed.");
                         }*/
                        aaMasses[targets.get(0)] += ptm.getMass();
                        negativePTMMass = Math.min(negativePTMMass, ptm.getMass());
                        modifictationLabels[targets.get(0)] = modification;
                        modifictationFlags[targets.get(0)] = true;
                        break;

                    case PTM.MODC:
                        if (fmodc == null) {
                            fmodc = new ArrayList<String>();
                            fmodcMass = new ArrayList<Double>();
                            hasCTermDirectionPTM = true;
                            hasPTMatTerminus = true;
                            hasFixedPTM_CatTerminus = true;
                        }
                        fmodc.add(modification);
                        fmodcMass.add(ptm.getMass());
                        negativePTMMass = Math.min(negativePTMMass, ptm.getMass());
                        break;

                    case PTM.MODCAA:
                        if (fmodcaa == null) {
                            fmodcaa = (ArrayList<String>[]) new ArrayList[128];
                            for (int i = 0; i < 128; ++i) {
                                fmodcaa[i] = new ArrayList<String>();
                            }
                            fmodcaaMass = (ArrayList<Double>[]) new ArrayList[128];
                            for (int i = 0; i < 128; ++i) {
                                fmodcaaMass[i] = new ArrayList<Double>();
                            }
                            hasCTermDirectionPTM = true;
                            hasPTMatTerminus = true;
                            hasFixedPTM_CatTerminus = true;
                        }
                        if (ptm.getPattern().length() > 1) {
                            throw new UnsupportedOperationException();
                        }
                        targets = ptm.getPattern().getAminoAcidsAtTarget();
                        fmodcaa[targets.get(0)].add(modification);
                        fmodcaaMass[targets.get(0)].add(ptm.getMass());
                        negativePTMMass = Math.min(negativePTMMass, ptm.getMass());
                        break;

                    case PTM.MODCP:
                        if (fmodcp == null) {
                            fmodcp = new ArrayList<String>();
                            fmodcpMass = new ArrayList<Double>();
                            hasCTermDirectionPTM = true;
                        }
                        fmodcp.add(modification);
                        fmodcpMass.add(ptm.getMass());
                        negativePTMMass = Math.min(negativePTMMass, ptm.getMass());
                        break;

                    case PTM.MODCPAA:
                        if (fmodcpaa == null) {
                            fmodcpaa = (ArrayList<String>[]) new ArrayList[128];
                            for (int i = 0; i < 128; ++i) {
                                fmodcpaa[i] = new ArrayList<String>();
                            }
                            fmodcpaaMass = (ArrayList<Double>[]) new ArrayList[128];
                            for (int i = 0; i < 128; ++i) {
                                fmodcpaaMass[i] = new ArrayList<Double>();
                            }
                            hasCTermDirectionPTM = true;
                        }
                        if (ptm.getPattern().length() > 1) {
                            throw new UnsupportedOperationException();
                        }
                        targets = ptm.getPattern().getAminoAcidsAtTarget();
                        fmodcpaa[targets.get(0)].add(modification);
                        fmodcpaaMass[targets.get(0)].add(ptm.getMass());
                        negativePTMMass = Math.min(negativePTMMass, ptm.getMass());
                        break;

                    case PTM.MODN:
                        if (fmodn == null) {
                            fmodn = new ArrayList<String>();
                            fmodnMass = new ArrayList<Double>();
                            hasNTermDirectionPTM = true;
                            hasPTMatTerminus = true;
                            hasFixedPTM_NatTerminus = true;
                        }
                        fmodn.add(modification);
                        fmodnMass.add(ptm.getMass());
                        negativePTMMass = Math.min(negativePTMMass, ptm.getMass());
                        break;

                    case PTM.MODNAA:
                        if (fmodnaa == null) {
                            fmodnaa = (ArrayList<String>[]) new ArrayList[128];
                            for (int i = 0; i < 128; ++i) {
                                fmodnaa[i] = new ArrayList<String>();
                            }
                            fmodnaaMass = (ArrayList<Double>[]) new ArrayList[128];
                            for (int i = 0; i < 128; ++i) {
                                fmodnaaMass[i] = new ArrayList<Double>();
                            }
                            hasNTermDirectionPTM = true;
                            hasPTMatTerminus = true;
                            hasFixedPTM_NatTerminus = true;
                        }
                        if (ptm.getPattern().length() > 1) {
                            throw new UnsupportedOperationException();
                        }
                        targets = ptm.getPattern().getAminoAcidsAtTarget();
                        fmodnaa[targets.get(0)].add(modification);
                        fmodnaaMass[targets.get(0)].add(ptm.getMass());
                        negativePTMMass = Math.min(negativePTMMass, ptm.getMass());
                        break;

                    case PTM.MODNP:
                        if (fmodnp == null) {
                            fmodnp = new ArrayList<String>();
                            fmodnpMass = new ArrayList<Double>();
                            hasNTermDirectionPTM = true;
                        }
                        fmodnp.add(modification);
                        fmodnpMass.add(ptm.getMass());
                        negativePTMMass = Math.min(negativePTMMass, ptm.getMass());
                        break;

                    case PTM.MODNPAA:
                        if (fmodnpaa == null) {
                            fmodnpaa = (ArrayList<String>[]) new ArrayList[128];
                            for (int i = 0; i < 128; ++i) {
                                fmodnpaa[i] = new ArrayList<String>();
                            }
                            fmodnpaaMass = (ArrayList<Double>[]) new ArrayList[128];
                            for (int i = 0; i < 128; ++i) {
                                fmodnpaaMass[i] = new ArrayList<Double>();
                            }
                            hasNTermDirectionPTM = true;
                        }
                        if (ptm.getPattern().length() > 1) {
                            throw new UnsupportedOperationException();
                        }
                        targets = ptm.getPattern().getAminoAcidsAtTarget();
                        fmodnpaa[targets.get(0)].add(modification);
                        fmodnpaaMass[targets.get(0)].add(ptm.getMass());
                        negativePTMMass = Math.min(negativePTMMass, ptm.getMass());
                        break;
                }

            }

            // add masses for variable modifications
            for (int i = 0; i < modificationCounts.length; ++i) {
                modificationCounts[i] = 0;
            }
            for (String modification : variableModifications) {
                PTM ptm = ptmFactory.getPTM(modification);
                if (ptm.getType() == PTM.MODAA) {
                    ArrayList<Character> targets = ptm.getPattern().getAminoAcidsAtTarget();
                    aaMasses[128 * (1 + modificationCounts[targets.get(0)]) + targets.get(0)] = aaMasses[targets.get(0)] + ptm.getMass();
                    modifictationLabels[128 * (1 + modificationCounts[targets.get(0)]) + targets.get(0)] = modification;
                    modifictationFlags[128 * (1 + modificationCounts[targets.get(0)]) + targets.get(0)] = true;
                    modificationCounts[targets.get(0)]++;
                }
            }

        } else {
            // create masses for all amino acids
            aaMasses = new double[128];
            for (int i = 0; i < aaMasses.length; ++i) {
                aaMasses[i] = -1;
            }
            char[] aminoAcids = AminoAcid.getAminoAcids();
            for (int i = 0; i < aminoAcids.length; ++i) {
                aaMasses[aminoAcids[i]] = AminoAcid.getAminoAcid(aminoAcids[i]).getMonoisotopicMass();
            }
        }

        ArrayList<Integer> aaMassVector = new ArrayList<Integer>();
        for (int i = 0; i < aaMasses.length; ++i) {
            if (aaMasses[i] > 0) {
                aaMassVector.add(i);
            }
        }

        aaMassIndexes = new int[aaMassVector.size()];
        for (int i = 0; i < aaMassVector.size(); ++i) {
            aaMassIndexes[i] = aaMassVector.get(i);
        }
        numMasses = aaMassVector.size();

        SequenceFactory sf = SequenceFactory.getInstance(100000);
        boolean deNovo = true; // @TODO: change it for de novo
        int maxProgressBar = 6 + ((deNovo) ? 4 : 0);

        if (waitingHandler != null && displayProgress && !waitingHandler.isRunCanceled()) {
            waitingHandler.setSecondaryProgressCounterIndeterminate(false);
            waitingHandler.setMaxSecondaryProgressCounter(maxProgressBar
            );
            waitingHandler.setSecondaryProgressCounter(0);
        }

        // reading all proteins in a first pass to get information about number and total length
        indexStringLength = 1;
        int numProteins = 0;
        try {
            ProteinIterator pi = sf.getProteinIterator(false);
            while (pi.hasNext()) {
                if (waitingHandler != null && waitingHandler.isRunCanceled()) {
                    return;
                }
                Protein currentProtein = pi.getNextProtein();
                int proteinLen = currentProtein.getLength();
                indexStringLength += proteinLen;
                ++numProteins;
            }
        } catch (Exception e) {
            e.printStackTrace();
        }
        indexStringLength += Math.max(0, numProteins - 1); // delimiters between protein sequences
        indexStringLength += 2; // last delimiter + sentinal

        if (displayProgress && waitingHandler != null && !waitingHandler.isRunCanceled()) {
            waitingHandler.increaseSecondaryProgressCounter();
        }
        byte[] T = new byte[indexStringLength];
        T[0] = '/';                     // adding delimiter at beginning
        T[indexStringLength - 2] = '/'; // adding delimiter at ending
        T[indexStringLength - 1] = '$'; // adding the sentinal

        boundaries = new int[numProteins + 1];
        accessions = new String[numProteins];
        boundaries[0] = 1;

        // reading proteins in a second pass to store their amino acid sequences and their accession numbers
        int tmpN = 0;
        int tmpNumProtein = 0;
        try {
            ProteinIterator pi = sf.getProteinIterator(false);

            while (pi.hasNext()) {
                if (waitingHandler != null && waitingHandler.isRunCanceled()) {
                    return;
                }
                Protein currentProtein = pi.getNextProtein();
                int proteinLen = currentProtein.getLength();
                T[tmpN++] = '/'; // adding the delimiters
                System.arraycopy(currentProtein.getSequence().toUpperCase().getBytes(), 0, T, tmpN, proteinLen);
                tmpN += proteinLen;
                accessions[tmpNumProtein++] = currentProtein.getAccession();
                boundaries[tmpNumProtein] = tmpN + 1;

            }
        } catch (Exception e) {
            e.printStackTrace();
        }
        if (displayProgress && waitingHandler != null && !waitingHandler.isRunCanceled()) {
            waitingHandler.increaseSecondaryProgressCounter();
        }

        int[] T_int = new int[indexStringLength];
        for (int i = 0; i < indexStringLength; ++i) {
            T_int[i] = T[i];
        }
        suffixArrayPrimary = (new DivSufSort()).buildSuffixArray(T_int, 0, indexStringLength);

        if (displayProgress && waitingHandler != null && !waitingHandler.isRunCanceled()) {
            waitingHandler.increaseSecondaryProgressCounter();
        }
        T_int = null;

        // Prepare alphabet
        char[] sortedAas = new char[AminoAcid.getAminoAcids().length + 2];
        System.arraycopy(AminoAcid.getAminoAcids(), 0, sortedAas, 0, AminoAcid.getAminoAcids().length);
        sortedAas[AminoAcid.getAminoAcids().length] = '$';
        sortedAas[AminoAcid.getAminoAcids().length + 1] = '/';
        Arrays.sort(sortedAas);
        long[] alphabet = new long[]{0, 0};
        for (int i = 0; i < sortedAas.length; ++i) {
            alphabet[sortedAas[i] >> 6] |= 1L << (sortedAas[i] & 63);
        }

        // create Burrows-Wheeler-Transform
        byte[] bwt = new byte[indexStringLength];
        for (int i = 0; i < indexStringLength; ++i) {
            bwt[i] = (suffixArrayPrimary[i] != 0) ? T[suffixArrayPrimary[i] - 1] : T[indexStringLength - 1];
        }
        if (displayProgress && waitingHandler != null && !waitingHandler.isRunCanceled()) {
            waitingHandler.increaseSecondaryProgressCounter();
        }

        // sampling suffix array
        int[] sampledSuffixArray = new int[((indexStringLength + 1) >> samplingShift) + 1];
        int sampledIndex = 0;
        for (int i = 0; i < indexStringLength; i += sampling) {
            if (waitingHandler != null && waitingHandler.isRunCanceled()) {
                return;
            }
            sampledSuffixArray[sampledIndex++] = suffixArrayPrimary[i];
        }
        suffixArrayPrimary = sampledSuffixArray;
        if (displayProgress && waitingHandler != null && !waitingHandler.isRunCanceled()) {
            waitingHandler.increaseSecondaryProgressCounter();
        }

        // creating the occurrence table and less table for backward search over forward text
        occurrenceTablePrimary = new WaveletTree(bwt, alphabet, waitingHandler, numMasses, hasPTMatTerminus);
        lessTablePrimary = occurrenceTablePrimary.createLessTable();
        if (displayProgress && waitingHandler != null && !waitingHandler.isRunCanceled()) {
            waitingHandler.increaseSecondaryProgressCounter();
        }

        bwt = null;
        if (deNovo) {
            // create inversed text for inversed index
            byte[] TReversed = new byte[indexStringLength];
            for (int i = 0; i < indexStringLength - 1; ++i) {
                TReversed[indexStringLength - 2 - i] = T[i];
            }
            TReversed[indexStringLength - 1] = '$';
            if (displayProgress && waitingHandler != null && !waitingHandler.isRunCanceled()) {
                waitingHandler.increaseSecondaryProgressCounter();
            }

            // create the inversed suffix array using at most 128 characters
            T_int = new int[indexStringLength];
            for (int i = 0; i < indexStringLength; ++i) {
                T_int[i] = TReversed[i];
            }
            int[] suffixArrayReversed = (new DivSufSort()).buildSuffixArray(T_int, 0, indexStringLength);
            if (displayProgress && waitingHandler != null && !waitingHandler.isRunCanceled()) {
                waitingHandler.increaseSecondaryProgressCounter();
            }

            // create inversed Burrows-Wheeler-Transform
            bwt = new byte[indexStringLength];
            for (int i = 0; i < indexStringLength; ++i) {
                bwt[i] = (suffixArrayReversed[i] != 0) ? TReversed[suffixArrayReversed[i] - 1] : TReversed[indexStringLength - 1];
            }
            if (displayProgress && waitingHandler != null && !waitingHandler.isRunCanceled()) {
                waitingHandler.increaseSecondaryProgressCounter();
            }

            // create inversed less and occurrence table
            occurrenceTableReversed = new WaveletTree(bwt, alphabet, waitingHandler, numMasses, hasPTMatTerminus);
            lessTableReversed = occurrenceTableReversed.createLessTable();
            if (displayProgress && waitingHandler != null && !waitingHandler.isRunCanceled()) {
                waitingHandler.increaseSecondaryProgressCounter();
            }

            TReversed = null;
        }

        T = null;
        bwt = null;

    }

    /**
     * Returns a list of all possible amino acids per position in the peptide
     * according to the sequence matching preferences.
     *
     * @param peptide the peptide
     * @param seqMatchPref the sequence matching preferences
     * @param numPositions the number of positions
     * @return a list of all possible amino acids per position in the peptide
     */
    private ArrayList<String> createPeptideCombinations(String peptide, SequenceMatchingPreferences seqMatchPref) {
        ArrayList<String> combinations = new ArrayList<String>();

        SequenceMatchingPreferences.MatchingType sequenceMatchingType = seqMatchPref.getSequenceMatchingType();
        if (sequenceMatchingType == SequenceMatchingPreferences.MatchingType.string) {
            for (int i = 0; i < peptide.length(); ++i) {
                combinations.add(peptide.substring(i, i + 1));
            }
        } else if (sequenceMatchingType == SequenceMatchingPreferences.MatchingType.aminoAcid || sequenceMatchingType == SequenceMatchingPreferences.MatchingType.indistiguishableAminoAcids) {
            boolean indistinghuishable = sequenceMatchingType == SequenceMatchingPreferences.MatchingType.indistiguishableAminoAcids;

            for (int i = 0; i < peptide.length(); ++i) {
                String chars = peptide.substring(i, i + 1);
                char[] aaCombinations = AminoAcid.getAminoAcid(peptide.charAt(i)).getCombinations();
                for (int j = 0; j < aaCombinations.length; ++j) {
                    chars += aaCombinations[j];
                }
                if (peptide.charAt(i) == 'B' || peptide.charAt(i) == 'J' || peptide.charAt(i) == 'Z') {
                    aaCombinations = AminoAcid.getAminoAcid(peptide.charAt(i)).getSubAminoAcids(false);
                    for (int j = 0; j < aaCombinations.length; ++j) {
                        chars += aaCombinations[j];
                    }
                }

                if (indistinghuishable && (peptide.charAt(i) == 'I' || peptide.charAt(i) == 'L')) {
                    switch (peptide.charAt(i)) {
                        case 'I':
                            chars += "L";
                            break;
                        case 'L':
                            chars += "I";
                            break;
                    }

                }
                combinations.add(chars);
            }
        }
        return combinations;
    }

    /**
     * Returns a list of all possible amino acids per position in the peptide
     * according to the sequence matching preferences.
     *
     * @param tagComponents the tag components
     * @param seqMatchPref the sequence matching preferences
     * @return a list of all possible amino acids per position in the peptide
     */
    private TagElement[] createPeptideCombinations(TagElement[] tagComponents, SequenceMatchingPreferences seqMatchPref) {

        int numElements = 0;
        for (int i = 0; i < tagComponents.length; ++i) {
            if (tagComponents[i].isMass) {
                ++numElements;
            } else {
                numElements += tagComponents[i].sequence.length();
            }
        }

        TagElement[] combinations = new TagElement[numElements];

        int combinationPosition = 0;
        SequenceMatchingPreferences.MatchingType sequenceMatchingType = seqMatchPref.getSequenceMatchingType();
        if (sequenceMatchingType == SequenceMatchingPreferences.MatchingType.string) {
            for (TagElement tagElement : tagComponents) {
                if (tagElement.isMass) {
                    combinations[combinationPosition++] = new TagElement(true, "", tagElement.mass, 0);
                } else {
                    for (int j = 0; j < tagElement.sequence.length(); ++j) {
                        combinations[combinationPosition++] = new TagElement(false, tagElement.sequence.substring(j, j + 1), tagElement.mass, tagElement.xNumLimit);
                    }
                }
            }
        } else if (sequenceMatchingType == SequenceMatchingPreferences.MatchingType.aminoAcid || sequenceMatchingType == SequenceMatchingPreferences.MatchingType.indistiguishableAminoAcids) {
            boolean indistinghuishable = sequenceMatchingType == SequenceMatchingPreferences.MatchingType.indistiguishableAminoAcids;

            for (TagElement tagElement : tagComponents) {
                if (!tagElement.isMass) {
                    String subSequence = tagElement.sequence;
                    for (int s = 0; s < subSequence.length(); ++s) {
                        char amino = subSequence.charAt(s);
                        String chars = String.valueOf(amino);
                        char[] aaCombinations = AminoAcid.getAminoAcid(amino).getCombinations();
                        for (int j = 0; j < aaCombinations.length; ++j) {
                            chars += aaCombinations[j];
                        }
                        if (amino == 'B' || amino == 'J' || amino == 'Z') {
                            aaCombinations = AminoAcid.getAminoAcid(amino).getSubAminoAcids(false);
                            for (int j = 0; j < aaCombinations.length; ++j) {
                                chars += aaCombinations[j];
                            }
                        }
                        if (indistinghuishable && (amino == 'I' || amino == 'L')) {
                            switch (amino) {
                                case 'I':
                                    chars += "L";
                                    break;
                                case 'L':
                                    chars += "I";
                                    break;
                            }

                        }
                        combinations[combinationPosition++] = new TagElement(false, chars, tagElement.mass, tagElement.xNumLimit);
                    }
                } else {
                    combinations[combinationPosition++] = new TagElement(true, "", tagElement.mass, tagElement.xNumLimit);
                }
            }
        }
        return combinations;
    }

    /**
     * Method to get the text position using the sampled suffix array.
     *
     * @param index the position
     * @return the text position
     */
    private int getTextPosition(int index) {
        int numIterations = 0;
        while (((index & samplingMask) != 0) && (index != 0)) {
            int[] aminoInfo = occurrenceTablePrimary.getCharacterInfo(index);
            index = lessTablePrimary[aminoInfo[0]] + aminoInfo[1];

            ++numIterations;
        }
        int pos = suffixArrayPrimary[index >> samplingShift] + numIterations;
        return (pos < indexStringLength) ? pos : pos - indexStringLength;
    }

    /**
     * Main method for mapping a peptide with all variants against all
     * registered proteins in the experiment. This method is implementing the
     * backward search.
     *
     * @param peptide the peptide
     * @param seqMatchPref the sequence matching preferences
     * @return the protein mapping
     */
    @Override
    public ArrayList<PeptideProteinMapping> getProteinMapping(String peptide, SequenceMatchingPreferences seqMatchPref) {
        if (maxNumberVariants == 0) {
            return getProteinMappingWithoutVariants(peptide, seqMatchPref);
        } else if (genericVariantMatching) {
            return getProteinMappingWithVariants(peptide, seqMatchPref);
        } else {
            return getProteinMappingWithVariantsSpecific(peptide, seqMatchPref);
        }

    }

    /**
     * Exact mapping peptides against the proteome
     *
     * @param peptide
     * @param seqMatchPref
     * @return
     */
    public ArrayList<PeptideProteinMapping> getProteinMappingWithoutVariants(String peptide, SequenceMatchingPreferences seqMatchPref) {

        ArrayList<PeptideProteinMapping> allMatches = new ArrayList<PeptideProteinMapping>(2);

        String pep_rev = new StringBuilder(peptide).reverse().toString();
        int lenPeptide = peptide.length();
        ArrayList<String> combinations = createPeptideCombinations(pep_rev, seqMatchPref);
        int maxX = (int) (((seqMatchPref.getLimitX() != null) ? seqMatchPref.getLimitX() : 1) * lenPeptide);

        ArrayList<MatrixContent>[] backwardList = (ArrayList<MatrixContent>[]) new ArrayList[lenPeptide + 1];

        int countX = 0;
        for (int i = 0; i <= lenPeptide; ++i) {
            backwardList[i] = new ArrayList<MatrixContent>(10);
            if (i < lenPeptide && pep_rev.charAt(i) == 'X') {
                ++countX;
            }
        }

        if (countX <= maxX) {
            backwardList[0].add(new MatrixContent(indexStringLength - 1)); // L, R, char, previous content, num of X
            for (int j = 0; j < lenPeptide; ++j) {
                String combinationSequence = combinations.get(j);
                ArrayList<MatrixContent> cell = backwardList[j];
                for (MatrixContent content : cell) {
                    int leftIndexOld = content.left;
                    int rightIndexOld = content.right;
                    int numX = content.numX;

                    for (int c = 0; c < combinationSequence.length(); ++c) {
                        int aminoAcid = combinationSequence.charAt(c);

                        int lessValue = lessTablePrimary[aminoAcid];
                        int[] range = occurrenceTablePrimary.singleRangeQuery(leftIndexOld - 1, rightIndexOld, aminoAcid);
                        final int leftIndex = lessValue + range[0];
                        final int rightIndex = lessValue + range[1] - 1;

                        if (leftIndex <= rightIndex) {
                            int newNumX = numX + ((aminoAcid == 'X') ? 1 : 0);
                            if (newNumX > maxX) {
                                continue;
                            }
                            backwardList[j + 1].add(new MatrixContent(leftIndex, rightIndex, aminoAcid, content, newNumX));
                        }
                    }
                }
            }

            // traceback
            for (MatrixContent content : backwardList[lenPeptide]) {
                MatrixContent currentContent = content;

                while (currentContent.previousContent != null) {
                    currentContent = currentContent.previousContent;
                }

                int leftIndex = content.left;
                int rightIndex = content.right;

                for (int j = leftIndex; j <= rightIndex; ++j) {
                    int pos = getTextPosition(j);
                    int index = binarySearch(boundaries, pos);
                    String accession = accessions[index];

                    int indexOnProtein = pos - boundaries[index];
                    PeptideProteinMapping peptideProteinMapping = new PeptideProteinMapping(accession, peptide, indexOnProtein);
                    allMatches.add(peptideProteinMapping);
                }
            }
        }
        return allMatches;
    }

    /**
     * Variant tolerant mapping peptides against the proteome
     *
     * @param peptide
     * @param seqMatchPref
     * @return
     */
    public ArrayList<PeptideProteinMapping> getProteinMappingWithVariants(String peptide, SequenceMatchingPreferences seqMatchPref) {

        ArrayList<PeptideProteinMapping> allMatches = new ArrayList<PeptideProteinMapping>(2);

        String pep_rev = new StringBuilder(peptide).reverse().toString();
        int lenPeptide = peptide.length();
        ArrayList<String> combinations = createPeptideCombinations(pep_rev, seqMatchPref);
        int xNumLimit = (int) (((seqMatchPref.getLimitX() != null) ? seqMatchPref.getLimitX() : 1) * lenPeptide);
        long[] keys = new long[(mersenneMask >> 6) + 1];

        ArrayList<MatrixContent>[][] backwardMatrix = (ArrayList<MatrixContent>[][]) new ArrayList[maxNumberVariants + 1][lenPeptide + 1];

        for (int k = 0; k <= maxNumberVariants; ++k) {
            for (int j = 0; j <= lenPeptide; ++j) {
                backwardMatrix[k][j] = new ArrayList<MatrixContent>(10);
            }
        }
        int countX = 0;
        for (int j = 0; j <= lenPeptide; ++j) {
            if (j < lenPeptide && pep_rev.charAt(j) == 'X') {
                ++countX;
            }
        }

        if (countX <= xNumLimit) {
            backwardMatrix[0][0].add(new MatrixContent(indexStringLength - 1)); // L, R, char, previous content, num of X

            for (int k = 0; k <= maxNumberVariants; ++k) {
                ArrayList<MatrixContent>[] backwardList = backwardMatrix[k];
                for (int j = 0; j < lenPeptide; ++j) {
                    String combinationSequence = combinations.get(j);
                    ArrayList<MatrixContent> cell = backwardList[j];

                    for (int i = 0; i < cell.size(); ++i) {
                        MatrixContent content = cell.get(i);
                        int leftIndexOld = content.left;
                        int rightIndexOld = content.right;
                        int numX = content.numX;
                        int numVariants = content.numVariants;
                        int length = content.length;

                        for (int c = 0; c < combinationSequence.length(); ++c) {
                            int aminoAcid = combinationSequence.charAt(c);

                            int lessValue = lessTablePrimary[aminoAcid];
                            int[] range = occurrenceTablePrimary.singleRangeQuery(leftIndexOld - 1, rightIndexOld, aminoAcid);
                            final int leftIndex = lessValue + range[0];
                            final int rightIndex = lessValue + range[1] - 1;
                            int newNumX = numX + ((aminoAcid == 'X') ? 1 : 0);

                            //long matchKey = (((((long)leftIndex) << 32) | (long)rightIndex) ^ (((long)aminoAcid) << 20) ^ (((long)length + 1) << 40));
                            int matchKey = computeHash(leftIndex, rightIndex, aminoAcid, length + 1);

                            if (leftIndex <= rightIndex && ((keys[matchKey >> 6] >> (matchKey & 63)) & 1L) == 0) {
                                if (newNumX > xNumLimit) {
                                    continue;
                                }

                                // match
                                backwardList[j + 1].add(new MatrixContent(leftIndex, rightIndex, aminoAcid, content, newNumX, length + 1, numVariants, '-'));
                                keys[matchKey >> 6] |= (1L << (matchKey & 63));
                            }

                            if (numVariants < maxNumberVariants && c == 0) {
                                // deletion
                                int deletionKey = computeHash(leftIndexOld, rightIndexOld, aminoAcid, length + 1);

                                if (numVariants < maxNumberVariants && ((keys[deletionKey >> 6] >> (deletionKey & 63)) & 1L) == 0) {
                                    backwardMatrix[k + 1][j + 1].add(new MatrixContent(leftIndexOld, rightIndexOld, aminoAcid, content, newNumX, length + 1, numVariants + 1, '*'));
                                }

                                // insertion and substitution
                                int[][] setCharacter = occurrenceTablePrimary.rangeQuery(leftIndexOld - 1, rightIndexOld);
                                for (int b = 0; b < setCharacter[numMasses][0]; ++b) {
                                    int[] borders = setCharacter[b];
                                    final int errorAminoAcid = borders[0];
                                    final int errorNewNumX = newNumX + ((errorAminoAcid == 'X') ? 1 : 0);
                                    final int errorLessValue = lessTablePrimary[errorAminoAcid];
                                    final int errorLeftIndex = errorLessValue + borders[1];
                                    final int errorRightIndex = errorLessValue + borders[2] - 1;

                                    if (errorNewNumX <= xNumLimit) {
                                        int insertionKey = computeHash(errorLeftIndex, errorRightIndex, '*', length);

                                        // insertion
                                        if (((keys[insertionKey >> 6] >> (insertionKey & 63)) & 1L) == 0 && j > 0) {
                                            MatrixContent newErrorCell = new MatrixContent(errorLeftIndex, errorRightIndex, '*', content, errorNewNumX, length, numVariants + 1, Character.toChars(errorAminoAcid + 32)[0]);
                                            backwardMatrix[k + 1][j].add(newErrorCell);
                                        }

                                        // substitution
                                        if (aminoAcid != errorAminoAcid) {
                                            int substitutionKey = computeHash(errorLeftIndex, errorRightIndex, aminoAcid, length + 1);
                                            if (((keys[substitutionKey >> 6] >> (substitutionKey & 63)) & 1L) == 0) {
                                                backwardMatrix[k + 1][j + 1].add(new MatrixContent(errorLeftIndex, errorRightIndex, aminoAcid, content, errorNewNumX, length + 1, numVariants + 1, (char) errorAminoAcid));
                                            }
                                        }
                                    }
                                }
                            }
                        }
                    }
                }
            }

            // traceback
            for (ArrayList<MatrixContent>[] backwardList : backwardMatrix) {
                for (MatrixContent content : backwardList[lenPeptide]) {
                    MatrixContent currentContent = content;
                    String currentPeptide = "";
                    String errors = "";

                    while (currentContent.previousContent != null) {
                        //if (currentContent.character != '*')
                        currentPeptide += (char) currentContent.character;
                        errors += currentContent.variant;
                        currentContent = currentContent.previousContent;
                    }

                    int leftIndex = content.left;
                    int rightIndex = content.right;

                    for (int j = leftIndex; j <= rightIndex; ++j) {
                        int pos = getTextPosition(j);
                        int index = binarySearch(boundaries, pos);
                        String accession = accessions[index];

                        int indexOnProtein = pos - boundaries[index];
                        PeptideProteinMapping peptideProteinMapping = new PeptideProteinMapping(accession, peptide, indexOnProtein);
                        allMatches.add(peptideProteinMapping);
                        System.out.println(accession + " " + indexOnProtein + " " + currentPeptide);
                    }
                }
            }
        }
        return allMatches;
    }

    /**
     * Variant tolerant mapping peptides against the proteome
     *
     * @param peptide
     * @param seqMatchPref
     * @return
     */
    public ArrayList<PeptideProteinMapping> getProteinMappingWithVariantsSpecific(String peptide, SequenceMatchingPreferences seqMatchPref) {

        ArrayList<PeptideProteinMapping> allMatches = new ArrayList<PeptideProteinMapping>(2);

        String pep_rev = new StringBuilder(peptide).reverse().toString();
        int lenPeptide = peptide.length();
        ArrayList<String> combinations = createPeptideCombinations(pep_rev, seqMatchPref);
        int xNumLimit = (int) (((seqMatchPref.getLimitX() != null) ? seqMatchPref.getLimitX() : 1) * lenPeptide);
        long[] keys = new long[(mersenneMask >> 6) + 1];

        ArrayList<MatrixContent>[][] backwardMatrix = (ArrayList<MatrixContent>[][]) new ArrayList[maxNumberVariants + 1][lenPeptide + 1];

        for (int k = 0; k <= maxNumberVariants; ++k) {
            for (int j = 0; j <= lenPeptide; ++j) {
                backwardMatrix[k][j] = new ArrayList<MatrixContent>(10);
            }
        }
        int countX = 0;
        for (int j = 0; j <= lenPeptide; ++j) {
            if (j < lenPeptide && pep_rev.charAt(j) == 'X') {
                ++countX;
            }
        }

        if (countX <= xNumLimit) {
            backwardMatrix[0][0].add(new MatrixContent(indexStringLength - 1)); // L, R, char, previous content, num of X

            for (int k = 0; k <= maxNumberVariants; ++k) {
                ArrayList<MatrixContent>[] backwardList = backwardMatrix[k];
                for (int j = 0; j < lenPeptide; ++j) {
                    String combinationSequence = combinations.get(j);
                    ArrayList<MatrixContent> cell = backwardList[j];

                    for (int i = 0; i < cell.size(); ++i) {
                        MatrixContent content = cell.get(i);
                        int leftIndexOld = content.left;
                        int rightIndexOld = content.right;
                        int numX = content.numX;
                        int numVariants = content.numVariants;
                        int length = content.length;

                        for (int c = 0; c < combinationSequence.length(); ++c) {
                            int aminoAcid = combinationSequence.charAt(c);

                            int lessValue = lessTablePrimary[aminoAcid];
                            int[] range = occurrenceTablePrimary.singleRangeQuery(leftIndexOld - 1, rightIndexOld, aminoAcid);
                            final int leftIndex = lessValue + range[0];
                            final int rightIndex = lessValue + range[1] - 1;
                            int newNumX = numX + ((aminoAcid == 'X') ? 1 : 0);

                            //long matchKey = (((((long)leftIndex) << 32) | (long)rightIndex) ^ (((long)aminoAcid) << 20) ^ (((long)length + 1) << 40));
                            int matchKey = computeHash(leftIndex, rightIndex, aminoAcid, length + 1);

                            if (leftIndex <= rightIndex && ((keys[matchKey >> 6] >> (matchKey & 63)) & 1L) == 0) {
                                if (newNumX > xNumLimit) {
                                    continue;
                                }

                                // match
                                backwardList[j + 1].add(new MatrixContent(leftIndex, rightIndex, aminoAcid, content, newNumX, length + 1, numVariants, '-'));
                                keys[matchKey >> 6] |= (1L << (matchKey & 63));
                            }

                            if (numVariants < maxNumberVariants && c == 0) {
                                // deletion
                                int deletionKey = computeHash(leftIndexOld, rightIndexOld, aminoAcid, length + 1);

                                if (numVariants < maxNumberVariants && ((keys[deletionKey >> 6] >> (deletionKey & 63)) & 1L) == 0) {
                                    backwardMatrix[k + 1][j + 1].add(new MatrixContent(leftIndexOld, rightIndexOld, aminoAcid, content, newNumX, length + 1, numVariants + 1, '*'));
                                }

                                // insertion and substitution
                                int[][] setCharacter = occurrenceTablePrimary.rangeQuery(leftIndexOld - 1, rightIndexOld);
                                for (int b = 0; b < setCharacter[numMasses][0]; ++b) {
                                    int[] borders = setCharacter[b];
                                    final int errorAminoAcid = borders[0];
                                    final int errorNewNumX = newNumX + ((errorAminoAcid == 'X') ? 1 : 0);
                                    final int errorLessValue = lessTablePrimary[errorAminoAcid];
                                    final int errorLeftIndex = errorLessValue + borders[1];
                                    final int errorRightIndex = errorLessValue + borders[2] - 1;

                                    if (errorNewNumX <= xNumLimit) {
                                        int insertionKey = computeHash(errorLeftIndex, errorRightIndex, '*', length);

                                        // insertion
                                        if (((keys[insertionKey >> 6] >> (insertionKey & 63)) & 1L) == 0 && j > 0) {
                                            MatrixContent newErrorCell = new MatrixContent(errorLeftIndex, errorRightIndex, '*', content, errorNewNumX, length, numVariants + 1, Character.toChars(errorAminoAcid + 32)[0]);
                                            backwardMatrix[k + 1][j].add(newErrorCell);
                                        }

                                        // substitution
                                        if (aminoAcid != errorAminoAcid) {
                                            int substitutionKey = computeHash(errorLeftIndex, errorRightIndex, aminoAcid, length + 1);
                                            if (((keys[substitutionKey >> 6] >> (substitutionKey & 63)) & 1L) == 0) {
                                                backwardMatrix[k + 1][j + 1].add(new MatrixContent(errorLeftIndex, errorRightIndex, aminoAcid, content, errorNewNumX, length + 1, numVariants + 1, (char) errorAminoAcid));
                                            }
                                        }
                                    }
                                }
                            }
                        }
                    }
                }
            }

            // traceback
            for (ArrayList<MatrixContent>[] backwardList : backwardMatrix) {
                for (MatrixContent content : backwardList[lenPeptide]) {
                    MatrixContent currentContent = content;
                    String currentPeptide = "";
                    String errors = "";

                    while (currentContent.previousContent != null) {
                        //if (currentContent.character != '*')
                        currentPeptide += (char) currentContent.character;
                        errors += currentContent.variant;
                        currentContent = currentContent.previousContent;
                    }

                    int leftIndex = content.left;
                    int rightIndex = content.right;

                    for (int j = leftIndex; j <= rightIndex; ++j) {
                        int pos = getTextPosition(j);
                        int index = binarySearch(boundaries, pos);
                        String accession = accessions[index];

                        int indexOnProtein = pos - boundaries[index];
                        PeptideProteinMapping peptideProteinMapping = new PeptideProteinMapping(accession, peptide, indexOnProtein);
                        allMatches.add(peptideProteinMapping);
                    }
                }
            }
        }
        return allMatches;
    }

    @Override
    public void emptyCache() {
        // No cache here
    }

    @Override
    public void close() throws IOException, SQLException {
        // No open connection here
    }

    /**
     * Adding modifications for backward search suggestions
     *
     * @param setCharacter the set characters
     */
    private void addModifications(int[][] setCharacter) {
        int maxNum = setCharacter[numMasses][0];
        for (int i = 0; i < maxNum; ++i) {
            int pos = 128 + setCharacter[i][0];
            while (pos < aaMasses.length && aaMasses[pos] != -1) {
                setCharacter[setCharacter[numMasses][0]++] = new int[]{setCharacter[i][0], setCharacter[i][1], setCharacter[i][2], pos};
                pos += 128;
            }
        }
    }

    /**
     * Mapping the tag elements to the reference text.
     *
     * @param combinations the combinations
     * @param matrix the matrix
     * @param matrixFinished the finished matrix
     * @param less the less array
     * @param occurrence the wavelet tree
     * @param massTolerance the mass tolerance
     */
    private void mappingSequenceAndMasses(TagElement[] combinations, LinkedList<MatrixContent>[] matrix, int[] less, WaveletTree occurrence, double massTolerance) {

        for (int j = 0; j < combinations.length; ++j) {
            LinkedList<MatrixContent> content = matrix[j];
            TagElement combination = combinations[j];

            while (!content.isEmpty()) {
                MatrixContent cell = content.removeFirst();
                final int length = cell.length;
                final int leftIndexOld = cell.left;
                final int rightIndexOld = cell.right;
                final int numX = cell.numX;

                if (combination.isMass) {
                    final double combinationMass = combination.mass;
                    final double oldMass = cell.mass;

                    int[][] setCharacter = occurrence.rangeQuery(leftIndexOld - 1, rightIndexOld);
                    if (withVariableModifications) {
                        addModifications(setCharacter);
                    }

                    //for (Integer[] borders : setCharacter) {
                    for (int b = 0; b < setCharacter[numMasses][0]; ++b) {
                        int[] borders = setCharacter[b];
                        final int aminoAcid = borders[0];
                        if (aminoAcid == '/') {
                            continue;
                        }
                        final double newMass = oldMass + aaMasses[borders[3]];
                        if (newMass - massTolerance <= combinationMass) {
                            final int lessValue = less[aminoAcid];
                            final int leftIndex = lessValue + borders[1];
                            final int rightIndex = lessValue + borders[2] - 1;
                            if (combinationMass <= newMass + massTolerance) {
                                matrix[j + 1].add(new MatrixContent(leftIndex, rightIndex, aminoAcid, cell, 0, length + 1, numX, borders[3]));
                            } else {
                                content.add(new MatrixContent(leftIndex, rightIndex, aminoAcid, cell, newMass, length + 1, numX, borders[3]));
                            }
                        }
                    }
                } else {
                    final String combinationSequence = combination.sequence;
                    final int xNumLimit = combination.xNumLimit;

                    for (int i = 0; i < combinationSequence.length(); ++i) {
                        final int aminoAcid = combinationSequence.charAt(i);
                        final int lessValue = less[aminoAcid];
                        final int[] range = occurrence.singleRangeQuery(leftIndexOld - 1, rightIndexOld, aminoAcid);
                        final int leftIndex = lessValue + range[0];
                        final int rightIndex = lessValue + range[1] - 1;
                        final int newNumX = numX + ((aminoAcid == 'X') ? 1 : 0);
                        if (leftIndex <= rightIndex && newNumX <= xNumLimit) {
                            matrix[j + 1].add(new MatrixContent(leftIndex, rightIndex, aminoAcid, cell, 0, length + 1, newNumX, -1));
                        }
                    }
                }
            }
        }
    }

    /**
     * Mapping the tag elements to the reference text.
     *
     * @param combinations the combinations
     * @param matrix the matrix
     * @param matrixFinished the finished matrix
     * @param less the less array
     * @param occurrence the wavelet tree
     * @param massTolerance the mass tolerance
     * @param numberEdits number of allowed edit operations
     */
    private void mappingSequenceAndMassesWithVariants(TagElement[] combinations, LinkedList<MatrixContent>[][] matrix, int[] less, WaveletTree occurrence, double massTolerance) {
        final int lenCombinations = combinations.length;
        //int cnt = 0;

        for (int k = 0; k <= maxNumberVariants; ++k) {
            LinkedList<MatrixContent>[] row = matrix[k];

            for (int j = 0; j < lenCombinations; ++j) {
                TagElement combination = combinations[j];
                LinkedList<MatrixContent> cell = row[j];

                while (!cell.isEmpty()) {
                    //++cnt;
                    MatrixContent content = cell.removeFirst();
                    final int leftIndexOld = content.left;
                    final int length = content.length;
                    final int rightIndexOld = content.right;
                    final int numVariants = content.numVariants;
                    final int numX = content.numX;

                    if (combination.isMass) {
                        final double combinationMass = combination.mass;
                        final double oldMass = content.mass;

                        int[][] setCharacter = occurrence.rangeQuery(leftIndexOld - 1, rightIndexOld);
                        if (withVariableModifications) {
                            addModifications(setCharacter);
                        }

                        for (int b = 0; b < setCharacter[numMasses][0]; ++b) {
                            int[] borders = setCharacter[b];
                            final int aminoAcid = borders[0];
                            if (aminoAcid == '/') {
                                continue;
                            }
                            final double newMass = oldMass + aaMasses[borders[3]];
                            final int lessValue = less[aminoAcid];
                            final int leftIndex = lessValue + borders[1];
                            final int rightIndex = lessValue + borders[2] - 1;
                            int offset = (Math.abs(combinationMass - newMass) <= massTolerance) ? 1 : 0;

                            if (newMass - massTolerance <= combinationMass) {
                                row[j + offset].add(new MatrixContent(leftIndex, rightIndex, aminoAcid, content, newMass, length + 1, numX, borders[3], numVariants, '-', null));
                            }
                            // variants
                            if (numVariants < maxNumberVariants) {

                                // insertion
                                matrix[k + 1][j].add(new MatrixContent(leftIndex, rightIndex, '*', content, oldMass, length, numX, -1, numVariants + 1, Character.toChars(aminoAcid + 32)[0], null));

                                // substitution
                                for (int index : aaMassIndexes) {
                                    double aminoMass = oldMass + aaMasses[index];
                                    int offsetSub = (Math.abs(combinationMass - aminoMass) <= massTolerance) ? 1 : 0;
                                    int amino = index & 127;

                                    if (amino != aminoAcid && aminoMass < combinationMass + massTolerance) {
                                        matrix[k + 1][j + offsetSub].add(new MatrixContent(leftIndex, rightIndex, amino, content, aminoMass, length + 1, numX, index, numVariants + 1, (char) aminoAcid, null));
                                    }
                                }
                            }
                        }

                        // deletion
                        if (numVariants < maxNumberVariants) {
                            for (int index : aaMassIndexes) {
                                double aminoMass = oldMass + aaMasses[index];
                                int offsetDel = (Math.abs(combinationMass - aminoMass) <= massTolerance) ? 1 : 0;
                                int amino = index & 127;

                                if (aminoMass < combinationMass + massTolerance) {
                                    matrix[k + 1][j + offsetDel].add(new MatrixContent(leftIndexOld, rightIndexOld, amino, content, aminoMass, length + 1, numX, index, numVariants + 1, '*', null));
                                }
                            }
                        }

                    } else { // sequence mapping 
                        final String combinationSequence = combination.sequence;
                        final int xNumLimit = combination.xNumLimit;

                        for (int c = 0; c < combinationSequence.length(); ++c) {
                            final int aminoAcid = combinationSequence.charAt(c);
                            final int newNumX = numX + ((aminoAcid == 'X') ? 1 : 0);
                            if (newNumX > xNumLimit) {
                                continue;
                            }

                            final int lessValue = less[aminoAcid];
                            final int[] range = occurrence.singleRangeQuery(leftIndexOld - 1, rightIndexOld, aminoAcid);
                            final int leftIndex = lessValue + range[0];
                            final int rightIndex = lessValue + range[1] - 1;

                            // match
                            if (leftIndex <= rightIndex) {
                                row[j + 1].add(new MatrixContent(leftIndex, rightIndex, aminoAcid, content, newNumX, length + 1, numVariants, '-'));
                            }

                            // variants
                            if (numVariants < maxNumberVariants && c == 0) {
                                // deletion
                                if (numVariants < maxNumberVariants) {
                                    matrix[k + 1][j + 1].add(new MatrixContent(leftIndexOld, rightIndexOld, aminoAcid, content, newNumX, length + 1, numVariants + 1, '*'));
                                }

                                // insertion and substitution
                                int[][] setCharacterSeq = occurrence.rangeQuery(leftIndexOld - 1, rightIndexOld);
                                for (int b = 0; b < setCharacterSeq[numMasses][0]; ++b) {
                                    int[] borders = setCharacterSeq[b];
                                    final int errorAminoAcid = borders[0];
                                    final int errorNewNumX = newNumX + ((errorAminoAcid != 'X') ? 0 : 1);
                                    if (errorNewNumX > xNumLimit) {
                                        continue;
                                    }

                                    final int errorLessValue = less[errorAminoAcid];
                                    final int errorLeftIndex = errorLessValue + borders[1];
                                    final int errorRightIndex = errorLessValue + borders[2] - 1;

                                    // insertion
                                    matrix[k + 1][j].add(new MatrixContent(errorLeftIndex, errorRightIndex, '*', content, errorNewNumX, length, numVariants + 1, Character.toChars(errorAminoAcid + 32)[0]));

                                    // substitution
                                    if (aminoAcid != errorAminoAcid) {
                                        matrix[k + 1][j + 1].add(new MatrixContent(errorLeftIndex, errorRightIndex, aminoAcid, content, errorNewNumX, length + 1, numVariants + 1, (char) errorAminoAcid));
                                    }
                                }
                            }

                        }
                    }
                }
            }
        }
    }

    double pepMass(String peptide) {
        double mass = 0;
        for (int i = 0; i < peptide.length(); ++i) {
            mass += aaMasses[peptide.charAt(i)];
        }
        return mass;
    }

    /**
     * Mapping the tag elements to the reference text.
     *
     * @param combinations
     * @param matrix
     * @param matrixFinished
     * @param less
     * @param occurrence
     * @param massTolerance
     * @param CTermDirection
     */
    private void mappingSequenceAndMasses(TagElement[] combinations, LinkedList<MatrixContent>[] matrix, int[] less, WaveletTree occurrence, double massTolerance, boolean CTermDirection) {

        final int lenCombinations = combinations.length;
        for (int k = 0; k < lenCombinations; ++k) {
            TagElement combination = combinations[k];
            LinkedList<MatrixContent> content = matrix[k];

            while (!content.isEmpty()) {

                MatrixContent cell = content.removeFirst();
                final int length = cell.length;
                final int leftIndexOld = cell.left;
                final int rightIndexOld = cell.right;

                if (combination.isMass) {
                    final double combinationMass = combination.mass;
                    final double oldMass = cell.mass;

                    int[][] setCharacter = occurrence.rangeQuery(leftIndexOld - 1, rightIndexOld);
                    if (withVariableModifications) {
                        addModifications(setCharacter);
                    }
                    if (k == lenCombinations - 1) {
                        for (int b = 0; b < setCharacter[numMasses][0]; ++b) {
                            int[] borders = setCharacter[b];
                            final int aminoAcid = borders[0];

                            if (aminoAcid != '/') {
                                final double newMass = oldMass + aaMasses[borders[3]];
                                double massDiff = combinationMass - newMass;
                                int lastAcid = aminoAcid;
                                final int lessValue = less[aminoAcid];
                                final int leftIndex = lessValue + borders[1];
                                final int rightIndex = lessValue + borders[2] - 1;
                                //ModificationMatch modificationMatch = modifictationFlags[borders[3]] ? new ModificationMatch(modifictationLabels[borders[3]], (borders[3] >= 128), pepLen) : null;
                                MatrixContent newCell = new MatrixContent(leftIndex, rightIndex, aminoAcid, cell, newMass, length + 1, cell.numX, borders[3]);

                                ModificationMatch modificationMatchEnd = null;
                                ModificationMatch modificationMatchEndEnd = null;
                                boolean endOfPeptide = false;

                                // ptm at terminus handling
                                ArrayList<String> fmodp = fmodcp;
                                ArrayList<Double> fmodpMass = fmodcpMass;
                                ArrayList<String>[] fmodpaa = fmodcpaa;
                                ArrayList<Double>[] fmodpaaMass = fmodcpaaMass;
                                ArrayList<String> vmodp = vmodcp;
                                ArrayList<Double> vmodpMass = vmodcpMass;
                                ArrayList<String>[] vmodpaa = vmodcpaa;
                                ArrayList<Double>[] vmodpaaMass = vmodcpaaMass;
                                boolean hasFixedPTM_atTerminus = hasFixedPTM_CatTerminus;

                                if (!CTermDirection) {
                                    fmodp = fmodnp;
                                    fmodpMass = fmodnpMass;
                                    fmodpaa = fmodnpaa;
                                    fmodpaaMass = fmodnpaaMass;
                                    vmodp = vmodnp;
                                    vmodpMass = vmodnpMass;
                                    vmodpaa = vmodnpaa;
                                    vmodpaaMass = vmodnpaaMass;
                                    hasFixedPTM_atTerminus = hasFixedPTM_NatTerminus;
                                }

                                boolean hasFixed = false;

                                // fixed aa defined peptide terminal modification
                                if (fmodpaa != null && lastAcid > 0 && fmodpaaMass[lastAcid].size() > 0) {
                                    hasFixed = true;
                                    for (int i = 0; i < fmodpaaMass[lastAcid].size(); ++i) {
                                        double massDiffDiff = massDiff - fmodpaaMass[lastAcid].get(i);

                                        if (Math.abs(massDiffDiff) < massTolerance) {
                                            endOfPeptide = true;
                                            modificationMatchEnd = new ModificationMatch(fmodpaa[lastAcid].get(i), false, length + 1);
                                        }

                                        if (!endOfPeptide && vmodpaa != null && lastAcid > 0 && vmodpaaMass[lastAcid].size() > 0) {
                                            for (int j = 0; j < vmodpaaMass[lastAcid].size(); ++j) {
                                                if (Math.abs(massDiffDiff - vmodpaaMass[lastAcid].get(j)) < massTolerance) {
                                                    endOfPeptide = true;
                                                    modificationMatchEnd = new ModificationMatch(fmodpaa[lastAcid].get(i), false, length + 1);
                                                    modificationMatchEndEnd = new ModificationMatch(vmodpaa[lastAcid].get(j), true, length + 1);
                                                }
                                            }
                                        }
                                        // variable undefined peptide terminal modifictation
                                        if (!endOfPeptide && vmodp != null) {
                                            for (int j = 0; j < vmodp.size(); ++j) {
                                                if (Math.abs(massDiffDiff - vmodpMass.get(j)) < massTolerance) {
                                                    endOfPeptide = true;
                                                    modificationMatchEnd = new ModificationMatch(fmodpaa[lastAcid].get(i), false, length + 1);
                                                    modificationMatchEndEnd = new ModificationMatch(vmodp.get(j), false, length + 1);
                                                }
                                            }
                                        }

                                    }
                                }

                                // fixed undefined peptide terminal modifictation
                                if (fmodp != null && !endOfPeptide) {
                                    hasFixed = true;
                                    for (int i = 0; i < fmodp.size(); ++i) {
                                        double massDiffDiff = massDiff - fmodpMass.get(i);
                                        if (Math.abs(massDiff - fmodpMass.get(i)) < massTolerance) {
                                            endOfPeptide = true;
                                            modificationMatchEnd = new ModificationMatch(fmodp.get(i), false, length + 1);
                                        }

                                        if (!endOfPeptide && vmodpaa != null && lastAcid > 0 && vmodpaaMass[lastAcid].size() > 0) {
                                            for (int j = 0; j < vmodpaaMass[lastAcid].size(); ++j) {
                                                if (Math.abs(massDiffDiff - vmodpaaMass[lastAcid].get(j)) < massTolerance) {
                                                    endOfPeptide = true;
                                                    modificationMatchEnd = new ModificationMatch(fmodp.get(i), false, length + 1);
                                                    modificationMatchEndEnd = new ModificationMatch(vmodpaa[lastAcid].get(j), true, length + 1);
                                                }
                                            }
                                        }
                                        // variable undefined peptide terminal modifictation
                                        if (!endOfPeptide && vmodp != null) {
                                            for (int j = 0; j < vmodp.size(); ++j) {
                                                if (Math.abs(massDiffDiff - vmodpMass.get(j)) < massTolerance) {
                                                    endOfPeptide = true;
                                                    modificationMatchEnd = new ModificationMatch(fmodp.get(i), false, length + 1);
                                                    modificationMatchEndEnd = new ModificationMatch(vmodp.get(j), false, length + 1);
                                                }
                                            }
                                        }
                                    }
                                }

                                if (!hasFixedPTM_atTerminus && !hasFixed && !endOfPeptide) {

                                    // without any peptide terminal modification
                                    if (Math.abs(massDiff) < massTolerance) {
                                        endOfPeptide = true;
                                    }

                                    // variable aa defined peptide terminal modification
                                    if (!endOfPeptide && vmodpaa != null && lastAcid > 0 && vmodpaaMass[lastAcid].size() > 0) {
                                        for (int i = 0; i < vmodpaaMass[lastAcid].size(); ++i) {
                                            if (Math.abs(massDiff - vmodpaaMass[lastAcid].get(i)) < massTolerance) {
                                                endOfPeptide = true;
                                                modificationMatchEnd = new ModificationMatch(vmodpaa[lastAcid].get(i), true, length + 1);
                                            }
                                        }
                                    }
                                    // variable undefined peptide terminal modifictation
                                    if (!endOfPeptide && vmodp != null) {
                                        for (int i = 0; i < vmodp.size(); ++i) {
                                            if (Math.abs(massDiff - vmodpMass.get(i)) < massTolerance) {
                                                endOfPeptide = true;
                                                modificationMatchEnd = new ModificationMatch(vmodp.get(i), false, length + 1);
                                            }
                                        }
                                    }
                                }

                                if (!endOfPeptide) {
                                    if (newMass - massTolerance + negativePTMMass <= combinationMass) {
                                        content.add(newCell);
                                    }
                                } else if (modificationMatchEnd != null) {
                                    MatrixContent newEndCell = new MatrixContent(leftIndex, rightIndex, '\0', newCell, 0, null, length + 1, 0, modificationMatchEnd, null, -1);
                                    if (modificationMatchEndEnd == null) {
                                        matrix[k + 1].add(newEndCell);
                                    } else {
                                        MatrixContent newEndEndCell = new MatrixContent(leftIndex, rightIndex, '\0', newEndCell, 0, null, length + 1, 0, modificationMatchEndEnd, null, -1);
                                        matrix[k + 1].add(newEndEndCell);
                                    }
                                } else {
                                    matrix[k + 1].add(newCell);
                                }

                            } else if (length > 1) {
                                int lastAcid = cell.character;
                                double massDiff = combinationMass - oldMass;
                                ModificationMatch modificationMatchEnd = null;
                                ModificationMatch modificationMatchEndEnd = null;

                                // ptm at terminus handling
                                ArrayList<String> fmod = fmodc;
                                ArrayList<Double> fmodMass = fmodcMass;
                                ArrayList<String>[] fmodaa = fmodcaa;
                                ArrayList<Double>[] fmodaaMass = fmodcaaMass;
                                ArrayList<String> vmod = vmodc;
                                ArrayList<Double> vmodMass = vmodcMass;
                                ArrayList<String>[] vmodaa = vmodcaa;
                                ArrayList<Double>[] vmodaaMass = vmodcaaMass;
                                ArrayList<String> fmodp = fmodcp;
                                ArrayList<Double> fmodpMass = fmodcpMass;
                                ArrayList<String>[] fmodpaa = fmodcpaa;
                                ArrayList<Double>[] fmodpaaMass = fmodcpaaMass;
                                ArrayList<String> vmodp = vmodcp;
                                ArrayList<Double> vmodpMass = vmodcpMass;
                                ArrayList<String>[] vmodpaa = vmodcpaa;
                                ArrayList<Double>[] vmodpaaMass = vmodcpaaMass;

                                if (!CTermDirection) {
                                    fmod = fmodn;
                                    fmodMass = fmodnMass;
                                    fmodaa = fmodnaa;
                                    fmodaaMass = fmodnaaMass;
                                    vmod = vmodn;
                                    vmodMass = vmodnMass;
                                    vmodaa = vmodnaa;
                                    vmodaaMass = vmodnaaMass;
                                    fmodp = fmodnp;
                                    fmodpMass = fmodnpMass;
                                    fmodpaa = fmodnpaa;
                                    fmodpaaMass = fmodnpaaMass;
                                    vmodp = vmodnp;
                                    vmodpMass = vmodnpMass;
                                    vmodpaa = vmodnpaa;
                                    vmodpaaMass = vmodnpaaMass;
                                }

                                // fixed aa defined protein terminal modification
                                if (fmodaa != null && lastAcid > 0 && fmodaaMass[lastAcid].size() > 0) {
                                    for (int i = 0; i < fmodaaMass[lastAcid].size(); ++i) {
                                        Double massDiffDiff = massDiff - fmodaaMass[lastAcid].get(i);
                                        if (Math.abs(massDiffDiff) < massTolerance) {
                                            modificationMatchEnd = new ModificationMatch(fmodaa[lastAcid].get(i), false, length);
                                        }

                                        // variable aa defined protein terminal modification
                                        if (vmodaa != null && lastAcid > 0 && vmodaaMass[lastAcid].size() > 0) {
                                            for (int j = 0; j < vmodaaMass[lastAcid].size(); ++j) {
                                                if (Math.abs(massDiffDiff - vmodaaMass[lastAcid].get(j)) < massTolerance) {
                                                    modificationMatchEnd = new ModificationMatch(fmodaa[lastAcid].get(i), false, length);
                                                    modificationMatchEndEnd = new ModificationMatch(vmodaa[lastAcid].get(j), true, length);
                                                }
                                            }
                                        }
                                        // variable undefined protein terminal modifictation
                                        if (vmod != null && modificationMatchEnd == null) {
                                            for (int j = 0; j < vmod.size(); ++j) {
                                                if (Math.abs(massDiffDiff - vmodMass.get(j)) < massTolerance) {
                                                    modificationMatchEnd = new ModificationMatch(fmodaa[lastAcid].get(i), false, length);
                                                    modificationMatchEndEnd = new ModificationMatch(vmod.get(j), false, length);
                                                }
                                            }
                                        }

                                        // second ptm at peptide terminus
                                        boolean hasFixedPep = false;
                                        if (fmodpaa != null && lastAcid > 0 && fmodpaaMass[lastAcid].size() > 0) {
                                            for (int j = 0; j < fmodpaaMass[lastAcid].size(); ++j) {

                                                if (Math.abs(massDiffDiff - fmodpaaMass[lastAcid].get(j)) < massTolerance) {
                                                    hasFixedPep = true;
                                                    modificationMatchEnd = new ModificationMatch(fmodaa[lastAcid].get(i), false, length);
                                                    modificationMatchEndEnd = new ModificationMatch(fmodpaa[lastAcid].get(j), false, length);
                                                }
                                            }
                                        }

                                        if (fmodp != null) {
                                            for (int j = 0; j < fmodp.size(); ++j) {
                                                if (Math.abs(massDiffDiff - fmodpMass.get(j)) < massTolerance) {
                                                    hasFixedPep = true;
                                                    modificationMatchEnd = new ModificationMatch(fmodaa[lastAcid].get(i), false, length);
                                                    modificationMatchEndEnd = new ModificationMatch(fmodp.get(j), false, length);
                                                }
                                            }
                                        }

                                        if (!hasFixedPep) {
                                            if (vmodpaa != null && lastAcid > 0 && vmodpaaMass[lastAcid].size() > 0) {
                                                for (int j = 0; j < vmodpaaMass[lastAcid].size(); ++j) {

                                                    if (Math.abs(massDiffDiff - vmodpaaMass[lastAcid].get(j)) < massTolerance) {
                                                        hasFixedPep = true;
                                                        modificationMatchEnd = new ModificationMatch(fmodaa[lastAcid].get(i), true, length);
                                                        modificationMatchEndEnd = new ModificationMatch(vmodpaa[lastAcid].get(j), true, length);
                                                    }
                                                }
                                            }

                                            if (vmodp != null) {
                                                for (int j = 0; j < vmodp.size(); ++j) {
                                                    if (Math.abs(massDiffDiff - vmodpMass.get(j)) < massTolerance) {
                                                        hasFixedPep = true;
                                                        modificationMatchEnd = new ModificationMatch(fmodaa[lastAcid].get(i), true, length);
                                                        modificationMatchEndEnd = new ModificationMatch(vmodp.get(j), true, length);
                                                    }
                                                }
                                            }
                                        }

                                    }

                                }

                                // fixed undefined protein terminal modifictation
                                if (fmod != null && modificationMatchEnd == null) {

                                    for (int i = 0; i < fmod.size(); ++i) {
                                        Double massDiffDiff = massDiff - fmodMass.get(i);
                                        if (Math.abs(massDiffDiff) < massTolerance) {
                                            modificationMatchEnd = new ModificationMatch(fmod.get(i), false, length);
                                        }

                                        // variable aa defined protein terminal modification
                                        if (vmodaa != null && lastAcid > 0 && vmodaaMass[lastAcid].size() > 0) {
                                            for (int j = 0; j < vmodaaMass[lastAcid].size(); ++j) {
                                                if (Math.abs(massDiff - vmodaaMass[lastAcid].get(j)) < massTolerance) {
                                                    modificationMatchEnd = new ModificationMatch(fmod.get(i), false, length);
                                                    modificationMatchEndEnd = new ModificationMatch(vmodaa[lastAcid].get(j), true, length);
                                                }
                                            }
                                        }
                                        // variable undefined protein terminal modifictation
                                        if (vmod != null && modificationMatchEnd == null) {
                                            for (int j = 0; j < vmod.size(); ++j) {
                                                if (Math.abs(massDiff - vmodMass.get(j)) < massTolerance) {
                                                    modificationMatchEnd = new ModificationMatch(fmod.get(i), false, length);
                                                    modificationMatchEndEnd = new ModificationMatch(vmod.get(j), false, length);
                                                }
                                            }
                                        }

                                        // second ptm at peptide terminus
                                        boolean hasFixedPep = false;
                                        if (fmodpaa != null && lastAcid > 0 && fmodpaaMass[lastAcid].size() > 0) {
                                            for (int j = 0; j < fmodpaaMass[lastAcid].size(); ++j) {

                                                if (Math.abs(massDiffDiff - fmodpaaMass[lastAcid].get(j)) < massTolerance) {
                                                    hasFixedPep = true;
                                                    modificationMatchEnd = new ModificationMatch(fmod.get(i), false, length);
                                                    modificationMatchEndEnd = new ModificationMatch(fmodpaa[lastAcid].get(j), false, length);
                                                }
                                            }
                                        }

                                        if (fmodp != null) {
                                            for (int j = 0; j < fmodp.size(); ++j) {
                                                if (Math.abs(massDiffDiff - fmodpMass.get(j)) < massTolerance) {
                                                    hasFixedPep = true;
                                                    modificationMatchEnd = new ModificationMatch(fmod.get(i), false, length);
                                                    modificationMatchEndEnd = new ModificationMatch(fmodp.get(j), false, length);
                                                }
                                            }
                                        }

                                        if (!hasFixedPep) {
                                            if (vmodpaa != null && lastAcid > 0 && vmodpaaMass[lastAcid].size() > 0) {
                                                for (int j = 0; j < vmodpaaMass[lastAcid].size(); ++j) {

                                                    if (Math.abs(massDiffDiff - vmodpaaMass[lastAcid].get(j)) < massTolerance) {
                                                        hasFixedPep = true;
                                                        modificationMatchEnd = new ModificationMatch(fmod.get(i), false, length);
                                                        modificationMatchEndEnd = new ModificationMatch(vmodpaa[lastAcid].get(j), true, length);
                                                    }
                                                }
                                            }

                                            if (vmodp != null) {
                                                for (int j = 0; j < vmodp.size(); ++j) {
                                                    if (Math.abs(massDiffDiff - vmodpMass.get(j)) < massTolerance) {
                                                        hasFixedPep = true;
                                                        modificationMatchEnd = new ModificationMatch(fmod.get(i), false, length);
                                                        modificationMatchEndEnd = new ModificationMatch(vmodp.get(j), true, length);
                                                    }
                                                }
                                            }
                                        }
                                    }
                                }

                                if (modificationMatchEnd == null) {
                                    // variable aa defined protein terminal modification
                                    if (vmodaa != null && lastAcid > 0 && vmodaaMass[lastAcid].size() > 0) {
                                        for (int i = 0; i < vmodaaMass[lastAcid].size(); ++i) {
                                            double massDiffDiff = massDiff - vmodaaMass[lastAcid].get(i);
                                            if (Math.abs(massDiffDiff) < massTolerance) {
                                                modificationMatchEnd = new ModificationMatch(vmodaa[lastAcid].get(i), true, length);
                                            }

                                            // second ptm at peptide terminus
                                            boolean hasFixedPep = false;
                                            if (fmodpaa != null && lastAcid > 0 && fmodpaaMass[lastAcid].size() > 0) {
                                                for (int j = 0; j < fmodpaaMass[lastAcid].size(); ++j) {

                                                    if (Math.abs(massDiffDiff - fmodpaaMass[lastAcid].get(j)) < massTolerance) {
                                                        hasFixedPep = true;
                                                        modificationMatchEnd = new ModificationMatch(vmodaa[lastAcid].get(i), true, length);
                                                        modificationMatchEndEnd = new ModificationMatch(fmodpaa[lastAcid].get(j), false, length);
                                                    }
                                                }
                                            }

                                            if (fmodp != null) {
                                                for (int j = 0; j < fmodp.size(); ++j) {
                                                    if (Math.abs(massDiffDiff - fmodpMass.get(j)) < massTolerance) {
                                                        hasFixedPep = true;
                                                        modificationMatchEnd = new ModificationMatch(vmodaa[lastAcid].get(i), true, length);
                                                        modificationMatchEndEnd = new ModificationMatch(fmodp.get(j), false, length);
                                                    }
                                                }
                                            }

                                            if (!hasFixedPep) {
                                                if (vmodpaa != null && lastAcid > 0 && vmodpaaMass[lastAcid].size() > 0) {
                                                    for (int j = 0; j < vmodpaaMass[lastAcid].size(); ++j) {

                                                        if (Math.abs(massDiffDiff - vmodpaaMass[lastAcid].get(j)) < massTolerance) {
                                                            hasFixedPep = true;
                                                            modificationMatchEnd = new ModificationMatch(vmodaa[lastAcid].get(i), true, length);
                                                            modificationMatchEndEnd = new ModificationMatch(vmodpaa[lastAcid].get(j), true, length);
                                                        }
                                                    }
                                                }

                                                if (vmodp != null) {
                                                    for (int j = 0; j < vmodp.size(); ++j) {
                                                        if (Math.abs(massDiffDiff - vmodpMass.get(j)) < massTolerance) {
                                                            hasFixedPep = true;
                                                            modificationMatchEnd = new ModificationMatch(vmodaa[lastAcid].get(i), true, length);
                                                            modificationMatchEndEnd = new ModificationMatch(vmodp.get(j), true, length);
                                                        }
                                                    }
                                                }
                                            }
                                        }
                                    }
                                    // variable undefined protein terminal modifictation
                                    if (vmod != null && modificationMatchEnd == null) {
                                        for (int i = 0; i < vmod.size(); ++i) {
                                            double massDiffDiff = massDiff - vmodMass.get(i);
                                            if (Math.abs(massDiffDiff) < massTolerance) {
                                                modificationMatchEnd = new ModificationMatch(vmod.get(i), false, length);
                                            }

                                            // second ptm at peptide terminus
                                            boolean hasFixedPep = false;
                                            if (fmodpaa != null && lastAcid > 0 && fmodpaaMass[lastAcid].size() > 0) {
                                                for (int j = 0; j < fmodpaaMass[lastAcid].size(); ++j) {
                                                    if (Math.abs(massDiffDiff - fmodpaaMass[lastAcid].get(j)) < massTolerance) {
                                                        hasFixedPep = true;
                                                        modificationMatchEnd = new ModificationMatch(vmod.get(i), false, length);
                                                        modificationMatchEndEnd = new ModificationMatch(fmodpaa[lastAcid].get(j), false, length);
                                                    }
                                                }
                                            }

                                            if (fmodp != null) {
                                                for (int j = 0; j < fmodp.size(); ++j) {
                                                    if (Math.abs(massDiffDiff - fmodpMass.get(j)) < massTolerance) {
                                                        hasFixedPep = true;
                                                        modificationMatchEnd = new ModificationMatch(vmod.get(i), false, length);
                                                        modificationMatchEndEnd = new ModificationMatch(fmodp.get(j), false, length);
                                                    }
                                                }
                                            }

                                            if (!hasFixedPep) {
                                                if (vmodpaa != null && lastAcid > 0 && vmodpaaMass[lastAcid].size() > 0) {
                                                    for (int j = 0; j < vmodpaaMass[lastAcid].size(); ++j) {

                                                        if (Math.abs(massDiffDiff - vmodpaaMass[lastAcid].get(j)) < massTolerance) {
                                                            hasFixedPep = true;
                                                            modificationMatchEnd = new ModificationMatch(vmod.get(i), false, length);
                                                            modificationMatchEndEnd = new ModificationMatch(vmodpaa[lastAcid].get(j), true, length);
                                                        }
                                                    }
                                                }

                                                if (vmodp != null) {
                                                    for (int j = 0; j < vmodp.size(); ++j) {
                                                        if (Math.abs(massDiffDiff - vmodpMass.get(j)) < massTolerance) {
                                                            hasFixedPep = true;
                                                            modificationMatchEnd = new ModificationMatch(vmod.get(i), false, length);
                                                            modificationMatchEndEnd = new ModificationMatch(vmodp.get(j), true, length);
                                                        }
                                                    }
                                                }
                                            }
                                        }
                                    }
                                }

                                if (modificationMatchEnd != null) {
                                    MatrixContent newEndCell = new MatrixContent(leftIndexOld, rightIndexOld, '\0', cell, 0, null, length, 0, modificationMatchEnd, null, -1);
                                    if (modificationMatchEndEnd == null) {
                                        matrix[k + 1].add(newEndCell);
                                    } else {
                                        MatrixContent newEndEndCell = new MatrixContent(leftIndexOld, rightIndexOld, '\0', newEndCell, 0, null, length, 0, modificationMatchEndEnd, null, -1);
                                        matrix[k + 1].add(newEndEndCell);
                                    }
                                }
                            }
                        }
                    } else {
                        for (int b = 0; b < setCharacter[numMasses][0]; ++b) {
                            int[] borders = setCharacter[b];
                            final int aminoAcid = borders[0];
                            if (aminoAcid == '/') {
                                continue;
                            }

                            final double newMass = oldMass + aaMasses[borders[3]];
                            if (newMass - massTolerance <= combinationMass) {
                                final int lessValue = less[aminoAcid];
                                final int leftIndex = lessValue + borders[1];
                                final int rightIndex = lessValue + borders[2] - 1;
                                //ModificationMatch modificationMatch = modifictationFlags[borders[3]] ? new ModificationMatch(modifictationLabels[borders[3]], (borders[3] >= 128), pepLen) : null;
                                if (combinationMass <= newMass + massTolerance) {
                                    matrix[k + 1].add(new MatrixContent(leftIndex, rightIndex, aminoAcid, cell, 0, null, length + 1, 0, null, null, borders[3]));
                                } else {
                                    content.add(new MatrixContent(leftIndex, rightIndex, aminoAcid, cell, newMass, null, length + 1, 0, null, null, borders[3]));
                                }
                            }
                        }
                    }

                } else {
                    final String combinationSequence = combination.sequence;
                    final int xNumLimit = combination.xNumLimit;
                    final int numX = cell.numX;

                    for (int i = 0; i < combinationSequence.length(); ++i) {
                        final int aminoAcid = combinationSequence.charAt(i);
                        final int lessValue = less[aminoAcid];
                        final int[] range = occurrence.singleRangeQuery(leftIndexOld - 1, rightIndexOld, aminoAcid);
                        final int leftIndex = lessValue + range[0];
                        final int rightIndex = lessValue + range[1] - 1;
                        final int newNumX = numX + ((aminoAcid == 'X') ? 1 : 0);
                        if (leftIndex <= rightIndex && newNumX <= xNumLimit) {
                            matrix[k + 1].add(new MatrixContent(leftIndex, rightIndex, aminoAcid, cell, 0, length + 1, newNumX, -1));
                        }
                    }
                }
            }
        }
    }

    @Override
    public ArrayList<PeptideProteinMapping> getProteinMapping(Tag tag, TagMatcher tagMatcher, SequenceMatchingPreferences sequenceMatchingPreferences, Double massTolerance) throws IOException, InterruptedException, ClassNotFoundException, SQLException {
        if (maxNumberVariants == 0) {
            return getProteinMappingWithoutVariants(tag, tagMatcher, sequenceMatchingPreferences, massTolerance);
        } else {
            return getProteinMappingWithVariants(tag, tagMatcher, sequenceMatchingPreferences, massTolerance);
        }
    }

    public ArrayList<PeptideProteinMapping> getProteinMappingWithoutVariants(Tag tag, TagMatcher tagMatcher, SequenceMatchingPreferences sequenceMatchingPreferences, Double massTolerance) throws IOException, InterruptedException, ClassNotFoundException, SQLException {

        ArrayList<PeptideProteinMapping> allMatches = new ArrayList<PeptideProteinMapping>();
        double xLimit = ((sequenceMatchingPreferences.getLimitX() != null) ? sequenceMatchingPreferences.getLimitX() : 1);

        // copying tags into own data structure
        int maxSequencePosition = -1;
        TagElement[] tagElements = new TagElement[tag.getContent().size()];
        for (int i = 0; i < tag.getContent().size(); ++i) {
            if (tag.getContent().get(i) instanceof MassGap) {
                tagElements[i] = new TagElement(true, "", tag.getContent().get(i).getMass(), 0);
            } else if (tag.getContent().get(i) instanceof AminoAcidSequence) {
                tagElements[i] = new TagElement(false, tag.getContent().get(i).asSequence(), 0., (int) (xLimit * tag.getContent().get(i).asSequence().length()));
                if (maxSequencePosition == -1 || tagElements[i].sequence.length() < tagElements[i].sequence.length()) {
                    maxSequencePosition = i;
                }
            } else {
                throw new UnsupportedOperationException("Unsupported tag in tag mapping for FM-Index.");
            }
        }

        final boolean turned = (tagElements.length == 3
                && tagElements[0].isMass
                && !tagElements[1].isMass
                && tagElements[2].isMass
                && tagElements[0].mass < tagElements[2].mass);

        TagElement[] refTagContent = null;
        int[] lessPrimary = null;
        int[] lessReversed = null;
        WaveletTree occurrencePrimary = null;
        WaveletTree occurrenceReversed = null;
        boolean hasCTermDirection = hasCTermDirectionPTM;
        boolean hasNTermDirection = hasNTermDirectionPTM;
        boolean towardsC = true;

        // turning complete tag content if tag set starts with a smaller mass than it ends
        if (turned) {
            refTagContent = new TagElement[tagElements.length];
            for (int i = tagElements.length - 1, j = 0; i >= 0; --i, ++j) {
                String sequenceReversed = (new StringBuilder(tagElements[i].sequence).reverse()).toString();
                refTagContent[j] = new TagElement(tagElements[i].isMass, sequenceReversed, tagElements[i].mass, tagElements[i].xNumLimit);
            }

            lessReversed = lessTablePrimary;
            lessPrimary = lessTableReversed;
            occurrenceReversed = occurrenceTablePrimary;
            occurrencePrimary = occurrenceTableReversed;
            hasCTermDirection = hasNTermDirectionPTM;
            hasNTermDirection = hasCTermDirectionPTM;
            towardsC = false;
        } else {
            refTagContent = tagElements;
            lessPrimary = lessTablePrimary;
            lessReversed = lessTableReversed;
            occurrencePrimary = occurrenceTablePrimary;
            occurrenceReversed = occurrenceTableReversed;
        }

        ArrayList<MatrixContent> cached = isCached(refTagContent);
        if (cached != null && cached.isEmpty()) {
            return allMatches;
        }

        TagElement[] tagComponents = new TagElement[maxSequencePosition];
        for (int i = maxSequencePosition - 1, j = 0; i >= 0; --i, ++j) {
            String sequenceReversed = (new StringBuilder(refTagContent[i].sequence).reverse()).toString();
            tagComponents[j] = new TagElement(refTagContent[i].isMass, sequenceReversed, refTagContent[i].mass, refTagContent[i].xNumLimit);
        }

        TagElement[] tagComponentsReverse = new TagElement[tagElements.length - maxSequencePosition];
        for (int i = maxSequencePosition, j = 0; i < refTagContent.length; ++i, ++j) {
            tagComponentsReverse[j] = refTagContent[i];
        }

        TagElement[] combinations = createPeptideCombinations(tagComponents, sequenceMatchingPreferences);
        TagElement[] combinationsReversed = createPeptideCombinations(tagComponentsReverse, sequenceMatchingPreferences);

        LinkedList<MatrixContent>[] matrixReversed = (LinkedList<MatrixContent>[]) new LinkedList[combinationsReversed.length + 1];
        LinkedList<MatrixContent>[] matrix = (LinkedList<MatrixContent>[]) new LinkedList[combinations.length + 1];
        ArrayList<MatrixContent> cachePrimary = new ArrayList<MatrixContent>();

        for (int i = 0; i <= combinationsReversed.length; ++i) {
            matrixReversed[i] = new LinkedList<MatrixContent>();
        }
        for (int i = 0; i <= combinations.length; ++i) {
            matrix[i] = new LinkedList<MatrixContent>();
        }

        if (cached != null) {
            for (MatrixContent matrixContent : cached) {
                matrix[0].add(matrixContent);
            }
        } else {
            // left index, right index, current character, previous matrix content, mass, peptideSequence, peptide length, number of X
            matrixReversed[0].add(new MatrixContent(indexStringLength - 1));
        }

        if (cached == null) {
            // Map Reverse
            if (!hasCTermDirection) {
                mappingSequenceAndMasses(combinationsReversed, matrixReversed, lessReversed, occurrenceReversed, massTolerance);
            } else {
                mappingSequenceAndMasses(combinationsReversed, matrixReversed, lessReversed, occurrenceReversed, massTolerance, towardsC);
            }

            // Traceback Reverse
            for (MatrixContent content : matrixReversed[combinationsReversed.length]) {
                MatrixContent currentContent = content;
                String currentPeptide = "";

                int leftIndexFront = 0;
                int rightIndexFront = indexStringLength - 1;
                ArrayList<ModificationMatch> modifications = new ArrayList<ModificationMatch>();

                while (currentContent.previousContent != null) {
                    final int aminoAcid = currentContent.character;
                    if (aminoAcid > 0) {
                        currentPeptide += (char) currentContent.character;
                        final int lessValue = lessPrimary[aminoAcid];
                        final int[] range = occurrencePrimary.singleRangeQuery(leftIndexFront - 1, rightIndexFront, aminoAcid);
                        leftIndexFront = lessValue + range[0];
                        rightIndexFront = lessValue + range[1] - 1;
                    }
                    if (currentContent.modification != null || currentContent.modificationPos >= 0) {
                        if (currentContent.modificationPos >= 0) {
                            if (modifictationFlags[currentContent.modificationPos]) {
                                modifications.add(new ModificationMatch(modifictationLabels[currentContent.modificationPos], currentContent.modificationPos >= 128, currentContent.length));
                            }
                        } else {
                            modifications.add(currentContent.modification);
                        }
                    }
                    currentContent = currentContent.previousContent;
                }
                String reversePeptide = (new StringBuilder(currentPeptide).reverse()).toString();
                cachePrimary.add(new MatrixContent(leftIndexFront, rightIndexFront, reversePeptide.charAt(0), null, 0, reversePeptide, content.length, 0, null, modifications, -1));
            }

            for (MatrixContent matrixContent : cachePrimary) {
                matrix[0].add(matrixContent);
            }

            cacheIt(refTagContent, cachePrimary);
        }

        if (!matrix[0].isEmpty()) {
            // Map towards NTerm
            if (!hasNTermDirection) {
                mappingSequenceAndMasses(combinations, matrix, lessPrimary, occurrencePrimary, massTolerance);
            } else {
                mappingSequenceAndMasses(combinations, matrix, lessPrimary, occurrencePrimary, massTolerance, !towardsC);
            }
        }
        // Traceback from NTerm
        for (MatrixContent content : matrix[combinations.length]) {
            MatrixContent currentContent = content;
            String currentPeptide = "";
            ArrayList<ModificationMatch> modifications = new ArrayList<ModificationMatch>();

            while (currentContent.previousContent != null) {
                if (currentContent.character != '\0') {
                    currentPeptide += (char) currentContent.character;
                }

                if (currentContent.modification != null || currentContent.modificationPos >= 0) {
                    if (currentContent.modificationPos >= 0) {
                        if (modifictationFlags[currentContent.modificationPos]) {
                            modifications.add(new ModificationMatch(modifictationLabels[currentContent.modificationPos], currentContent.modificationPos >= 128, content.length - currentContent.length + 1));
                        }
                    } else {
                        modifications.add(new ModificationMatch(currentContent.modification.getTheoreticPtm(), currentContent.modification.isVariable(), content.length - currentContent.modification.getModificationSite() + 1));
                    }
                }

                currentContent = currentContent.previousContent;
            }

            int leftIndex = content.left;
            int rightIndex = content.right;

            for (ModificationMatch modificationMatch : currentContent.modifications) {
                modifications.add(new ModificationMatch(modificationMatch.getTheoreticPtm(), modificationMatch.isVariable(), modificationMatch.getModificationSite() + content.length - currentContent.length));
            }

            String peptide = currentPeptide + currentContent.peptideSequence;

            if (turned) {
                leftIndex = 0;
                rightIndex = indexStringLength - 1;

                for (int p = 0; p < peptide.length(); ++p) {
                    final int aminoAcid = peptide.charAt(p);
                    final int lessValue = lessReversed[aminoAcid];
                    final int[] range = occurrenceReversed.singleRangeQuery(leftIndex - 1, rightIndex, aminoAcid);
                    leftIndex = lessValue + range[0];
                    rightIndex = lessValue + range[1] - 1;

                }

                for (ModificationMatch modificationMatch : modifications) {
                    modificationMatch.setModificationSite(peptide.length() - modificationMatch.getModificationSite() + 1);
                }

                peptide = (new StringBuilder(peptide).reverse()).toString();
            }

            for (int j = leftIndex; j <= rightIndex; ++j) {
                int pos = getTextPosition(j);
                int index = binarySearch(boundaries, pos);
                String accession = accessions[index];

                int indexOnProtein = pos - boundaries[index];
                PeptideProteinMapping peptideProteinMapping = new PeptideProteinMapping(accession, peptide, indexOnProtein);
                allMatches.add(peptideProteinMapping);
            }
        }

        return allMatches;
    }

    public ArrayList<PeptideProteinMapping> getProteinMappingWithVariants(Tag tag, TagMatcher tagMatcher, SequenceMatchingPreferences sequenceMatchingPreferences, Double massTolerance) throws IOException, InterruptedException, ClassNotFoundException, SQLException {

        long starttime = System.nanoTime();

        ArrayList<PeptideProteinMapping> allMatches = new ArrayList<PeptideProteinMapping>();
        double xLimit = ((sequenceMatchingPreferences.getLimitX() != null) ? sequenceMatchingPreferences.getLimitX() : 1);

        // copying tags into own data structure
        int maxSequencePosition = -1;
        TagElement[] tagElements = new TagElement[tag.getContent().size()];
        for (int i = 0; i < tag.getContent().size(); ++i) {
            if (tag.getContent().get(i) instanceof MassGap) {
                tagElements[i] = new TagElement(true, "", tag.getContent().get(i).getMass(), 0);
            } else if (tag.getContent().get(i) instanceof AminoAcidSequence) {
                tagElements[i] = new TagElement(false, tag.getContent().get(i).asSequence(), 0., (int) (xLimit * tag.getContent().get(i).asSequence().length()));
                if (maxSequencePosition == -1 || tagElements[i].sequence.length() < tagElements[i].sequence.length()) {
                    maxSequencePosition = i;
                }
            } else {
                throw new UnsupportedOperationException("Unsupported tag in tag mapping for FM-Index.");
            }
        }

        final boolean turned = (tagElements.length == 3
                && tagElements[0].isMass
                && !tagElements[1].isMass
                && tagElements[2].isMass
                && tagElements[0].mass < tagElements[2].mass);

        TagElement[] refTagContent = null;
        int[] lessPrimary = null;
        int[] lessReversed = null;
        WaveletTree occurrencePrimary = null;
        WaveletTree occurrenceReversed = null;
        //boolean hasCTermDirection = hasCTermDirectionPTM;
        //boolean hasNTermDirection = hasNTermDirectionPTM;
        //boolean towardsC = true;

        // turning complete tag content if tag set starts with a smaller mass than it ends
        if (turned) {
            refTagContent = new TagElement[tagElements.length];
            for (int i = tagElements.length - 1, j = 0; i >= 0; --i, ++j) {
                String sequenceReversed = (new StringBuilder(tagElements[i].sequence).reverse()).toString();
                refTagContent[j] = new TagElement(tagElements[i].isMass, sequenceReversed, tagElements[i].mass, tagElements[i].xNumLimit);
            }

            lessReversed = lessTablePrimary;
            lessPrimary = lessTableReversed;
            occurrenceReversed = occurrenceTablePrimary;
            occurrencePrimary = occurrenceTableReversed;
            //hasCTermDirection = hasNTermDirectionPTM;
            //hasNTermDirection = hasCTermDirectionPTM;
            //towardsC = false;
        } else {
            refTagContent = tagElements;
            lessPrimary = lessTablePrimary;
            lessReversed = lessTableReversed;
            occurrencePrimary = occurrenceTablePrimary;
            occurrenceReversed = occurrenceTableReversed;
        }

        ArrayList<MatrixContent> cached = isCached(refTagContent);
        if (cached != null && cached.isEmpty()) {
            return allMatches;
        }

        TagElement[] tagComponents = new TagElement[maxSequencePosition];
        for (int i = maxSequencePosition - 1, j = 0; i >= 0; --i, ++j) {
            String sequenceReversed = (new StringBuilder(refTagContent[i].sequence).reverse()).toString();
            tagComponents[j] = new TagElement(refTagContent[i].isMass, sequenceReversed, refTagContent[i].mass, refTagContent[i].xNumLimit);
        }

        TagElement[] tagComponentsReverse = new TagElement[tagElements.length - maxSequencePosition];
        for (int i = maxSequencePosition, j = 0; i < refTagContent.length; ++i, ++j) {
            tagComponentsReverse[j] = refTagContent[i];
        }

        TagElement[] combinations = createPeptideCombinations(tagComponents, sequenceMatchingPreferences);
        TagElement[] combinationsReversed = createPeptideCombinations(tagComponentsReverse, sequenceMatchingPreferences);

        LinkedList<MatrixContent>[][] matrixReversed = (LinkedList<MatrixContent>[][]) new LinkedList[maxNumberVariants + 1][combinationsReversed.length + 1];
        LinkedList<MatrixContent>[][] matrix = (LinkedList<MatrixContent>[][]) new LinkedList[maxNumberVariants + 1][combinations.length + 1];
        ArrayList<MatrixContent> cachePrimary = new ArrayList<MatrixContent>();

        // filling both matrices
        for (int k = 0; k <= maxNumberVariants; ++k) {
            for (int j = 0; j <= combinationsReversed.length; ++j) {
                matrixReversed[k][j] = new LinkedList<MatrixContent>();
            }
            for (int j = 0; j <= combinations.length; ++j) {
                matrix[k][j] = new LinkedList<MatrixContent>();
            }
        }

        if (cached != null) {
            for (MatrixContent matrixContent : cached) {
                matrix[matrixContent.numVariants][0].add(matrixContent);
            }
        } else {
            // left index, right index, current character, previous matrix content, mass, peptideSequence, peptide length, number of X
            matrixReversed[0][0].add(new MatrixContent(indexStringLength - 1));
        }

        boolean firstHits = false;
        if (cached == null) {
            // Map Reverse
            mappingSequenceAndMassesWithVariants(combinationsReversed, matrixReversed, lessReversed, occurrenceReversed, massTolerance);

            // Traceback Reverse
            for (int k = 0; k <= maxNumberVariants; ++k) {
                for (MatrixContent content : matrixReversed[k][combinationsReversed.length]) {
                    MatrixContent currentContent = content;
                    String currentPeptide = "";
                    int leftIndexFront = 0;
                    int rightIndexFront = indexStringLength - 1;
                    ArrayList<ModificationMatch> modifications = new ArrayList<ModificationMatch>();
                    int errors = 0;
                    String allVariants = "";

                    while (currentContent.previousContent != null) {
                        int aminoAcidPep = currentContent.character;
                        int aminoAcidProt = currentContent.character;
                        int edit = currentContent.variant;
                        errors += (edit == '-') ? 0 : 1;
                        boolean update = true;

                        if (edit != '-') {
                            if (edit == '*') {
                                update = false; // deletion
                            } else if ('A' <= edit && edit <= 'Z') {
                                aminoAcidProt = edit; // substitution
                            } else if ('a' <= edit && edit <= 'z') {
                                aminoAcidProt = edit - 32; // insertion
                            }
                        }

                        if (aminoAcidPep > 0) {
                            currentPeptide += (char) aminoAcidPep;
                            allVariants += (char) edit;
                            if (update) {
                                final int lessValue = lessPrimary[aminoAcidProt];
                                final int[] range = occurrencePrimary.singleRangeQuery(leftIndexFront - 1, rightIndexFront, aminoAcidProt);
                                leftIndexFront = lessValue + range[0];
                                rightIndexFront = lessValue + range[1] - 1;
                            }
                        }

                        if (currentContent.modification != null || currentContent.modificationPos >= 0) {
                            if (currentContent.modificationPos >= 0) {
                                if (modifictationFlags[currentContent.modificationPos]) {
                                    modifications.add(new ModificationMatch(modifictationLabels[currentContent.modificationPos], currentContent.modificationPos >= 128, currentContent.length));
                                }
                            } else {
                                modifications.add(currentContent.modification);
                            }
                        }
                        currentContent = currentContent.previousContent;
                    }

                    String reversePeptide = (new StringBuilder(currentPeptide).reverse()).toString();
                    allVariants = (new StringBuilder(allVariants).reverse()).toString();
                    cachePrimary.add(new MatrixContent(leftIndexFront, rightIndexFront, reversePeptide.charAt(0), null, 0, reversePeptide, content.length, 0, null, modifications, -1, errors, '\0', allVariants));
                    firstHits = true;
                }
            }

            for (MatrixContent matrixContent : cachePrimary) {
                matrix[matrixContent.numVariants][0].add(matrixContent);
            }
            cacheIt(refTagContent, cachePrimary);
        }

        if (firstHits) {
            mappingSequenceAndMassesWithVariants(combinations, matrix, lessPrimary, occurrencePrimary, massTolerance);
        }
        // Traceback from NTerm
        for (int k = 0; k <= maxNumberVariants; ++k) {
            for (MatrixContent content : matrix[k][combinations.length]) {
                MatrixContent currentContent = content;
                String currentPeptide = "";
                ArrayList<ModificationMatch> modifications = new ArrayList<ModificationMatch>();
                String allVariants = "";

                while (currentContent.previousContent != null) {
                    int aminoAcid = currentContent.character;
                    if (aminoAcid > 0) {
                        currentPeptide += (char) aminoAcid;
                        allVariants += (char) currentContent.variant;
                    }

                    if (currentContent.modification != null || currentContent.modificationPos >= 0) {
                        if (currentContent.modificationPos >= 0) {
                            if (modifictationFlags[currentContent.modificationPos]) {
                                modifications.add(new ModificationMatch(modifictationLabels[currentContent.modificationPos], currentContent.modificationPos >= 128, content.length - currentContent.length + 1));
                            }
                        } else {
                            modifications.add(new ModificationMatch(currentContent.modification.getTheoreticPtm(), currentContent.modification.isVariable(), currentContent.modification.getModificationSite() + content.length - currentContent.length + 1));
                        }
                    }

                    currentContent = currentContent.previousContent;
                }

                int leftIndex = content.left;
                int rightIndex = content.right;

                for (ModificationMatch modificationMatch : currentContent.modifications) {
                    modifications.add(new ModificationMatch(modificationMatch.getTheoreticPtm(), modificationMatch.isVariable(), modificationMatch.getModificationSite() + content.length - currentContent.length));
                }

                String peptide = currentPeptide + currentContent.peptideSequence;
                allVariants += currentContent.allVariants;
                ArrayList<VariantMatch> variants = new ArrayList<VariantMatch>();

                if (turned) {
                    leftIndex = 0;
                    rightIndex = indexStringLength - 1;

                    for (int p = 0; p < peptide.length(); ++p) {
                        boolean update = true;
                        int aminoAcid = peptide.charAt(p);
                        int edit = allVariants.charAt(p);
                        if (edit != '-') {
                            if (edit == '*') {
                                update = false;
                            } else if ('A' <= edit && edit <= 'Z') {
                                aminoAcid = edit; // substitution
                            } else if ('a' <= edit && edit <= 'z') {
                                aminoAcid = edit - 32; // insertion
                            }
                        }

                        if (update) {
                            final int lessValue = lessReversed[aminoAcid];
                            final int[] range = occurrenceReversed.singleRangeQuery(leftIndex - 1, rightIndex, aminoAcid);
                            leftIndex = lessValue + range[0];
                            rightIndex = lessValue + range[1] - 1;
                        }
                    }

                    for (ModificationMatch modificationMatch : modifications) {
                        modificationMatch.setModificationSite(peptide.length() - modificationMatch.getModificationSite() + 1);
                    }

                    allVariants = (new StringBuilder(allVariants).reverse()).toString();
                    peptide = (new StringBuilder(peptide).reverse()).toString();
                }

                // adding variants and adjusting modification sites
                for (int i = 0, length = 0, j = 0; i < allVariants.length(); ++i) {
                    int edit = allVariants.charAt(i);
                    ++length;
                    if (edit != '-') {
                        if (edit == '*') { // deletion
                            // variants.add(new VariantMatch(new Deletion(aminoAcid), site));
                        } else if ('A' <= edit && edit <= 'Z') { // substitution
                            //   variants.add(new VariantMatch(new Substitution(originalAA, substitutedAA), site));
                        } else if ('a' <= edit && edit <= 'z') { // insertion
                            //variants.add(new VariantMatch(new Insertion(aminoAcid), site));
                            --length;
                        }
                    }
                }

                String cleanPeptide = peptide.replace("*", "");
                for (int j = leftIndex; j <= rightIndex; ++j) {
                    int pos = getTextPosition(j);
                    int index = binarySearch(boundaries, pos);
                    String accession = accessions[index];

                    int indexOnProtein = pos - boundaries[index];
                    PeptideProteinMapping peptideProteinMapping = new PeptideProteinMapping(accession, peptide, indexOnProtein);
                    allMatches.add(peptideProteinMapping);
                }
            }
        }

        System.out.println("time: " + (System.nanoTime() - starttime));

        return allMatches;
    }

    /**
     * Simplified class for tag elements.
     */
    private class TagElement {

        boolean isMass;
        String sequence;
        double mass;
        int xNumLimit;

        /**
         * Constructor.
         *
         * @param isMass
         * @param sequence
         * @param mass
         * @param xNumLimit
         */
        TagElement(boolean isMass, String sequence, double mass, int xNumLimit) {
            this.isMass = isMass;
            this.sequence = sequence;
            this.mass = mass;
            this.xNumLimit = xNumLimit;
        }
    }

    /**
     * Class for caching intermediate tag to proteome mapping results.
     */
    private class CacheElement {

        Double massFirst;
        String sequence;
        Double massSecond;
        ArrayList<MatrixContent> cachedPrimary;

        /**
         * Constructor
         *
         * @param massFirst
         * @param sequence
         * @param massSecond
         * @param cachedPrimary
         */
        public CacheElement(Double massFirst, String sequence, Double massSecond, ArrayList<MatrixContent> cachedPrimary) {
            this.sequence = sequence;
            this.massFirst = massFirst;
            this.massSecond = massSecond;
            this.cachedPrimary = cachedPrimary;
        }
    }

    /**
     * List of cached intermediate tag to proteome mapping results.
     */
    private final LinkedList<CacheElement> cache = new LinkedList<CacheElement>();

    /**
     * Adding intermediate tag to proteome mapping results into the cache.
     *
     * @param tagComponents
     * @return
     */
    private synchronized ArrayList<MatrixContent> isCached(TagElement[] tagComponents) {
        if (tagComponents.length != 3 || !tagComponents[0].isMass || tagComponents[1].isMass || !tagComponents[2].isMass) {
            return null;
        }
        ArrayList<MatrixContent> cached = null;

        ListIterator<CacheElement> listIterator = cache.listIterator();
        while (listIterator.hasNext()) {
            CacheElement cacheElement = listIterator.next();
            if (cacheElement.sequence.compareTo(tagComponents[1].sequence) == 0) {
                if (Math.abs(cacheElement.massSecond - tagComponents[2].mass) < 1e-5) {
                    cached = new ArrayList<MatrixContent>();
                    for (MatrixContent matrixContent : cacheElement.cachedPrimary) {
                        cached.add(new MatrixContent(matrixContent));
                    }
                    break;
                }
            }
        }
        return cached;
    }

    /**
     * Caching intermediate results of previous tag to proteome matches.
     *
     * @param tagComponents
     * @param cachedPrimary
     */
    private synchronized void cacheIt(TagElement[] tagComponents, ArrayList<MatrixContent> cachedPrimary) {
        if (tagComponents.length != 3 || !tagComponents[0].isMass || tagComponents[1].isMass || !tagComponents[2].isMass) {
            return;
        }

        ArrayList<MatrixContent> cacheContentPrimary = new ArrayList<MatrixContent>();
        for (MatrixContent matrixContent : cachedPrimary) {
            cacheContentPrimary.add(new MatrixContent(matrixContent));
        }
        CacheElement cacheElement = new CacheElement(tagComponents[0].mass, tagComponents[1].sequence, tagComponents[2].mass, cacheContentPrimary);
        cache.addFirst(cacheElement);
        if (cache.size() > 50) {
            cache.removeLast();
        }
    }
}
>>>>>>> fccd4664
<|MERGE_RESOLUTION|>--- conflicted
+++ resolved
@@ -1,10 +1,10 @@
-<<<<<<< HEAD
 package com.compomics.util.experiment.identification.protein_inference.fm_index;
 
 import com.compomics.util.experiment.biology.Protein;
 import com.compomics.util.experiment.identification.protein_sequences.SequenceFactory;
 import com.compomics.util.experiment.identification.protein_sequences.SequenceFactory.ProteinIterator;
 import com.compomics.util.experiment.biology.AminoAcid;
+import com.compomics.util.experiment.biology.variants.amino_acids.*;
 import com.compomics.util.experiment.biology.AminoAcidSequence;
 import com.compomics.util.experiment.biology.MassGap;
 import com.compomics.util.experiment.biology.PTM;
@@ -18,6 +18,7 @@
 import com.compomics.util.experiment.identification.matches.ModificationMatch;
 import com.compomics.util.experiment.identification.matches.VariantMatch;
 import com.compomics.util.experiment.identification.protein_inference.PeptideMapper;
+import com.compomics.util.experiment.identification.protein_inference.PeptideProteinMapping;
 import com.compomics.util.gui.AaMass;
 import com.compomics.util.preferences.PeptideVariantsPreferences;
 import com.compomics.util.preferences.SequenceMatchingPreferences;
@@ -978,7 +979,7 @@
      * @return the protein mapping
      */
     @Override
-    public HashMap<String, HashMap<String, ArrayList<Integer>>> getProteinMapping(String peptide, SequenceMatchingPreferences seqMatchPref) {
+    public ArrayList<PeptideProteinMapping> getProteinMapping(String peptide, SequenceMatchingPreferences seqMatchPref) {
         if (maxNumberVariants == 0){
             return getProteinMappingWithoutVariants(peptide, seqMatchPref);
         }
@@ -998,8 +999,8 @@
      * @param seqMatchPref
      * @return 
      */
-    public HashMap<String, HashMap<String, ArrayList<Integer>>> getProteinMappingWithoutVariants(String peptide, SequenceMatchingPreferences seqMatchPref) {
-        HashMap<String, HashMap<String, ArrayList<Integer>>> allMatches = new HashMap<String, HashMap<String, ArrayList<Integer>>>();
+    public ArrayList<PeptideProteinMapping> getProteinMappingWithoutVariants(String peptide, SequenceMatchingPreferences seqMatchPref) {
+        ArrayList<PeptideProteinMapping> allMatches = new ArrayList<PeptideProteinMapping>();
 
         String pep_rev = new StringBuilder(peptide).reverse().toString();
         int lenPeptide = peptide.length();
@@ -1057,23 +1058,24 @@
 
                 int leftIndex = content.left;
                 int rightIndex = content.right;
-
-                HashMap<String, ArrayList<Integer>> matches = new HashMap<String, ArrayList<Integer>>();
+                
 
                 for (int j = leftIndex; j <= rightIndex; ++j) {
                     int pos = getTextPosition(j);
                     int index = binarySearch(boundaries, pos);
                     String accession = accessions[index];
-
-                    if (!matches.containsKey(accession)) {
-                        matches.put(accession, new ArrayList<Integer>());
-                    }
-                    matches.get(accession).add(pos - boundaries[index]);
-                }
-
-                allMatches.put(currentPeptide, matches);
-            }
-        }
+                    
+                    PeptideProteinMapping peptideProteinMapping = new PeptideProteinMapping(accession, currentPeptide, pos - boundaries[index]);
+                    allMatches.add(peptideProteinMapping);
+                }
+            }
+        }
+        
+        
+        for (PeptideProteinMapping ppm : allMatches){
+            System.out.println(ppm.getPeptideSequence() + " " + ppm.getProteinAccession() + " " + ppm.getIndex());
+        }
+        
         return allMatches;
     }
     
@@ -1089,8 +1091,8 @@
      * @param seqMatchPref
      * @return 
      */
-    public HashMap<String, HashMap<String, ArrayList<Integer>>> getProteinMappingWithVariants(String peptide, SequenceMatchingPreferences seqMatchPref) {
-        HashMap<String, HashMap<String, ArrayList<Integer>>> allMatches = new HashMap<String, HashMap<String, ArrayList<Integer>>>();
+    public ArrayList<PeptideProteinMapping> getProteinMappingWithVariants(String peptide, SequenceMatchingPreferences seqMatchPref) {
+        ArrayList<PeptideProteinMapping> allMatches = new ArrayList<PeptideProteinMapping>();
 
         String pep_rev = new StringBuilder(peptide).reverse().toString();
         int lenPeptide = peptide.length();
@@ -1098,6 +1100,7 @@
         int xNumLimit = (int) (((seqMatchPref.getLimitX() != null) ? seqMatchPref.getLimitX() : 1) * lenPeptide);
         long[] keys = new long[(mersenneMask >> 6) + 1];
 
+        int numErrors = 1 + ((genericVariantMatching) ? maxNumberVariants : maxNumberDeletions + maxNumberInsertions + maxNumberSubstitutions);
         ArrayList<MatrixContent>[][] backwardMatrix = (ArrayList<MatrixContent>[][]) new ArrayList[maxNumberVariants + 1][lenPeptide + 1];
 
         for (int k = 0; k <= maxNumberVariants; ++k){
@@ -1151,14 +1154,14 @@
                             }
 
                             if (numVariants < maxNumberVariants && c == 0){
-                                // deletion
-                                int deletionKey = computeHash(leftIndexOld, rightIndexOld, aminoAcid, length + 1);
-
-                                if (numVariants < maxNumberVariants && ((keys[deletionKey >> 6] >> (deletionKey & 63)) & 1L) == 0){
+                                // insertion
+                                int insertionKey = computeHash(leftIndexOld, rightIndexOld, aminoAcid, length + 1);
+
+                                if (numVariants < maxNumberVariants && ((keys[insertionKey >> 6] >> (insertionKey & 63)) & 1L) == 0){
                                     backwardMatrix[k + 1][j + 1].add(new MatrixContent(leftIndexOld, rightIndexOld, aminoAcid, content, newNumX, length + 1, numVariants + 1, '*'));
                                 }
 
-                                // insertion and substitution
+                                // deletion and substitution
                                 int[][] setCharacter = occurrenceTablePrimary.rangeQuery(leftIndexOld - 1, rightIndexOld);
                                 for (int b = 0; b < setCharacter[numMasses][0]; ++b){
                                     int[] borders = setCharacter[b];
@@ -1169,10 +1172,10 @@
                                     final int errorRightIndex = errorLessValue + borders[2] - 1;
 
                                     if (errorNewNumX <= xNumLimit){
-                                        int insertionKey = computeHash(errorLeftIndex, errorRightIndex, '*', length);
+                                        int deletionKey = computeHash(errorLeftIndex, errorRightIndex, '*', length);
 
                                         // insertion
-                                        if (((keys[insertionKey >> 6] >> (insertionKey & 63)) & 1L) == 0 && j > 0){
+                                        if (((keys[deletionKey >> 6] >> (deletionKey & 63)) & 1L) == 0 && j > 0){
                                             MatrixContent newErrorCell = new MatrixContent(errorLeftIndex, errorRightIndex, '*', content, errorNewNumX, length, numVariants + 1, Character.toChars(errorAminoAcid + 32)[0]);
                                             backwardMatrix[k + 1][j].add(newErrorCell);
                                         }
@@ -1197,34 +1200,69 @@
                 for (MatrixContent content : backwardList[lenPeptide]) {
                     MatrixContent currentContent = content;
                     String currentPeptide = "";
-                    String errors = "";
+                    String allVariants = "";
 
                     while (currentContent.previousContent != null) {
                         //if (currentContent.character != '*')
                         currentPeptide += (char)currentContent.character;
-                        errors += currentContent.variant;
+                        allVariants += currentContent.variant;
                         currentContent = currentContent.previousContent;
                     }
 
                     int leftIndex = content.left;
                     int rightIndex = content.right;
-
-                    HashMap<String, ArrayList<Integer>> matches = new HashMap<String, ArrayList<Integer>>();
 
                     for (int j = leftIndex; j <= rightIndex; ++j) {
                         int pos = getTextPosition(j);
                         int index = binarySearch(boundaries, pos);
                         String accession = accessions[index];
-
-                        if (!matches.containsKey(accession)) {
-                            matches.put(accession, new ArrayList<Integer>());
-                        }
-                        matches.get(accession).add(pos - boundaries[index]);
+                    
+                        // TODO: discard repeating results
+                        
+                        int startPosition = pos - boundaries[index];
+                        boolean newPeptide = true;
+
+                        for (PeptideProteinMapping ppm : allMatches){
+                            if (ppm.getProteinAccession().compareTo(accession) == 0 && ppm.getPeptideSequence().compareTo(peptide) == 0 && Math.abs(ppm.getIndex() - startPosition) <= numErrors){
+                                newPeptide = false;
+                                break;
+                            }
+                        }
+
+                        if (newPeptide){
+                            String cleanPeptide = peptide.replace("*", "");
+                            
+                            ArrayList<VariantMatch> variants = new ArrayList<VariantMatch>();
+                            // adding variants and adjusting modification sites
+                            for (int l = 0, length = 0; l < allVariants.length(); ++l){
+                                int edit = allVariants.charAt(l);
+                                ++length;
+                                if (edit != '-'){
+                                    if (edit == '*'){ // insertion
+                                        variants.add(new VariantMatch(new Insertion(peptide.charAt(length - 1)), "-",  length));
+                                    }
+                                    else if ('A' <= edit && edit <= 'Z'){ // substitution
+                                        variants.add(new VariantMatch(new Substitution((char)edit, peptide.charAt(length - 1)), "-",  length));
+                                    }
+                                    else if ('a' <= edit && edit <= 'z'){ // deletion
+                                        variants.add(new VariantMatch(new Insertion((char)(edit - 32)), "-",  length));
+                                        --length;
+                                    }
+                                }
+                            }
+                            
+                            
+                            PeptideProteinMapping peptideProteinMapping = new PeptideProteinMapping(accession, cleanPeptide, startPosition, null, variants);
+                            allMatches.add(peptideProteinMapping);
+                        }
                     }
-
-                    allMatches.put(currentPeptide, matches);
-                }
-            }
+                }
+            }
+        }
+        
+        
+        for (PeptideProteinMapping ppm : allMatches){
+            System.out.println(ppm.getPeptideSequence() + " " + ppm.getProteinAccession() + " " + ppm.getIndex());
         }
         return allMatches;
     }
@@ -1240,9 +1278,9 @@
      * @param seqMatchPref
      * @return 
      */
-    public HashMap<String, HashMap<String, ArrayList<Integer>>> getProteinMappingWithVariantsSpecific(String peptide, SequenceMatchingPreferences seqMatchPref) {
-        HashMap<String, HashMap<String, ArrayList<Integer>>> allMatches = new HashMap<String, HashMap<String, ArrayList<Integer>>>();
-
+    public ArrayList<PeptideProteinMapping> getProteinMappingWithVariantsSpecific(String peptide, SequenceMatchingPreferences seqMatchPref) {
+        ArrayList<PeptideProteinMapping> allMatches = new ArrayList<PeptideProteinMapping>();
+        /*
         String pep_rev = new StringBuilder(peptide).reverse().toString();
         int lenPeptide = peptide.length();
         ArrayList<String> combinations = createPeptideCombinations(pep_rev, seqMatchPref);
@@ -1361,23 +1399,19 @@
                     int leftIndex = content.left;
                     int rightIndex = content.right;
 
-                    HashMap<String, ArrayList<Integer>> matches = new HashMap<String, ArrayList<Integer>>();
-
                     for (int j = leftIndex; j <= rightIndex; ++j) {
                         int pos = getTextPosition(j);
                         int index = binarySearch(boundaries, pos);
                         String accession = accessions[index];
-
-                        if (!matches.containsKey(accession)) {
-                            matches.put(accession, new ArrayList<Integer>());
-                        }
-                        matches.get(accession).add(pos - boundaries[index]);
+                        
+                        PeptideProteinMapping peptideProteinMapping = new PeptideProteinMapping(accession, peptide, pos - boundaries[index]);
+                        allMatches.add(peptideProteinMapping);
                     }
-
-                    allMatches.put(currentPeptide, matches);
-                }
-            }
-        }
+                }
+            }
+        }
+        
+        */
         return allMatches;
     }
     
@@ -1544,7 +1578,7 @@
                             // variants
                             if (numVariants < maxNumberVariants){
                                 
-                                // insertion
+                                // deletion
                                 matrix[k + 1][j].add(new MatrixContent(leftIndex, rightIndex, '*', content, oldMass, length, numX, -1, numVariants + 1, Character.toChars(aminoAcid + 32)[0], null));
                                 
                                 // substitution
@@ -1560,7 +1594,7 @@
                             }
                         }
                         
-                        // deletion
+                        // insertion
                         if (numVariants < maxNumberVariants){
                             for (int index : aaMassIndexes){
                                 double aminoMass = oldMass + aaMasses[index];
@@ -1594,10 +1628,10 @@
 
                             // variants
                             if (numVariants < maxNumberVariants && c == 0){
-                                // deletion
+                                // insertion
                                 if (numVariants < maxNumberVariants) matrix[k + 1][j + 1].add(new MatrixContent(leftIndexOld, rightIndexOld, aminoAcid, content, newNumX, length + 1, numVariants + 1, '*'));
 
-                                // insertion and substitution
+                                // deletion and substitution
                                 int[][] setCharacterSeq = occurrence.rangeQuery(leftIndexOld - 1, rightIndexOld);
                                 for (int b = 0; b < setCharacterSeq[numMasses][0]; ++b){
                                     int[] borders = setCharacterSeq[b];
@@ -1609,7 +1643,7 @@
                                     final int errorLeftIndex = errorLessValue + borders[1];
                                     final int errorRightIndex = errorLessValue + borders[2] - 1;
 
-                                    // insertion
+                                    // deletion
                                     matrix[k + 1][j].add(new MatrixContent(errorLeftIndex, errorRightIndex, '*', content, errorNewNumX, length, numVariants + 1, Character.toChars(errorAminoAcid + 32)[0]));
 
                                     // substitution
@@ -1683,9 +1717,9 @@
                                 row[j + offset].add(new MatrixContent(leftIndex, rightIndex, aminoAcid, content, newMass, length + 1, numX, borders[3], new int[]{numDeletions, numInsertions, numSubstitutions}, '-', null));
                             }
                             // variants
-                            if (numInsertions < maxNumberInsertions){
-                                // insertion
-                                matrix[k + 1][j].add(new MatrixContent(leftIndex, rightIndex, '*', content, oldMass, length, numX, -1, new int[]{numDeletions, numInsertions + 1, numSubstitutions}, Character.toChars(aminoAcid + 32)[0], null));
+                            if (numDeletions < maxNumberDeletions){
+                                // deletion
+                                matrix[k + 1][j].add(new MatrixContent(leftIndex, rightIndex, '*', content, oldMass, length, numX, -1, new int[]{numDeletions + 1, numInsertions, numSubstitutions}, Character.toChars(aminoAcid + 32)[0], null));
                             }
                                 // substitution
                             if (numSubstitutions < maxNumberSubstitutions){ // TODO: obey substitution list
@@ -1701,15 +1735,15 @@
                             }
                         }
                         
-                        // deletion
-                            if (numDeletions < maxNumberDeletions){
+                        // insertion
+                            if (numInsertions < maxNumberInsertions){
                             for (int index : aaMassIndexes){
                                 double aminoMass = oldMass + aaMasses[index];
                                 int offsetDel = (Math.abs(combinationMass - aminoMass) <= massTolerance) ? 1 : 0;
                                 int amino = index & 127;
                                 
                                 if (aminoMass < combinationMass + massTolerance){
-                                    matrix[k + 1][j + offsetDel].add(new MatrixContent(leftIndexOld, rightIndexOld, amino, content, aminoMass, length + 1, numX, index, new int[]{numDeletions + 1, numInsertions, numSubstitutions}, '*', null));
+                                    matrix[k + 1][j + offsetDel].add(new MatrixContent(leftIndexOld, rightIndexOld, amino, content, aminoMass, length + 1, numX, index, new int[]{numDeletions, numInsertions + 1, numSubstitutions}, '*', null));
                                 }
                             }
                         }
@@ -1735,11 +1769,11 @@
 
                             // variants
                             if (c == 0){
-                                // deletion
-                                if (numDeletions < maxNumberDeletions) matrix[k + 1][j + 1].add(new MatrixContent(leftIndexOld, rightIndexOld, aminoAcid, content, newNumX, length + 1, new int[]{numDeletions + 1, numInsertions, numSubstitutions}, '*'));
-
-                                // insertion and substitution
-                                if (numInsertions < maxNumberInsertions || numSubstitutions < maxNumberSubstitutions){
+                                // insertion
+                                if (numInsertions < maxNumberInsertions) matrix[k + 1][j + 1].add(new MatrixContent(leftIndexOld, rightIndexOld, aminoAcid, content, newNumX, length + 1, new int[]{numDeletions, numInsertions + 1, numSubstitutions}, '*'));
+
+                                // deletion and substitution
+                                if (numDeletions < maxNumberDeletions || numSubstitutions < maxNumberSubstitutions){
                                     int[][] setCharacterSeq = occurrence.rangeQuery(leftIndexOld - 1, rightIndexOld);
                                     for (int b = 0; b < setCharacterSeq[numMasses][0]; ++b){
                                         int[] borders = setCharacterSeq[b];
@@ -1751,11 +1785,11 @@
                                         final int errorLeftIndex = errorLessValue + borders[1];
                                         final int errorRightIndex = errorLessValue + borders[2] - 1;
 
-                                        // insertion
-                                        if (numInsertions < maxNumberInsertions) matrix[k + 1][j].add(new MatrixContent(errorLeftIndex, errorRightIndex, '*', content, errorNewNumX, length, new int[]{numDeletions, numInsertions + 1, numSubstitutions}, Character.toChars(errorAminoAcid + 32)[0]));
+                                        // deletion
+                                        if (numDeletions < maxNumberDeletions) matrix[k + 1][j].add(new MatrixContent(errorLeftIndex, errorRightIndex, '*', content, errorNewNumX, length, new int[]{numDeletions + 1, numInsertions, numSubstitutions}, Character.toChars(errorAminoAcid + 32)[0]));
 
                                         // substitution   TODO: obey substitution list
-                                        if (numDeletions < maxNumberDeletions && aminoAcid != errorAminoAcid) matrix[k + 1][j + 1].add(new MatrixContent(errorLeftIndex, errorRightIndex, aminoAcid, content, errorNewNumX, length + 1, new int[]{numDeletions, numInsertions, numSubstitutions + 1},  (char)errorAminoAcid));
+                                        if (numSubstitutions < maxNumberSubstitutions && aminoAcid != errorAminoAcid) matrix[k + 1][j + 1].add(new MatrixContent(errorLeftIndex, errorRightIndex, aminoAcid, content, errorNewNumX, length + 1, new int[]{numDeletions, numInsertions, numSubstitutions + 1},  (char)errorAminoAcid));
                                     }
                                 }
                             }
@@ -1832,7 +1866,6 @@
                                 final int lessValue = less[aminoAcid];
                                 final int leftIndex = lessValue + borders[1];
                                 final int rightIndex = lessValue + borders[2] - 1;
-                                //ModificationMatch modificationMatch = modifictationFlags[borders[3]] ? new ModificationMatch(modifictationLabels[borders[3]], (borders[3] >= 128), pepLen) : null;
                                 MatrixContent newCell = new MatrixContent(leftIndex, rightIndex, aminoAcid, cell, newMass, length + 1, cell.numX, borders[3]);
 
                                 ModificationMatch modificationMatchEnd = null;
@@ -2352,7 +2385,7 @@
     
 
     @Override
-    public HashMap<Peptide, HashMap<String, ArrayList<Integer>>> getProteinMapping(Tag tag, TagMatcher tagMatcher, SequenceMatchingPreferences sequenceMatchingPreferences, Double massTolerance) throws IOException, InterruptedException, ClassNotFoundException, SQLException {
+    public ArrayList<PeptideProteinMapping> getProteinMapping(Tag tag, TagMatcher tagMatcher, SequenceMatchingPreferences sequenceMatchingPreferences, Double massTolerance) throws IOException, InterruptedException, ClassNotFoundException, SQLException {
         if (maxNumberVariants == 0){
             return getProteinMappingWithoutVariants(tag, tagMatcher, sequenceMatchingPreferences, massTolerance);
         }
@@ -2362,10 +2395,10 @@
     }
     
 
-    public HashMap<Peptide, HashMap<String, ArrayList<Integer>>> getProteinMappingWithoutVariants(Tag tag, TagMatcher tagMatcher, SequenceMatchingPreferences sequenceMatchingPreferences, Double massTolerance) throws IOException, InterruptedException, ClassNotFoundException, SQLException {
-    
-        
-        HashMap<Peptide, HashMap<String, ArrayList<Integer>>> allMatches = new HashMap<Peptide, HashMap<String, ArrayList<Integer>>>();
+    public ArrayList<PeptideProteinMapping> getProteinMappingWithoutVariants(Tag tag, TagMatcher tagMatcher, SequenceMatchingPreferences sequenceMatchingPreferences, Double massTolerance) throws IOException, InterruptedException, ClassNotFoundException, SQLException {
+    
+        
+        ArrayList<PeptideProteinMapping> allMatches = new ArrayList<PeptideProteinMapping>();
         double xLimit = ((sequenceMatchingPreferences.getLimitX() != null) ? sequenceMatchingPreferences.getLimitX() : 1);
 
         // copying tags into own data structure
@@ -2566,30 +2599,22 @@
                 peptide = (new StringBuilder(peptide).reverse()).toString();
             }
 
-            HashMap<String, ArrayList<Integer>> matches = new HashMap<String, ArrayList<Integer>>();
             for (int j = leftIndex; j <= rightIndex; ++j) {
                 int pos = getTextPosition(j);
                 int index = binarySearch(boundaries, pos);
                 String accession = accessions[index];
-
-                if (!matches.containsKey(accession)) {
-                    matches.put(accession, new ArrayList<Integer>());
-                }
-                matches.get(accession).add(pos - boundaries[index]);
-            }
-
-            allMatches.put(new Peptide(peptide, modifications), matches);
+                
+                PeptideProteinMapping peptideProteinMapping = new PeptideProteinMapping(accession, peptide, pos - boundaries[index], modifications);
+                allMatches.add(peptideProteinMapping);
+            }
+
         }
 
         
         if (tag.getContent().size() == 3){
             ArrayList<TagComponent> tc = tag.getContent();
-            for (Peptide pep : allMatches.keySet()){
-                for (String acc : allMatches.get(pep).keySet()){
-                    for (int pos : allMatches.get(pep).get(acc)){
-                        System.out.println(tc.get(0).getMass() + " " + tc.get(1).asSequence() + " " + tc.get(2).getMass() + " " + pep.getSequence() + " " + acc + " " + pos);
-                    }
-                }
+            for (PeptideProteinMapping ppm : allMatches){
+                System.out.println(tc.get(0).getMass() + " " + tc.get(1).asSequence() + " " + tc.get(2).getMass() + " " + ppm.getPeptideSequence() + " " + ppm.getProteinAccession() + " " + ppm.getIndex());
             }
         }
         
@@ -2609,11 +2634,11 @@
     
         
         
-    public HashMap<Peptide, HashMap<String, ArrayList<Integer>>> getProteinMappingWithVariants(Tag tag, TagMatcher tagMatcher, SequenceMatchingPreferences sequenceMatchingPreferences, Double massTolerance) throws IOException, InterruptedException, ClassNotFoundException, SQLException {
+    public ArrayList<PeptideProteinMapping> getProteinMappingWithVariants(Tag tag, TagMatcher tagMatcher, SequenceMatchingPreferences sequenceMatchingPreferences, Double massTolerance) throws IOException, InterruptedException, ClassNotFoundException, SQLException {
     
         long starttime = System.nanoTime();
         
-        HashMap<Peptide, HashMap<String, ArrayList<Integer>>> allMatches = new HashMap<Peptide, HashMap<String, ArrayList<Integer>>>();
+        ArrayList<PeptideProteinMapping> allMatches = new ArrayList<PeptideProteinMapping>();
         double xLimit = ((sequenceMatchingPreferences.getLimitX() != null) ? sequenceMatchingPreferences.getLimitX() : 1);
 
         // copying tags into own data structure
@@ -2710,7 +2735,6 @@
                 matrix[error][0].add(matrixContent);
             }
         } else {
-            // left index, right index, current character, previous matrix content, mass, peptideSequence, peptide length, number of X
             matrixReversed[0][0].add(new MatrixContent(indexStringLength - 1));
         }
 
@@ -2742,9 +2766,9 @@
                         boolean update = true;
                         
                         if (edit != '-'){
-                            if (edit == '*') update = false; // deletion
+                            if (edit == '*') update = false; // insertion
                             else if ('A' <= edit && edit <= 'Z') aminoAcidProt = edit; // substitution
-                            else if ('a' <= edit && edit <= 'z') aminoAcidProt = edit - 32; // insertion
+                            else if ('a' <= edit && edit <= 'z') aminoAcidProt = edit - 32; // deletion
                         }
                         
                         if (aminoAcidPep > 0) {
@@ -2824,7 +2848,7 @@
                 for (ModificationMatch modificationMatch : currentContent.modifications) {
                     modifications.add(new ModificationMatch(modificationMatch.getTheoreticPtm(), modificationMatch.isVariable(), modificationMatch.getModificationSite() + content.length - currentContent.length));
                 }
-
+                
                 String peptide = currentPeptide + currentContent.peptideSequence;
                 allVariants += currentContent.allVariants;
                 ArrayList<VariantMatch> variants = new ArrayList<VariantMatch>();
@@ -2840,9 +2864,9 @@
                         int aminoAcid = peptide.charAt(p);
                         int edit = allVariants.charAt(p);
                         if (edit != '-'){
-                            if (edit == '*') update = false;
+                            if (edit == '*') update = false; // insertion
                             else if ('A' <= edit && edit <= 'Z') aminoAcid = edit; // substitution
-                            else if ('a' <= edit && edit <= 'z') aminoAcid = edit - 32; // insertion
+                            else if ('a' <= edit && edit <= 'z') aminoAcid = edit - 32; // deletion
                         }
                         
                         if (update){
@@ -2862,18 +2886,18 @@
                 }
                 
                 // adding variants and adjusting modification sites
-                for (int i = 0, length = 0, j = 0; i < allVariants.length(); ++i){
+                for (int i = 0, length = 0; i < allVariants.length(); ++i){
                     int edit = allVariants.charAt(i);
-                            ++length;
+                    ++length;
                     if (edit != '-'){
-                        if (edit == '*'){ // deletion
-                            variants.add(new VariantMatch(length, VariantMatch.Variant.deletion));
+                        if (edit == '*'){ // insertion
+                            variants.add(new VariantMatch(new Insertion(peptide.charAt(length - 1)), "-",  length));
                         }
                         else if ('A' <= edit && edit <= 'Z'){ // substitution
-                            variants.add(new VariantMatch(length, VariantMatch.Variant.substitution, (char)edit));
-                        }
-                        else if ('a' <= edit && edit <= 'z'){ // insertion
-                            variants.add(new VariantMatch(length, VariantMatch.Variant.insertion, (char)(edit - 32)));
+                            variants.add(new VariantMatch(new Substitution((char)edit, peptide.charAt(length - 1)), "-",  length));
+                        }
+                        else if ('a' <= edit && edit <= 'z'){ // deletion
+                            variants.add(new VariantMatch(new Deletion((char)(edit - 32)), "-",  length));
                             --length;
                         }
                     }
@@ -2889,7 +2913,21 @@
                     int startPosition = pos - boundaries[index];
                     boolean newPeptide = true;
                     
+                    for (PeptideProteinMapping ppm : allMatches){
+                        if (ppm.getProteinAccession().compareTo(accession) == 0 && ppm.getPeptideSequence().compareTo(peptide) == 0 && Math.abs(ppm.getIndex() - startPosition) <= numErrors){
+                            newPeptide = false;
+                            break;
+                        }
+                    }
+                    
+                    if (newPeptide){
+                
+                        PeptideProteinMapping peptideProteinMapping = new PeptideProteinMapping(accession, cleanPeptide, startPosition, modifications, variants);
+                        allMatches.add(peptideProteinMapping);
+                    }
+                    
                     // check if match is already in the result list
+                    /*
                     for (Peptide pep : allMatches.keySet()){
                         
                         if (pep.getSequence().compareTo(cleanPeptide) == 0){
@@ -2929,7 +2967,7 @@
                         HashMap<String, ArrayList<Integer>> matches = new HashMap<String, ArrayList<Integer>>();
                         matches.put(accession, al);
                         allMatches.put(new Peptide(peptide, modifications, variants), matches);
-                    }
+                    }*/
                 
                 }
             }
@@ -2941,12 +2979,8 @@
             
             double tagmass = tc.get(0).getMass() + pepMass(tc.get(1).asSequence()) + tc.get(2).getMass();
             
-            for (Peptide pep : allMatches.keySet()){
-                for (String acc : allMatches.get(pep).keySet()){
-                    for (int pos : allMatches.get(pep).get(acc)){
-                        System.out.println(tc.get(0).getMass() + " " + tc.get(1).asSequence() + " " + tc.get(2).getMass() + " " + pep.getSequence() + " " + acc + " " + pos + " | " + tagmass + " " + pepMass(pep.getSequence()) + " | " + computetime);
-                    }
-                }
+            for (PeptideProteinMapping ppm : allMatches){
+                System.out.println(tc.get(0).getMass() + " " + tc.get(1).asSequence() + " " + tc.get(2).getMass() + " " + ppm.getPeptideSequence() + " " + ppm.getProteinAccession() + " " + ppm.getIndex() + " | " + tagmass + " " + pepMass(ppm.getPeptideSequence()) + " | " + computetime);
             }
             if (allMatches.isEmpty()){
                 System.out.println(tc.get(0).getMass() + " " + tc.get(1).asSequence() + " " + tc.get(2).getMass() + " | " + computetime);
@@ -3063,2777 +3097,7 @@
         }
     }
 }
-=======
-package com.compomics.util.experiment.identification.protein_inference.fm_index;
-
-import com.compomics.util.experiment.biology.Protein;
-import com.compomics.util.experiment.identification.protein_sequences.SequenceFactory;
-import com.compomics.util.experiment.identification.protein_sequences.SequenceFactory.ProteinIterator;
-import com.compomics.util.experiment.biology.AminoAcid;
-import com.compomics.util.experiment.biology.AminoAcidSequence;
-import com.compomics.util.experiment.biology.MassGap;
-import com.compomics.util.experiment.biology.PTM;
-import com.compomics.util.experiment.biology.PTMFactory;
-import com.compomics.util.experiment.biology.variants.AaSubstitutionMatrix;
-import com.compomics.util.experiment.identification.amino_acid_tags.Tag;
-import com.compomics.util.experiment.identification.amino_acid_tags.matchers.TagMatcher;
-import com.compomics.util.experiment.identification.identification_parameters.PtmSettings;
-import com.compomics.util.experiment.identification.matches.ModificationMatch;
-import com.compomics.util.experiment.identification.matches.VariantMatch;
-import com.compomics.util.experiment.identification.protein_inference.PeptideMapper;
-import com.compomics.util.experiment.identification.protein_inference.PeptideProteinMapping;
-import com.compomics.util.preferences.PeptideVariantsPreferences;
-import com.compomics.util.preferences.SequenceMatchingPreferences;
-import com.compomics.util.waiting.WaitingHandler;
-import java.io.IOException;
-import java.sql.SQLException;
-import java.util.ArrayList;
-import java.util.Arrays;
-import java.util.HashSet;
-import java.util.Iterator;
-import java.util.LinkedList;
-import java.util.ListIterator;
-import org.jsuffixarrays.*;
-
-/**
- * The FM index.
- *
- * @author Dominik Kopczynski
- * @author Marc Vaudel
- */
-public class FMIndex implements PeptideMapper {
-
-    /**
-     * Sampled suffix array.
-     */
-    private int[] suffixArrayPrimary = null; //private int[] suffixArrayReversed = null;
-    /**
-     * Wavelet tree for storing the burrows wheeler transform.
-     */
-    public WaveletTree occurrenceTablePrimary = null;
-    /**
-     * Wavelet tree for storing the burrows wheeler transform reversed.
-     */
-    public WaveletTree occurrenceTableReversed = null;
-    /**
-     * Less table for doing an update step according to the LF step.
-     */
-    public int[] lessTablePrimary = null;
-    /**
-     * Less table for doing an update step according to the LF step reversed.
-     */
-    public int[] lessTableReversed = null;
-    /**
-     * Length of the indexed string (all concatenated protein sequences).
-     */
-    public int indexStringLength = 0;
-    /**
-     * Every 2^samplingShift suffix array entry will be sampled.
-     */
-    private final int samplingShift = 3;
-    /**
-     * Mask of fast modulo operations.
-     */
-    private final int samplingMask = (1 << samplingShift) - 1;
-    /**
-     * Bit shifting for fast multiplying / dividing operations.
-     */
-    private final int sampling = 1 << samplingShift;
-    /**
-     * Storing the starting positions of the protein sequences.
-     */
-    private int[] boundaries = null;
-    /**
-     * List of all accession IDs in the FASTA file.
-     */
-    private String[] accessions = null;
-    /**
-     * List of all amino acid masses.
-     */
-    private double[] aaMasses = null;
-    /**
-     * List of all indexes for valid amino acid masses
-     */
-    private int[] aaMassIndexes = null;
-    /**
-     * List of all indexes for valid amino acid masses
-     */
-    private int numMasses = 0;
-    /**
-     * List of all amino acid masses.
-     */
-    private String[] modifictationLabels = null;
-    /**
-     * List of all amino acid masses.
-     */
-    private boolean[] modifictationFlags = null;
-    /**
-     * If true, variable modifications are included.
-     */
-    private boolean withVariableModifications = false;
-
-    private ArrayList<String> fmodc = null; // @TODO: add JavaDoc
-    private ArrayList<Double> fmodcMass = null;
-
-    private ArrayList<String>[] fmodcaa = null;
-    private ArrayList<Double>[] fmodcaaMass = null;
-
-    private ArrayList<String> fmodn = null;
-    private ArrayList<Double> fmodnMass = null;
-
-    private ArrayList<String>[] fmodnaa = null;
-    private ArrayList<Double>[] fmodnaaMass = null;
-
-    private ArrayList<String> fmodcp = null;
-    private ArrayList<Double> fmodcpMass = null;
-
-    private ArrayList<String>[] fmodcpaa = null;
-    private ArrayList<Double>[] fmodcpaaMass = null;
-
-    private ArrayList<String> fmodnp = null;
-    private ArrayList<Double> fmodnpMass = null;
-
-    private ArrayList<String>[] fmodnpaa = null;
-    private ArrayList<Double>[] fmodnpaaMass = null;
-
-    private ArrayList<String> vmodc = null;
-    private ArrayList<Double> vmodcMass = null;
-
-    private ArrayList<String>[] vmodcaa = null;
-    private ArrayList<Double>[] vmodcaaMass = null;
-
-    private ArrayList<String> vmodn = null;
-    private ArrayList<Double> vmodnMass = null;
-
-    private ArrayList<String>[] vmodnaa = null;
-    private ArrayList<Double>[] vmodnaaMass = null;
-
-    private ArrayList<String> vmodcp = null;
-    private ArrayList<Double> vmodcpMass = null;
-
-    private ArrayList<String>[] vmodcpaa = null;
-    private ArrayList<Double>[] vmodcpaaMass = null;
-
-    private ArrayList<String> vmodnp = null;
-    private ArrayList<Double> vmodnpMass = null;
-
-    private ArrayList<String>[] vmodnpaa = null;
-    private ArrayList<Double>[] vmodnpaaMass = null;
-
-    private boolean hasCTermDirectionPTM = false;
-    private boolean hasNTermDirectionPTM = false;
-
-    private boolean hasPTMatTerminus = false;
-
-    private boolean hasFixedPTM_CatTerminus = false;
-    private boolean hasFixedPTM_NatTerminus = false;
-
-    double negativePTMMass = 0;
-
-    /**
-     * Either search with one maximal number of variants or use an upper limit
-     * for every variant (insertion / deletion / substitution)
-     */
-    boolean genericVariantMatching = true;
-
-    /**
-     * number of allowed variant operations
-     */
-    int maxNumberVariants = 1;
-
-    /**
-     * number of allowed insertion operations
-     */
-    int maxNumberInsertions = 0;
-
-    /**
-     * number of allowed deletion operations
-     */
-    int maxNumberDeletions = 0;
-
-    /**
-     * number of allowed substitution operations
-     */
-    int maxNumberSubstitutions = 0;
-
-    /**
-     * allowed substitutions
-     */
-    int[][] substiturionMatrix = null;
-
-    /**
-     * Returns the position of a value in the array or if not found the position
-     * of the closest smaller value.
-     *
-     * @param array the array
-     * @param key the key
-     * @return he position of a value in the array or if not found the position
-     * of the closest smaller value
-     */
-    private static int binarySearch(int[] array, int key) {
-        int low = 0;
-        int mid = 0;
-        int high = array.length - 1;
-        while (low <= high) {
-            mid = (low + high) >> 1;
-            if (array[mid] <= key) {
-                low = mid + 1;
-            } else {
-                high = mid - 1;
-            }
-        }
-        if (mid > 0 && key < array[mid]) {
-            mid -= 1;
-        }
-        return mid;
-    }
-
-    private final int mersenneMask = (1 << 27) - 1;
-
-    public int computeHash(int l, int r, int a, int p) {
-        int value = l ^ (l << 8) ^ r ^ (r >> 8) ^ (a << 10) ^ (p << 20);
-        value = (value >>> 27) + (value & mersenneMask);
-        return (value >= mersenneMask) ? value - mersenneMask : value;
-    }
-
-    public int computeHash(int l, int r, int a, int k, int j, int m) {
-        int value = l ^ (l << 8) ^ r ^ (r >> 8) ^ (a << 6) ^ (k << 12) ^ (j << 18) ^ m;
-        value = (value >>> 27) + (value & mersenneMask);
-        return (value >= mersenneMask) ? value - mersenneMask : value;
-    }
-
-    public boolean keyNotSet(long[] keys, int key) {
-        return ((keys[key >> 6] >> (key & 63)) & 1L) == 0;
-    }
-
-    /**
-     * Constructor. If PTM settings are provided the index will contain
-     * modification information, ignored if null.
-     *
-     * @param waitingHandler the waiting handler
-     * @param displayProgress if true, the progress is displayed
-     * @param ptmSettings contains modification parameters for identification
-     * @param peptideVariantsPreferences contains all parameters for variants
-     */
-    public FMIndex(WaitingHandler waitingHandler, boolean displayProgress, PtmSettings ptmSettings, PeptideVariantsPreferences peptideVariantsPreferences) {
-
-        // load all variant preferences
-        maxNumberVariants = peptideVariantsPreferences.getnAaSubstitutions();
-        maxNumberInsertions = peptideVariantsPreferences.getnAaInsertions();
-        maxNumberDeletions = peptideVariantsPreferences.getnAaDeletions();
-        maxNumberSubstitutions = peptideVariantsPreferences.getnAaSubstitutions();
-
-        substiturionMatrix = new int[128][];
-        for (int i = 0; i < 128; ++i) {
-            substiturionMatrix[i] = null;
-        }
-        AaSubstitutionMatrix aaSubstitutionMatrix = peptideVariantsPreferences.getAaSubstitutionMatrix();
-        for (int aa = 'A'; aa <= 'Z'; ++aa) {
-            if (!aaSubstitutionMatrix.getOriginalAminoAcids().contains((char) aa)) {
-                continue;
-            }
-            HashSet<Character> substitutions = aaSubstitutionMatrix.getSubstitutionAminoAcids((char) aa);
-            if (substitutions.isEmpty()) {
-                continue;
-            }
-            substiturionMatrix[aa] = new int[substitutions.size()];
-            Iterator<Character> substitutionAAIterator = substitutions.iterator();
-            int i = 0;
-            while (substitutionAAIterator.hasNext()) {
-                substiturionMatrix[aa][i] = (int) substitutionAAIterator.next();
-                ++i;
-            }
-        }
-
-        // load all ptm preferences
-        if (ptmSettings != null) {
-            // create masses table and modifications
-            int[] modificationCounts = new int[128];
-            for (int i = 0; i < modificationCounts.length; ++i) {
-                modificationCounts[i] = 0;
-            }
-            ArrayList<String> variableModifications = ptmSettings.getVariableModifications();
-            ArrayList<String> fixedModifications = ptmSettings.getFixedModifications();
-            PTMFactory ptmFactory = PTMFactory.getInstance();
-
-            int hasVariableModification = 0;
-
-            // check which amino acids have variable modificatitions
-            for (String modification : variableModifications) {
-                PTM ptm = ptmFactory.getPTM(modification);
-                ArrayList<Character> targets;
-                switch (ptm.getType()) {
-                    case PTM.MODAA:
-                        if (ptm.getPattern().length() > 1) {
-                            throw new UnsupportedOperationException();
-                        }
-                        targets = ptm.getPattern().getAminoAcidsAtTarget();
-                        modificationCounts[targets.get(0)]++;
-                        hasVariableModification = Math.max(hasVariableModification, modificationCounts[targets.get(0)]);
-                        withVariableModifications = true;
-                        break;
-
-                    case PTM.MODC:
-                        if (vmodc == null) {
-                            vmodc = new ArrayList<String>();
-                            vmodcMass = new ArrayList<Double>();
-                            hasCTermDirectionPTM = true;
-                            hasPTMatTerminus = true;
-                        }
-                        vmodc.add(modification);
-                        vmodcMass.add(ptm.getMass());
-                        negativePTMMass = Math.min(negativePTMMass, ptm.getMass());
-                        break;
-
-                    case PTM.MODCAA:
-                        if (vmodcaa == null) {
-                            vmodcaa = (ArrayList<String>[]) new ArrayList[128];
-                            for (int i = 0; i < 128; ++i) {
-                                vmodcaa[i] = new ArrayList<String>();
-                            }
-                            vmodcaaMass = (ArrayList<Double>[]) new ArrayList[128];
-                            for (int i = 0; i < 128; ++i) {
-                                vmodcaaMass[i] = new ArrayList<Double>();
-                            }
-                            hasCTermDirectionPTM = true;
-                            hasPTMatTerminus = true;
-                        }
-                        if (ptm.getPattern().length() > 1) {
-                            throw new UnsupportedOperationException();
-                        }
-                        targets = ptm.getPattern().getAminoAcidsAtTarget();
-                        vmodcaa[targets.get(0)].add(modification);
-                        vmodcaaMass[targets.get(0)].add(ptm.getMass());
-                        negativePTMMass = Math.min(negativePTMMass, ptm.getMass());
-                        break;
-
-                    case PTM.MODCP:
-                        if (vmodcp == null) {
-                            vmodcp = new ArrayList<String>();
-                            vmodcpMass = new ArrayList<Double>();
-                            hasCTermDirectionPTM = true;
-                        }
-                        vmodcp.add(modification);
-                        vmodcpMass.add(ptm.getMass());
-                        negativePTMMass = Math.min(negativePTMMass, ptm.getMass());
-                        break;
-
-                    case PTM.MODCPAA:
-                        if (vmodcpaa == null) {
-                            vmodcpaa = (ArrayList<String>[]) new ArrayList[128];
-                            for (int i = 0; i < 128; ++i) {
-                                vmodcpaa[i] = new ArrayList<String>();
-                            }
-                            vmodcpaaMass = (ArrayList<Double>[]) new ArrayList[128];
-                            for (int i = 0; i < 128; ++i) {
-                                vmodcpaaMass[i] = new ArrayList<Double>();
-                            }
-                            hasCTermDirectionPTM = true;
-                        }
-                        if (ptm.getPattern().length() > 1) {
-                            throw new UnsupportedOperationException();
-                        }
-                        targets = ptm.getPattern().getAminoAcidsAtTarget();
-                        vmodcpaa[targets.get(0)].add(modification);
-                        vmodcpaaMass[targets.get(0)].add(ptm.getMass());
-                        negativePTMMass = Math.min(negativePTMMass, ptm.getMass());
-                        break;
-
-                    case PTM.MODN:
-                        if (vmodn == null) {
-                            vmodn = new ArrayList<String>();
-                            vmodnMass = new ArrayList<Double>();
-                            hasNTermDirectionPTM = true;
-                            hasPTMatTerminus = true;
-                        }
-                        vmodn.add(modification);
-                        vmodnMass.add(ptm.getMass());
-                        negativePTMMass = Math.min(negativePTMMass, ptm.getMass());
-                        break;
-
-                    case PTM.MODNAA:
-                        if (vmodnaa == null) {
-                            vmodnaa = (ArrayList<String>[]) new ArrayList[128];
-                            for (int i = 0; i < 128; ++i) {
-                                vmodnaa[i] = new ArrayList<String>();
-                            }
-                            vmodnaaMass = (ArrayList<Double>[]) new ArrayList[128];
-                            for (int i = 0; i < 128; ++i) {
-                                vmodnaaMass[i] = new ArrayList<Double>();
-                            }
-                            hasNTermDirectionPTM = true;
-                            hasPTMatTerminus = true;
-                        }
-                        if (ptm.getPattern().length() > 1) {
-                            throw new UnsupportedOperationException();
-                        }
-                        targets = ptm.getPattern().getAminoAcidsAtTarget();
-                        vmodnaa[targets.get(0)].add(modification);
-                        vmodnaaMass[targets.get(0)].add(ptm.getMass());
-                        negativePTMMass = Math.min(negativePTMMass, ptm.getMass());
-                        break;
-
-                    case PTM.MODNP:
-                        if (vmodnp == null) {
-                            vmodnp = new ArrayList<String>();
-                            vmodnpMass = new ArrayList<Double>();
-                            hasNTermDirectionPTM = true;
-                        }
-                        vmodnp.add(modification);
-                        vmodnpMass.add(ptm.getMass());
-                        negativePTMMass = Math.min(negativePTMMass, ptm.getMass());
-                        break;
-
-                    case PTM.MODNPAA:
-                        if (vmodnpaa == null) {
-                            vmodnpaa = (ArrayList<String>[]) new ArrayList[128];
-                            for (int i = 0; i < 128; ++i) {
-                                vmodnpaa[i] = new ArrayList<String>();
-                            }
-                            vmodnpaaMass = (ArrayList<Double>[]) new ArrayList[128];
-                            for (int i = 0; i < 128; ++i) {
-                                vmodnpaaMass[i] = new ArrayList<Double>();
-                            }
-                            hasNTermDirectionPTM = true;
-                        }
-                        if (ptm.getPattern().length() > 1) {
-                            throw new UnsupportedOperationException();
-                        }
-                        targets = ptm.getPattern().getAminoAcidsAtTarget();
-                        vmodnpaa[targets.get(0)].add(modification);
-                        vmodnpaaMass[targets.get(0)].add(ptm.getMass());
-                        negativePTMMass = Math.min(negativePTMMass, ptm.getMass());
-                        break;
-                }
-            }
-
-            // create masses for all amino acids including modifications
-            aaMasses = new double[128 * (1 + hasVariableModification)];
-            modifictationLabels = new String[128 * (1 + hasVariableModification)];
-            modifictationFlags = new boolean[128 * (1 + hasVariableModification)];
-            for (int i = 0; i < aaMasses.length; ++i) {
-                aaMasses[i] = -1;
-                modifictationLabels[i] = null;
-                modifictationFlags[i] = false;
-            }
-            char[] aminoAcids = AminoAcid.getAminoAcids();
-            for (int i = 0; i < aminoAcids.length; ++i) {
-                aaMasses[aminoAcids[i]] = AminoAcid.getAminoAcid(aminoAcids[i]).getMonoisotopicMass();
-            }
-
-            // change masses for fixed modifications
-            for (String modification : fixedModifications) {
-                PTM ptm = ptmFactory.getPTM(modification);
-                ArrayList<Character> targets;
-                switch (ptm.getType()) {
-                    case PTM.MODAA:
-                        if (ptm.getPattern().length() > 1) {
-                            throw new UnsupportedOperationException();
-                        }
-                        targets = ptm.getPattern().getAminoAcidsAtTarget();
-                        /*if (modificationCounts[targets.get(0)] > 0){
-                         throw new UnsupportedOperationException("Simultaneous fixed and variable modification of the same amino acid is not allowed.");
-                         }*/
-                        aaMasses[targets.get(0)] += ptm.getMass();
-                        negativePTMMass = Math.min(negativePTMMass, ptm.getMass());
-                        modifictationLabels[targets.get(0)] = modification;
-                        modifictationFlags[targets.get(0)] = true;
-                        break;
-
-                    case PTM.MODC:
-                        if (fmodc == null) {
-                            fmodc = new ArrayList<String>();
-                            fmodcMass = new ArrayList<Double>();
-                            hasCTermDirectionPTM = true;
-                            hasPTMatTerminus = true;
-                            hasFixedPTM_CatTerminus = true;
-                        }
-                        fmodc.add(modification);
-                        fmodcMass.add(ptm.getMass());
-                        negativePTMMass = Math.min(negativePTMMass, ptm.getMass());
-                        break;
-
-                    case PTM.MODCAA:
-                        if (fmodcaa == null) {
-                            fmodcaa = (ArrayList<String>[]) new ArrayList[128];
-                            for (int i = 0; i < 128; ++i) {
-                                fmodcaa[i] = new ArrayList<String>();
-                            }
-                            fmodcaaMass = (ArrayList<Double>[]) new ArrayList[128];
-                            for (int i = 0; i < 128; ++i) {
-                                fmodcaaMass[i] = new ArrayList<Double>();
-                            }
-                            hasCTermDirectionPTM = true;
-                            hasPTMatTerminus = true;
-                            hasFixedPTM_CatTerminus = true;
-                        }
-                        if (ptm.getPattern().length() > 1) {
-                            throw new UnsupportedOperationException();
-                        }
-                        targets = ptm.getPattern().getAminoAcidsAtTarget();
-                        fmodcaa[targets.get(0)].add(modification);
-                        fmodcaaMass[targets.get(0)].add(ptm.getMass());
-                        negativePTMMass = Math.min(negativePTMMass, ptm.getMass());
-                        break;
-
-                    case PTM.MODCP:
-                        if (fmodcp == null) {
-                            fmodcp = new ArrayList<String>();
-                            fmodcpMass = new ArrayList<Double>();
-                            hasCTermDirectionPTM = true;
-                        }
-                        fmodcp.add(modification);
-                        fmodcpMass.add(ptm.getMass());
-                        negativePTMMass = Math.min(negativePTMMass, ptm.getMass());
-                        break;
-
-                    case PTM.MODCPAA:
-                        if (fmodcpaa == null) {
-                            fmodcpaa = (ArrayList<String>[]) new ArrayList[128];
-                            for (int i = 0; i < 128; ++i) {
-                                fmodcpaa[i] = new ArrayList<String>();
-                            }
-                            fmodcpaaMass = (ArrayList<Double>[]) new ArrayList[128];
-                            for (int i = 0; i < 128; ++i) {
-                                fmodcpaaMass[i] = new ArrayList<Double>();
-                            }
-                            hasCTermDirectionPTM = true;
-                        }
-                        if (ptm.getPattern().length() > 1) {
-                            throw new UnsupportedOperationException();
-                        }
-                        targets = ptm.getPattern().getAminoAcidsAtTarget();
-                        fmodcpaa[targets.get(0)].add(modification);
-                        fmodcpaaMass[targets.get(0)].add(ptm.getMass());
-                        negativePTMMass = Math.min(negativePTMMass, ptm.getMass());
-                        break;
-
-                    case PTM.MODN:
-                        if (fmodn == null) {
-                            fmodn = new ArrayList<String>();
-                            fmodnMass = new ArrayList<Double>();
-                            hasNTermDirectionPTM = true;
-                            hasPTMatTerminus = true;
-                            hasFixedPTM_NatTerminus = true;
-                        }
-                        fmodn.add(modification);
-                        fmodnMass.add(ptm.getMass());
-                        negativePTMMass = Math.min(negativePTMMass, ptm.getMass());
-                        break;
-
-                    case PTM.MODNAA:
-                        if (fmodnaa == null) {
-                            fmodnaa = (ArrayList<String>[]) new ArrayList[128];
-                            for (int i = 0; i < 128; ++i) {
-                                fmodnaa[i] = new ArrayList<String>();
-                            }
-                            fmodnaaMass = (ArrayList<Double>[]) new ArrayList[128];
-                            for (int i = 0; i < 128; ++i) {
-                                fmodnaaMass[i] = new ArrayList<Double>();
-                            }
-                            hasNTermDirectionPTM = true;
-                            hasPTMatTerminus = true;
-                            hasFixedPTM_NatTerminus = true;
-                        }
-                        if (ptm.getPattern().length() > 1) {
-                            throw new UnsupportedOperationException();
-                        }
-                        targets = ptm.getPattern().getAminoAcidsAtTarget();
-                        fmodnaa[targets.get(0)].add(modification);
-                        fmodnaaMass[targets.get(0)].add(ptm.getMass());
-                        negativePTMMass = Math.min(negativePTMMass, ptm.getMass());
-                        break;
-
-                    case PTM.MODNP:
-                        if (fmodnp == null) {
-                            fmodnp = new ArrayList<String>();
-                            fmodnpMass = new ArrayList<Double>();
-                            hasNTermDirectionPTM = true;
-                        }
-                        fmodnp.add(modification);
-                        fmodnpMass.add(ptm.getMass());
-                        negativePTMMass = Math.min(negativePTMMass, ptm.getMass());
-                        break;
-
-                    case PTM.MODNPAA:
-                        if (fmodnpaa == null) {
-                            fmodnpaa = (ArrayList<String>[]) new ArrayList[128];
-                            for (int i = 0; i < 128; ++i) {
-                                fmodnpaa[i] = new ArrayList<String>();
-                            }
-                            fmodnpaaMass = (ArrayList<Double>[]) new ArrayList[128];
-                            for (int i = 0; i < 128; ++i) {
-                                fmodnpaaMass[i] = new ArrayList<Double>();
-                            }
-                            hasNTermDirectionPTM = true;
-                        }
-                        if (ptm.getPattern().length() > 1) {
-                            throw new UnsupportedOperationException();
-                        }
-                        targets = ptm.getPattern().getAminoAcidsAtTarget();
-                        fmodnpaa[targets.get(0)].add(modification);
-                        fmodnpaaMass[targets.get(0)].add(ptm.getMass());
-                        negativePTMMass = Math.min(negativePTMMass, ptm.getMass());
-                        break;
-                }
-
-            }
-
-            // add masses for variable modifications
-            for (int i = 0; i < modificationCounts.length; ++i) {
-                modificationCounts[i] = 0;
-            }
-            for (String modification : variableModifications) {
-                PTM ptm = ptmFactory.getPTM(modification);
-                if (ptm.getType() == PTM.MODAA) {
-                    ArrayList<Character> targets = ptm.getPattern().getAminoAcidsAtTarget();
-                    aaMasses[128 * (1 + modificationCounts[targets.get(0)]) + targets.get(0)] = aaMasses[targets.get(0)] + ptm.getMass();
-                    modifictationLabels[128 * (1 + modificationCounts[targets.get(0)]) + targets.get(0)] = modification;
-                    modifictationFlags[128 * (1 + modificationCounts[targets.get(0)]) + targets.get(0)] = true;
-                    modificationCounts[targets.get(0)]++;
-                }
-            }
-
-        } else {
-            // create masses for all amino acids
-            aaMasses = new double[128];
-            for (int i = 0; i < aaMasses.length; ++i) {
-                aaMasses[i] = -1;
-            }
-            char[] aminoAcids = AminoAcid.getAminoAcids();
-            for (int i = 0; i < aminoAcids.length; ++i) {
-                aaMasses[aminoAcids[i]] = AminoAcid.getAminoAcid(aminoAcids[i]).getMonoisotopicMass();
-            }
-        }
-
-        ArrayList<Integer> aaMassVector = new ArrayList<Integer>();
-        for (int i = 0; i < aaMasses.length; ++i) {
-            if (aaMasses[i] > 0) {
-                aaMassVector.add(i);
-            }
-        }
-
-        aaMassIndexes = new int[aaMassVector.size()];
-        for (int i = 0; i < aaMassVector.size(); ++i) {
-            aaMassIndexes[i] = aaMassVector.get(i);
-        }
-        numMasses = aaMassVector.size();
-
-        SequenceFactory sf = SequenceFactory.getInstance(100000);
-        boolean deNovo = true; // @TODO: change it for de novo
-        int maxProgressBar = 6 + ((deNovo) ? 4 : 0);
-
-        if (waitingHandler != null && displayProgress && !waitingHandler.isRunCanceled()) {
-            waitingHandler.setSecondaryProgressCounterIndeterminate(false);
-            waitingHandler.setMaxSecondaryProgressCounter(maxProgressBar
-            );
-            waitingHandler.setSecondaryProgressCounter(0);
-        }
-
-        // reading all proteins in a first pass to get information about number and total length
-        indexStringLength = 1;
-        int numProteins = 0;
-        try {
-            ProteinIterator pi = sf.getProteinIterator(false);
-            while (pi.hasNext()) {
-                if (waitingHandler != null && waitingHandler.isRunCanceled()) {
-                    return;
-                }
-                Protein currentProtein = pi.getNextProtein();
-                int proteinLen = currentProtein.getLength();
-                indexStringLength += proteinLen;
-                ++numProteins;
-            }
-        } catch (Exception e) {
-            e.printStackTrace();
-        }
-        indexStringLength += Math.max(0, numProteins - 1); // delimiters between protein sequences
-        indexStringLength += 2; // last delimiter + sentinal
-
-        if (displayProgress && waitingHandler != null && !waitingHandler.isRunCanceled()) {
-            waitingHandler.increaseSecondaryProgressCounter();
-        }
-        byte[] T = new byte[indexStringLength];
-        T[0] = '/';                     // adding delimiter at beginning
-        T[indexStringLength - 2] = '/'; // adding delimiter at ending
-        T[indexStringLength - 1] = '$'; // adding the sentinal
-
-        boundaries = new int[numProteins + 1];
-        accessions = new String[numProteins];
-        boundaries[0] = 1;
-
-        // reading proteins in a second pass to store their amino acid sequences and their accession numbers
-        int tmpN = 0;
-        int tmpNumProtein = 0;
-        try {
-            ProteinIterator pi = sf.getProteinIterator(false);
-
-            while (pi.hasNext()) {
-                if (waitingHandler != null && waitingHandler.isRunCanceled()) {
-                    return;
-                }
-                Protein currentProtein = pi.getNextProtein();
-                int proteinLen = currentProtein.getLength();
-                T[tmpN++] = '/'; // adding the delimiters
-                System.arraycopy(currentProtein.getSequence().toUpperCase().getBytes(), 0, T, tmpN, proteinLen);
-                tmpN += proteinLen;
-                accessions[tmpNumProtein++] = currentProtein.getAccession();
-                boundaries[tmpNumProtein] = tmpN + 1;
-
-            }
-        } catch (Exception e) {
-            e.printStackTrace();
-        }
-        if (displayProgress && waitingHandler != null && !waitingHandler.isRunCanceled()) {
-            waitingHandler.increaseSecondaryProgressCounter();
-        }
-
-        int[] T_int = new int[indexStringLength];
-        for (int i = 0; i < indexStringLength; ++i) {
-            T_int[i] = T[i];
-        }
-        suffixArrayPrimary = (new DivSufSort()).buildSuffixArray(T_int, 0, indexStringLength);
-
-        if (displayProgress && waitingHandler != null && !waitingHandler.isRunCanceled()) {
-            waitingHandler.increaseSecondaryProgressCounter();
-        }
-        T_int = null;
-
-        // Prepare alphabet
-        char[] sortedAas = new char[AminoAcid.getAminoAcids().length + 2];
-        System.arraycopy(AminoAcid.getAminoAcids(), 0, sortedAas, 0, AminoAcid.getAminoAcids().length);
-        sortedAas[AminoAcid.getAminoAcids().length] = '$';
-        sortedAas[AminoAcid.getAminoAcids().length + 1] = '/';
-        Arrays.sort(sortedAas);
-        long[] alphabet = new long[]{0, 0};
-        for (int i = 0; i < sortedAas.length; ++i) {
-            alphabet[sortedAas[i] >> 6] |= 1L << (sortedAas[i] & 63);
-        }
-
-        // create Burrows-Wheeler-Transform
-        byte[] bwt = new byte[indexStringLength];
-        for (int i = 0; i < indexStringLength; ++i) {
-            bwt[i] = (suffixArrayPrimary[i] != 0) ? T[suffixArrayPrimary[i] - 1] : T[indexStringLength - 1];
-        }
-        if (displayProgress && waitingHandler != null && !waitingHandler.isRunCanceled()) {
-            waitingHandler.increaseSecondaryProgressCounter();
-        }
-
-        // sampling suffix array
-        int[] sampledSuffixArray = new int[((indexStringLength + 1) >> samplingShift) + 1];
-        int sampledIndex = 0;
-        for (int i = 0; i < indexStringLength; i += sampling) {
-            if (waitingHandler != null && waitingHandler.isRunCanceled()) {
-                return;
-            }
-            sampledSuffixArray[sampledIndex++] = suffixArrayPrimary[i];
-        }
-        suffixArrayPrimary = sampledSuffixArray;
-        if (displayProgress && waitingHandler != null && !waitingHandler.isRunCanceled()) {
-            waitingHandler.increaseSecondaryProgressCounter();
-        }
-
-        // creating the occurrence table and less table for backward search over forward text
-        occurrenceTablePrimary = new WaveletTree(bwt, alphabet, waitingHandler, numMasses, hasPTMatTerminus);
-        lessTablePrimary = occurrenceTablePrimary.createLessTable();
-        if (displayProgress && waitingHandler != null && !waitingHandler.isRunCanceled()) {
-            waitingHandler.increaseSecondaryProgressCounter();
-        }
-
-        bwt = null;
-        if (deNovo) {
-            // create inversed text for inversed index
-            byte[] TReversed = new byte[indexStringLength];
-            for (int i = 0; i < indexStringLength - 1; ++i) {
-                TReversed[indexStringLength - 2 - i] = T[i];
-            }
-            TReversed[indexStringLength - 1] = '$';
-            if (displayProgress && waitingHandler != null && !waitingHandler.isRunCanceled()) {
-                waitingHandler.increaseSecondaryProgressCounter();
-            }
-
-            // create the inversed suffix array using at most 128 characters
-            T_int = new int[indexStringLength];
-            for (int i = 0; i < indexStringLength; ++i) {
-                T_int[i] = TReversed[i];
-            }
-            int[] suffixArrayReversed = (new DivSufSort()).buildSuffixArray(T_int, 0, indexStringLength);
-            if (displayProgress && waitingHandler != null && !waitingHandler.isRunCanceled()) {
-                waitingHandler.increaseSecondaryProgressCounter();
-            }
-
-            // create inversed Burrows-Wheeler-Transform
-            bwt = new byte[indexStringLength];
-            for (int i = 0; i < indexStringLength; ++i) {
-                bwt[i] = (suffixArrayReversed[i] != 0) ? TReversed[suffixArrayReversed[i] - 1] : TReversed[indexStringLength - 1];
-            }
-            if (displayProgress && waitingHandler != null && !waitingHandler.isRunCanceled()) {
-                waitingHandler.increaseSecondaryProgressCounter();
-            }
-
-            // create inversed less and occurrence table
-            occurrenceTableReversed = new WaveletTree(bwt, alphabet, waitingHandler, numMasses, hasPTMatTerminus);
-            lessTableReversed = occurrenceTableReversed.createLessTable();
-            if (displayProgress && waitingHandler != null && !waitingHandler.isRunCanceled()) {
-                waitingHandler.increaseSecondaryProgressCounter();
-            }
-
-            TReversed = null;
-        }
-
-        T = null;
-        bwt = null;
-
-    }
-
-    /**
-     * Returns a list of all possible amino acids per position in the peptide
-     * according to the sequence matching preferences.
-     *
-     * @param peptide the peptide
-     * @param seqMatchPref the sequence matching preferences
-     * @param numPositions the number of positions
-     * @return a list of all possible amino acids per position in the peptide
-     */
-    private ArrayList<String> createPeptideCombinations(String peptide, SequenceMatchingPreferences seqMatchPref) {
-        ArrayList<String> combinations = new ArrayList<String>();
-
-        SequenceMatchingPreferences.MatchingType sequenceMatchingType = seqMatchPref.getSequenceMatchingType();
-        if (sequenceMatchingType == SequenceMatchingPreferences.MatchingType.string) {
-            for (int i = 0; i < peptide.length(); ++i) {
-                combinations.add(peptide.substring(i, i + 1));
-            }
-        } else if (sequenceMatchingType == SequenceMatchingPreferences.MatchingType.aminoAcid || sequenceMatchingType == SequenceMatchingPreferences.MatchingType.indistiguishableAminoAcids) {
-            boolean indistinghuishable = sequenceMatchingType == SequenceMatchingPreferences.MatchingType.indistiguishableAminoAcids;
-
-            for (int i = 0; i < peptide.length(); ++i) {
-                String chars = peptide.substring(i, i + 1);
-                char[] aaCombinations = AminoAcid.getAminoAcid(peptide.charAt(i)).getCombinations();
-                for (int j = 0; j < aaCombinations.length; ++j) {
-                    chars += aaCombinations[j];
-                }
-                if (peptide.charAt(i) == 'B' || peptide.charAt(i) == 'J' || peptide.charAt(i) == 'Z') {
-                    aaCombinations = AminoAcid.getAminoAcid(peptide.charAt(i)).getSubAminoAcids(false);
-                    for (int j = 0; j < aaCombinations.length; ++j) {
-                        chars += aaCombinations[j];
-                    }
-                }
-
-                if (indistinghuishable && (peptide.charAt(i) == 'I' || peptide.charAt(i) == 'L')) {
-                    switch (peptide.charAt(i)) {
-                        case 'I':
-                            chars += "L";
-                            break;
-                        case 'L':
-                            chars += "I";
-                            break;
-                    }
-
-                }
-                combinations.add(chars);
-            }
-        }
-        return combinations;
-    }
-
-    /**
-     * Returns a list of all possible amino acids per position in the peptide
-     * according to the sequence matching preferences.
-     *
-     * @param tagComponents the tag components
-     * @param seqMatchPref the sequence matching preferences
-     * @return a list of all possible amino acids per position in the peptide
-     */
-    private TagElement[] createPeptideCombinations(TagElement[] tagComponents, SequenceMatchingPreferences seqMatchPref) {
-
-        int numElements = 0;
-        for (int i = 0; i < tagComponents.length; ++i) {
-            if (tagComponents[i].isMass) {
-                ++numElements;
-            } else {
-                numElements += tagComponents[i].sequence.length();
-            }
-        }
-
-        TagElement[] combinations = new TagElement[numElements];
-
-        int combinationPosition = 0;
-        SequenceMatchingPreferences.MatchingType sequenceMatchingType = seqMatchPref.getSequenceMatchingType();
-        if (sequenceMatchingType == SequenceMatchingPreferences.MatchingType.string) {
-            for (TagElement tagElement : tagComponents) {
-                if (tagElement.isMass) {
-                    combinations[combinationPosition++] = new TagElement(true, "", tagElement.mass, 0);
-                } else {
-                    for (int j = 0; j < tagElement.sequence.length(); ++j) {
-                        combinations[combinationPosition++] = new TagElement(false, tagElement.sequence.substring(j, j + 1), tagElement.mass, tagElement.xNumLimit);
-                    }
-                }
-            }
-        } else if (sequenceMatchingType == SequenceMatchingPreferences.MatchingType.aminoAcid || sequenceMatchingType == SequenceMatchingPreferences.MatchingType.indistiguishableAminoAcids) {
-            boolean indistinghuishable = sequenceMatchingType == SequenceMatchingPreferences.MatchingType.indistiguishableAminoAcids;
-
-            for (TagElement tagElement : tagComponents) {
-                if (!tagElement.isMass) {
-                    String subSequence = tagElement.sequence;
-                    for (int s = 0; s < subSequence.length(); ++s) {
-                        char amino = subSequence.charAt(s);
-                        String chars = String.valueOf(amino);
-                        char[] aaCombinations = AminoAcid.getAminoAcid(amino).getCombinations();
-                        for (int j = 0; j < aaCombinations.length; ++j) {
-                            chars += aaCombinations[j];
-                        }
-                        if (amino == 'B' || amino == 'J' || amino == 'Z') {
-                            aaCombinations = AminoAcid.getAminoAcid(amino).getSubAminoAcids(false);
-                            for (int j = 0; j < aaCombinations.length; ++j) {
-                                chars += aaCombinations[j];
-                            }
-                        }
-                        if (indistinghuishable && (amino == 'I' || amino == 'L')) {
-                            switch (amino) {
-                                case 'I':
-                                    chars += "L";
-                                    break;
-                                case 'L':
-                                    chars += "I";
-                                    break;
-                            }
-
-                        }
-                        combinations[combinationPosition++] = new TagElement(false, chars, tagElement.mass, tagElement.xNumLimit);
-                    }
-                } else {
-                    combinations[combinationPosition++] = new TagElement(true, "", tagElement.mass, tagElement.xNumLimit);
-                }
-            }
-        }
-        return combinations;
-    }
-
-    /**
-     * Method to get the text position using the sampled suffix array.
-     *
-     * @param index the position
-     * @return the text position
-     */
-    private int getTextPosition(int index) {
-        int numIterations = 0;
-        while (((index & samplingMask) != 0) && (index != 0)) {
-            int[] aminoInfo = occurrenceTablePrimary.getCharacterInfo(index);
-            index = lessTablePrimary[aminoInfo[0]] + aminoInfo[1];
-
-            ++numIterations;
-        }
-        int pos = suffixArrayPrimary[index >> samplingShift] + numIterations;
-        return (pos < indexStringLength) ? pos : pos - indexStringLength;
-    }
-
-    /**
-     * Main method for mapping a peptide with all variants against all
-     * registered proteins in the experiment. This method is implementing the
-     * backward search.
-     *
-     * @param peptide the peptide
-     * @param seqMatchPref the sequence matching preferences
-     * @return the protein mapping
-     */
-    @Override
-    public ArrayList<PeptideProteinMapping> getProteinMapping(String peptide, SequenceMatchingPreferences seqMatchPref) {
-        if (maxNumberVariants == 0) {
-            return getProteinMappingWithoutVariants(peptide, seqMatchPref);
-        } else if (genericVariantMatching) {
-            return getProteinMappingWithVariants(peptide, seqMatchPref);
-        } else {
-            return getProteinMappingWithVariantsSpecific(peptide, seqMatchPref);
-        }
-
-    }
-
-    /**
-     * Exact mapping peptides against the proteome
-     *
-     * @param peptide
-     * @param seqMatchPref
-     * @return
-     */
-    public ArrayList<PeptideProteinMapping> getProteinMappingWithoutVariants(String peptide, SequenceMatchingPreferences seqMatchPref) {
-
-        ArrayList<PeptideProteinMapping> allMatches = new ArrayList<PeptideProteinMapping>(2);
-
-        String pep_rev = new StringBuilder(peptide).reverse().toString();
-        int lenPeptide = peptide.length();
-        ArrayList<String> combinations = createPeptideCombinations(pep_rev, seqMatchPref);
-        int maxX = (int) (((seqMatchPref.getLimitX() != null) ? seqMatchPref.getLimitX() : 1) * lenPeptide);
-
-        ArrayList<MatrixContent>[] backwardList = (ArrayList<MatrixContent>[]) new ArrayList[lenPeptide + 1];
-
-        int countX = 0;
-        for (int i = 0; i <= lenPeptide; ++i) {
-            backwardList[i] = new ArrayList<MatrixContent>(10);
-            if (i < lenPeptide && pep_rev.charAt(i) == 'X') {
-                ++countX;
-            }
-        }
-
-        if (countX <= maxX) {
-            backwardList[0].add(new MatrixContent(indexStringLength - 1)); // L, R, char, previous content, num of X
-            for (int j = 0; j < lenPeptide; ++j) {
-                String combinationSequence = combinations.get(j);
-                ArrayList<MatrixContent> cell = backwardList[j];
-                for (MatrixContent content : cell) {
-                    int leftIndexOld = content.left;
-                    int rightIndexOld = content.right;
-                    int numX = content.numX;
-
-                    for (int c = 0; c < combinationSequence.length(); ++c) {
-                        int aminoAcid = combinationSequence.charAt(c);
-
-                        int lessValue = lessTablePrimary[aminoAcid];
-                        int[] range = occurrenceTablePrimary.singleRangeQuery(leftIndexOld - 1, rightIndexOld, aminoAcid);
-                        final int leftIndex = lessValue + range[0];
-                        final int rightIndex = lessValue + range[1] - 1;
-
-                        if (leftIndex <= rightIndex) {
-                            int newNumX = numX + ((aminoAcid == 'X') ? 1 : 0);
-                            if (newNumX > maxX) {
-                                continue;
-                            }
-                            backwardList[j + 1].add(new MatrixContent(leftIndex, rightIndex, aminoAcid, content, newNumX));
-                        }
-                    }
-                }
-            }
-
-            // traceback
-            for (MatrixContent content : backwardList[lenPeptide]) {
-                MatrixContent currentContent = content;
-
-                while (currentContent.previousContent != null) {
-                    currentContent = currentContent.previousContent;
-                }
-
-                int leftIndex = content.left;
-                int rightIndex = content.right;
-
-                for (int j = leftIndex; j <= rightIndex; ++j) {
-                    int pos = getTextPosition(j);
-                    int index = binarySearch(boundaries, pos);
-                    String accession = accessions[index];
-
-                    int indexOnProtein = pos - boundaries[index];
-                    PeptideProteinMapping peptideProteinMapping = new PeptideProteinMapping(accession, peptide, indexOnProtein);
-                    allMatches.add(peptideProteinMapping);
-                }
-            }
-        }
-        return allMatches;
-    }
-
-    /**
-     * Variant tolerant mapping peptides against the proteome
-     *
-     * @param peptide
-     * @param seqMatchPref
-     * @return
-     */
-    public ArrayList<PeptideProteinMapping> getProteinMappingWithVariants(String peptide, SequenceMatchingPreferences seqMatchPref) {
-
-        ArrayList<PeptideProteinMapping> allMatches = new ArrayList<PeptideProteinMapping>(2);
-
-        String pep_rev = new StringBuilder(peptide).reverse().toString();
-        int lenPeptide = peptide.length();
-        ArrayList<String> combinations = createPeptideCombinations(pep_rev, seqMatchPref);
-        int xNumLimit = (int) (((seqMatchPref.getLimitX() != null) ? seqMatchPref.getLimitX() : 1) * lenPeptide);
-        long[] keys = new long[(mersenneMask >> 6) + 1];
-
-        ArrayList<MatrixContent>[][] backwardMatrix = (ArrayList<MatrixContent>[][]) new ArrayList[maxNumberVariants + 1][lenPeptide + 1];
-
-        for (int k = 0; k <= maxNumberVariants; ++k) {
-            for (int j = 0; j <= lenPeptide; ++j) {
-                backwardMatrix[k][j] = new ArrayList<MatrixContent>(10);
-            }
-        }
-        int countX = 0;
-        for (int j = 0; j <= lenPeptide; ++j) {
-            if (j < lenPeptide && pep_rev.charAt(j) == 'X') {
-                ++countX;
-            }
-        }
-
-        if (countX <= xNumLimit) {
-            backwardMatrix[0][0].add(new MatrixContent(indexStringLength - 1)); // L, R, char, previous content, num of X
-
-            for (int k = 0; k <= maxNumberVariants; ++k) {
-                ArrayList<MatrixContent>[] backwardList = backwardMatrix[k];
-                for (int j = 0; j < lenPeptide; ++j) {
-                    String combinationSequence = combinations.get(j);
-                    ArrayList<MatrixContent> cell = backwardList[j];
-
-                    for (int i = 0; i < cell.size(); ++i) {
-                        MatrixContent content = cell.get(i);
-                        int leftIndexOld = content.left;
-                        int rightIndexOld = content.right;
-                        int numX = content.numX;
-                        int numVariants = content.numVariants;
-                        int length = content.length;
-
-                        for (int c = 0; c < combinationSequence.length(); ++c) {
-                            int aminoAcid = combinationSequence.charAt(c);
-
-                            int lessValue = lessTablePrimary[aminoAcid];
-                            int[] range = occurrenceTablePrimary.singleRangeQuery(leftIndexOld - 1, rightIndexOld, aminoAcid);
-                            final int leftIndex = lessValue + range[0];
-                            final int rightIndex = lessValue + range[1] - 1;
-                            int newNumX = numX + ((aminoAcid == 'X') ? 1 : 0);
-
-                            //long matchKey = (((((long)leftIndex) << 32) | (long)rightIndex) ^ (((long)aminoAcid) << 20) ^ (((long)length + 1) << 40));
-                            int matchKey = computeHash(leftIndex, rightIndex, aminoAcid, length + 1);
-
-                            if (leftIndex <= rightIndex && ((keys[matchKey >> 6] >> (matchKey & 63)) & 1L) == 0) {
-                                if (newNumX > xNumLimit) {
-                                    continue;
-                                }
-
-                                // match
-                                backwardList[j + 1].add(new MatrixContent(leftIndex, rightIndex, aminoAcid, content, newNumX, length + 1, numVariants, '-'));
-                                keys[matchKey >> 6] |= (1L << (matchKey & 63));
-                            }
-
-                            if (numVariants < maxNumberVariants && c == 0) {
-                                // deletion
-                                int deletionKey = computeHash(leftIndexOld, rightIndexOld, aminoAcid, length + 1);
-
-                                if (numVariants < maxNumberVariants && ((keys[deletionKey >> 6] >> (deletionKey & 63)) & 1L) == 0) {
-                                    backwardMatrix[k + 1][j + 1].add(new MatrixContent(leftIndexOld, rightIndexOld, aminoAcid, content, newNumX, length + 1, numVariants + 1, '*'));
-                                }
-
-                                // insertion and substitution
-                                int[][] setCharacter = occurrenceTablePrimary.rangeQuery(leftIndexOld - 1, rightIndexOld);
-                                for (int b = 0; b < setCharacter[numMasses][0]; ++b) {
-                                    int[] borders = setCharacter[b];
-                                    final int errorAminoAcid = borders[0];
-                                    final int errorNewNumX = newNumX + ((errorAminoAcid == 'X') ? 1 : 0);
-                                    final int errorLessValue = lessTablePrimary[errorAminoAcid];
-                                    final int errorLeftIndex = errorLessValue + borders[1];
-                                    final int errorRightIndex = errorLessValue + borders[2] - 1;
-
-                                    if (errorNewNumX <= xNumLimit) {
-                                        int insertionKey = computeHash(errorLeftIndex, errorRightIndex, '*', length);
-
-                                        // insertion
-                                        if (((keys[insertionKey >> 6] >> (insertionKey & 63)) & 1L) == 0 && j > 0) {
-                                            MatrixContent newErrorCell = new MatrixContent(errorLeftIndex, errorRightIndex, '*', content, errorNewNumX, length, numVariants + 1, Character.toChars(errorAminoAcid + 32)[0]);
-                                            backwardMatrix[k + 1][j].add(newErrorCell);
-                                        }
-
-                                        // substitution
-                                        if (aminoAcid != errorAminoAcid) {
-                                            int substitutionKey = computeHash(errorLeftIndex, errorRightIndex, aminoAcid, length + 1);
-                                            if (((keys[substitutionKey >> 6] >> (substitutionKey & 63)) & 1L) == 0) {
-                                                backwardMatrix[k + 1][j + 1].add(new MatrixContent(errorLeftIndex, errorRightIndex, aminoAcid, content, errorNewNumX, length + 1, numVariants + 1, (char) errorAminoAcid));
-                                            }
-                                        }
-                                    }
-                                }
-                            }
-                        }
-                    }
-                }
-            }
-
-            // traceback
-            for (ArrayList<MatrixContent>[] backwardList : backwardMatrix) {
-                for (MatrixContent content : backwardList[lenPeptide]) {
-                    MatrixContent currentContent = content;
-                    String currentPeptide = "";
-                    String errors = "";
-
-                    while (currentContent.previousContent != null) {
-                        //if (currentContent.character != '*')
-                        currentPeptide += (char) currentContent.character;
-                        errors += currentContent.variant;
-                        currentContent = currentContent.previousContent;
-                    }
-
-                    int leftIndex = content.left;
-                    int rightIndex = content.right;
-
-                    for (int j = leftIndex; j <= rightIndex; ++j) {
-                        int pos = getTextPosition(j);
-                        int index = binarySearch(boundaries, pos);
-                        String accession = accessions[index];
-
-                        int indexOnProtein = pos - boundaries[index];
-                        PeptideProteinMapping peptideProteinMapping = new PeptideProteinMapping(accession, peptide, indexOnProtein);
-                        allMatches.add(peptideProteinMapping);
-                        System.out.println(accession + " " + indexOnProtein + " " + currentPeptide);
-                    }
-                }
-            }
-        }
-        return allMatches;
-    }
-
-    /**
-     * Variant tolerant mapping peptides against the proteome
-     *
-     * @param peptide
-     * @param seqMatchPref
-     * @return
-     */
-    public ArrayList<PeptideProteinMapping> getProteinMappingWithVariantsSpecific(String peptide, SequenceMatchingPreferences seqMatchPref) {
-
-        ArrayList<PeptideProteinMapping> allMatches = new ArrayList<PeptideProteinMapping>(2);
-
-        String pep_rev = new StringBuilder(peptide).reverse().toString();
-        int lenPeptide = peptide.length();
-        ArrayList<String> combinations = createPeptideCombinations(pep_rev, seqMatchPref);
-        int xNumLimit = (int) (((seqMatchPref.getLimitX() != null) ? seqMatchPref.getLimitX() : 1) * lenPeptide);
-        long[] keys = new long[(mersenneMask >> 6) + 1];
-
-        ArrayList<MatrixContent>[][] backwardMatrix = (ArrayList<MatrixContent>[][]) new ArrayList[maxNumberVariants + 1][lenPeptide + 1];
-
-        for (int k = 0; k <= maxNumberVariants; ++k) {
-            for (int j = 0; j <= lenPeptide; ++j) {
-                backwardMatrix[k][j] = new ArrayList<MatrixContent>(10);
-            }
-        }
-        int countX = 0;
-        for (int j = 0; j <= lenPeptide; ++j) {
-            if (j < lenPeptide && pep_rev.charAt(j) == 'X') {
-                ++countX;
-            }
-        }
-
-        if (countX <= xNumLimit) {
-            backwardMatrix[0][0].add(new MatrixContent(indexStringLength - 1)); // L, R, char, previous content, num of X
-
-            for (int k = 0; k <= maxNumberVariants; ++k) {
-                ArrayList<MatrixContent>[] backwardList = backwardMatrix[k];
-                for (int j = 0; j < lenPeptide; ++j) {
-                    String combinationSequence = combinations.get(j);
-                    ArrayList<MatrixContent> cell = backwardList[j];
-
-                    for (int i = 0; i < cell.size(); ++i) {
-                        MatrixContent content = cell.get(i);
-                        int leftIndexOld = content.left;
-                        int rightIndexOld = content.right;
-                        int numX = content.numX;
-                        int numVariants = content.numVariants;
-                        int length = content.length;
-
-                        for (int c = 0; c < combinationSequence.length(); ++c) {
-                            int aminoAcid = combinationSequence.charAt(c);
-
-                            int lessValue = lessTablePrimary[aminoAcid];
-                            int[] range = occurrenceTablePrimary.singleRangeQuery(leftIndexOld - 1, rightIndexOld, aminoAcid);
-                            final int leftIndex = lessValue + range[0];
-                            final int rightIndex = lessValue + range[1] - 1;
-                            int newNumX = numX + ((aminoAcid == 'X') ? 1 : 0);
-
-                            //long matchKey = (((((long)leftIndex) << 32) | (long)rightIndex) ^ (((long)aminoAcid) << 20) ^ (((long)length + 1) << 40));
-                            int matchKey = computeHash(leftIndex, rightIndex, aminoAcid, length + 1);
-
-                            if (leftIndex <= rightIndex && ((keys[matchKey >> 6] >> (matchKey & 63)) & 1L) == 0) {
-                                if (newNumX > xNumLimit) {
-                                    continue;
-                                }
-
-                                // match
-                                backwardList[j + 1].add(new MatrixContent(leftIndex, rightIndex, aminoAcid, content, newNumX, length + 1, numVariants, '-'));
-                                keys[matchKey >> 6] |= (1L << (matchKey & 63));
-                            }
-
-                            if (numVariants < maxNumberVariants && c == 0) {
-                                // deletion
-                                int deletionKey = computeHash(leftIndexOld, rightIndexOld, aminoAcid, length + 1);
-
-                                if (numVariants < maxNumberVariants && ((keys[deletionKey >> 6] >> (deletionKey & 63)) & 1L) == 0) {
-                                    backwardMatrix[k + 1][j + 1].add(new MatrixContent(leftIndexOld, rightIndexOld, aminoAcid, content, newNumX, length + 1, numVariants + 1, '*'));
-                                }
-
-                                // insertion and substitution
-                                int[][] setCharacter = occurrenceTablePrimary.rangeQuery(leftIndexOld - 1, rightIndexOld);
-                                for (int b = 0; b < setCharacter[numMasses][0]; ++b) {
-                                    int[] borders = setCharacter[b];
-                                    final int errorAminoAcid = borders[0];
-                                    final int errorNewNumX = newNumX + ((errorAminoAcid == 'X') ? 1 : 0);
-                                    final int errorLessValue = lessTablePrimary[errorAminoAcid];
-                                    final int errorLeftIndex = errorLessValue + borders[1];
-                                    final int errorRightIndex = errorLessValue + borders[2] - 1;
-
-                                    if (errorNewNumX <= xNumLimit) {
-                                        int insertionKey = computeHash(errorLeftIndex, errorRightIndex, '*', length);
-
-                                        // insertion
-                                        if (((keys[insertionKey >> 6] >> (insertionKey & 63)) & 1L) == 0 && j > 0) {
-                                            MatrixContent newErrorCell = new MatrixContent(errorLeftIndex, errorRightIndex, '*', content, errorNewNumX, length, numVariants + 1, Character.toChars(errorAminoAcid + 32)[0]);
-                                            backwardMatrix[k + 1][j].add(newErrorCell);
-                                        }
-
-                                        // substitution
-                                        if (aminoAcid != errorAminoAcid) {
-                                            int substitutionKey = computeHash(errorLeftIndex, errorRightIndex, aminoAcid, length + 1);
-                                            if (((keys[substitutionKey >> 6] >> (substitutionKey & 63)) & 1L) == 0) {
-                                                backwardMatrix[k + 1][j + 1].add(new MatrixContent(errorLeftIndex, errorRightIndex, aminoAcid, content, errorNewNumX, length + 1, numVariants + 1, (char) errorAminoAcid));
-                                            }
-                                        }
-                                    }
-                                }
-                            }
-                        }
-                    }
-                }
-            }
-
-            // traceback
-            for (ArrayList<MatrixContent>[] backwardList : backwardMatrix) {
-                for (MatrixContent content : backwardList[lenPeptide]) {
-                    MatrixContent currentContent = content;
-                    String currentPeptide = "";
-                    String errors = "";
-
-                    while (currentContent.previousContent != null) {
-                        //if (currentContent.character != '*')
-                        currentPeptide += (char) currentContent.character;
-                        errors += currentContent.variant;
-                        currentContent = currentContent.previousContent;
-                    }
-
-                    int leftIndex = content.left;
-                    int rightIndex = content.right;
-
-                    for (int j = leftIndex; j <= rightIndex; ++j) {
-                        int pos = getTextPosition(j);
-                        int index = binarySearch(boundaries, pos);
-                        String accession = accessions[index];
-
-                        int indexOnProtein = pos - boundaries[index];
-                        PeptideProteinMapping peptideProteinMapping = new PeptideProteinMapping(accession, peptide, indexOnProtein);
-                        allMatches.add(peptideProteinMapping);
-                    }
-                }
-            }
-        }
-        return allMatches;
-    }
-
-    @Override
-    public void emptyCache() {
-        // No cache here
-    }
-
-    @Override
-    public void close() throws IOException, SQLException {
-        // No open connection here
-    }
-
-    /**
-     * Adding modifications for backward search suggestions
-     *
-     * @param setCharacter the set characters
-     */
-    private void addModifications(int[][] setCharacter) {
-        int maxNum = setCharacter[numMasses][0];
-        for (int i = 0; i < maxNum; ++i) {
-            int pos = 128 + setCharacter[i][0];
-            while (pos < aaMasses.length && aaMasses[pos] != -1) {
-                setCharacter[setCharacter[numMasses][0]++] = new int[]{setCharacter[i][0], setCharacter[i][1], setCharacter[i][2], pos};
-                pos += 128;
-            }
-        }
-    }
-
-    /**
-     * Mapping the tag elements to the reference text.
-     *
-     * @param combinations the combinations
-     * @param matrix the matrix
-     * @param matrixFinished the finished matrix
-     * @param less the less array
-     * @param occurrence the wavelet tree
-     * @param massTolerance the mass tolerance
-     */
-    private void mappingSequenceAndMasses(TagElement[] combinations, LinkedList<MatrixContent>[] matrix, int[] less, WaveletTree occurrence, double massTolerance) {
-
-        for (int j = 0; j < combinations.length; ++j) {
-            LinkedList<MatrixContent> content = matrix[j];
-            TagElement combination = combinations[j];
-
-            while (!content.isEmpty()) {
-                MatrixContent cell = content.removeFirst();
-                final int length = cell.length;
-                final int leftIndexOld = cell.left;
-                final int rightIndexOld = cell.right;
-                final int numX = cell.numX;
-
-                if (combination.isMass) {
-                    final double combinationMass = combination.mass;
-                    final double oldMass = cell.mass;
-
-                    int[][] setCharacter = occurrence.rangeQuery(leftIndexOld - 1, rightIndexOld);
-                    if (withVariableModifications) {
-                        addModifications(setCharacter);
-                    }
-
-                    //for (Integer[] borders : setCharacter) {
-                    for (int b = 0; b < setCharacter[numMasses][0]; ++b) {
-                        int[] borders = setCharacter[b];
-                        final int aminoAcid = borders[0];
-                        if (aminoAcid == '/') {
-                            continue;
-                        }
-                        final double newMass = oldMass + aaMasses[borders[3]];
-                        if (newMass - massTolerance <= combinationMass) {
-                            final int lessValue = less[aminoAcid];
-                            final int leftIndex = lessValue + borders[1];
-                            final int rightIndex = lessValue + borders[2] - 1;
-                            if (combinationMass <= newMass + massTolerance) {
-                                matrix[j + 1].add(new MatrixContent(leftIndex, rightIndex, aminoAcid, cell, 0, length + 1, numX, borders[3]));
-                            } else {
-                                content.add(new MatrixContent(leftIndex, rightIndex, aminoAcid, cell, newMass, length + 1, numX, borders[3]));
-                            }
-                        }
-                    }
-                } else {
-                    final String combinationSequence = combination.sequence;
-                    final int xNumLimit = combination.xNumLimit;
-
-                    for (int i = 0; i < combinationSequence.length(); ++i) {
-                        final int aminoAcid = combinationSequence.charAt(i);
-                        final int lessValue = less[aminoAcid];
-                        final int[] range = occurrence.singleRangeQuery(leftIndexOld - 1, rightIndexOld, aminoAcid);
-                        final int leftIndex = lessValue + range[0];
-                        final int rightIndex = lessValue + range[1] - 1;
-                        final int newNumX = numX + ((aminoAcid == 'X') ? 1 : 0);
-                        if (leftIndex <= rightIndex && newNumX <= xNumLimit) {
-                            matrix[j + 1].add(new MatrixContent(leftIndex, rightIndex, aminoAcid, cell, 0, length + 1, newNumX, -1));
-                        }
-                    }
-                }
-            }
-        }
-    }
-
-    /**
-     * Mapping the tag elements to the reference text.
-     *
-     * @param combinations the combinations
-     * @param matrix the matrix
-     * @param matrixFinished the finished matrix
-     * @param less the less array
-     * @param occurrence the wavelet tree
-     * @param massTolerance the mass tolerance
-     * @param numberEdits number of allowed edit operations
-     */
-    private void mappingSequenceAndMassesWithVariants(TagElement[] combinations, LinkedList<MatrixContent>[][] matrix, int[] less, WaveletTree occurrence, double massTolerance) {
-        final int lenCombinations = combinations.length;
-        //int cnt = 0;
-
-        for (int k = 0; k <= maxNumberVariants; ++k) {
-            LinkedList<MatrixContent>[] row = matrix[k];
-
-            for (int j = 0; j < lenCombinations; ++j) {
-                TagElement combination = combinations[j];
-                LinkedList<MatrixContent> cell = row[j];
-
-                while (!cell.isEmpty()) {
-                    //++cnt;
-                    MatrixContent content = cell.removeFirst();
-                    final int leftIndexOld = content.left;
-                    final int length = content.length;
-                    final int rightIndexOld = content.right;
-                    final int numVariants = content.numVariants;
-                    final int numX = content.numX;
-
-                    if (combination.isMass) {
-                        final double combinationMass = combination.mass;
-                        final double oldMass = content.mass;
-
-                        int[][] setCharacter = occurrence.rangeQuery(leftIndexOld - 1, rightIndexOld);
-                        if (withVariableModifications) {
-                            addModifications(setCharacter);
-                        }
-
-                        for (int b = 0; b < setCharacter[numMasses][0]; ++b) {
-                            int[] borders = setCharacter[b];
-                            final int aminoAcid = borders[0];
-                            if (aminoAcid == '/') {
-                                continue;
-                            }
-                            final double newMass = oldMass + aaMasses[borders[3]];
-                            final int lessValue = less[aminoAcid];
-                            final int leftIndex = lessValue + borders[1];
-                            final int rightIndex = lessValue + borders[2] - 1;
-                            int offset = (Math.abs(combinationMass - newMass) <= massTolerance) ? 1 : 0;
-
-                            if (newMass - massTolerance <= combinationMass) {
-                                row[j + offset].add(new MatrixContent(leftIndex, rightIndex, aminoAcid, content, newMass, length + 1, numX, borders[3], numVariants, '-', null));
-                            }
-                            // variants
-                            if (numVariants < maxNumberVariants) {
-
-                                // insertion
-                                matrix[k + 1][j].add(new MatrixContent(leftIndex, rightIndex, '*', content, oldMass, length, numX, -1, numVariants + 1, Character.toChars(aminoAcid + 32)[0], null));
-
-                                // substitution
-                                for (int index : aaMassIndexes) {
-                                    double aminoMass = oldMass + aaMasses[index];
-                                    int offsetSub = (Math.abs(combinationMass - aminoMass) <= massTolerance) ? 1 : 0;
-                                    int amino = index & 127;
-
-                                    if (amino != aminoAcid && aminoMass < combinationMass + massTolerance) {
-                                        matrix[k + 1][j + offsetSub].add(new MatrixContent(leftIndex, rightIndex, amino, content, aminoMass, length + 1, numX, index, numVariants + 1, (char) aminoAcid, null));
-                                    }
-                                }
-                            }
-                        }
-
-                        // deletion
-                        if (numVariants < maxNumberVariants) {
-                            for (int index : aaMassIndexes) {
-                                double aminoMass = oldMass + aaMasses[index];
-                                int offsetDel = (Math.abs(combinationMass - aminoMass) <= massTolerance) ? 1 : 0;
-                                int amino = index & 127;
-
-                                if (aminoMass < combinationMass + massTolerance) {
-                                    matrix[k + 1][j + offsetDel].add(new MatrixContent(leftIndexOld, rightIndexOld, amino, content, aminoMass, length + 1, numX, index, numVariants + 1, '*', null));
-                                }
-                            }
-                        }
-
-                    } else { // sequence mapping 
-                        final String combinationSequence = combination.sequence;
-                        final int xNumLimit = combination.xNumLimit;
-
-                        for (int c = 0; c < combinationSequence.length(); ++c) {
-                            final int aminoAcid = combinationSequence.charAt(c);
-                            final int newNumX = numX + ((aminoAcid == 'X') ? 1 : 0);
-                            if (newNumX > xNumLimit) {
-                                continue;
-                            }
-
-                            final int lessValue = less[aminoAcid];
-                            final int[] range = occurrence.singleRangeQuery(leftIndexOld - 1, rightIndexOld, aminoAcid);
-                            final int leftIndex = lessValue + range[0];
-                            final int rightIndex = lessValue + range[1] - 1;
-
-                            // match
-                            if (leftIndex <= rightIndex) {
-                                row[j + 1].add(new MatrixContent(leftIndex, rightIndex, aminoAcid, content, newNumX, length + 1, numVariants, '-'));
-                            }
-
-                            // variants
-                            if (numVariants < maxNumberVariants && c == 0) {
-                                // deletion
-                                if (numVariants < maxNumberVariants) {
-                                    matrix[k + 1][j + 1].add(new MatrixContent(leftIndexOld, rightIndexOld, aminoAcid, content, newNumX, length + 1, numVariants + 1, '*'));
-                                }
-
-                                // insertion and substitution
-                                int[][] setCharacterSeq = occurrence.rangeQuery(leftIndexOld - 1, rightIndexOld);
-                                for (int b = 0; b < setCharacterSeq[numMasses][0]; ++b) {
-                                    int[] borders = setCharacterSeq[b];
-                                    final int errorAminoAcid = borders[0];
-                                    final int errorNewNumX = newNumX + ((errorAminoAcid != 'X') ? 0 : 1);
-                                    if (errorNewNumX > xNumLimit) {
-                                        continue;
-                                    }
-
-                                    final int errorLessValue = less[errorAminoAcid];
-                                    final int errorLeftIndex = errorLessValue + borders[1];
-                                    final int errorRightIndex = errorLessValue + borders[2] - 1;
-
-                                    // insertion
-                                    matrix[k + 1][j].add(new MatrixContent(errorLeftIndex, errorRightIndex, '*', content, errorNewNumX, length, numVariants + 1, Character.toChars(errorAminoAcid + 32)[0]));
-
-                                    // substitution
-                                    if (aminoAcid != errorAminoAcid) {
-                                        matrix[k + 1][j + 1].add(new MatrixContent(errorLeftIndex, errorRightIndex, aminoAcid, content, errorNewNumX, length + 1, numVariants + 1, (char) errorAminoAcid));
-                                    }
-                                }
-                            }
-
-                        }
-                    }
-                }
-            }
-        }
-    }
-
-    double pepMass(String peptide) {
-        double mass = 0;
-        for (int i = 0; i < peptide.length(); ++i) {
-            mass += aaMasses[peptide.charAt(i)];
-        }
-        return mass;
-    }
-
-    /**
-     * Mapping the tag elements to the reference text.
-     *
-     * @param combinations
-     * @param matrix
-     * @param matrixFinished
-     * @param less
-     * @param occurrence
-     * @param massTolerance
-     * @param CTermDirection
-     */
-    private void mappingSequenceAndMasses(TagElement[] combinations, LinkedList<MatrixContent>[] matrix, int[] less, WaveletTree occurrence, double massTolerance, boolean CTermDirection) {
-
-        final int lenCombinations = combinations.length;
-        for (int k = 0; k < lenCombinations; ++k) {
-            TagElement combination = combinations[k];
-            LinkedList<MatrixContent> content = matrix[k];
-
-            while (!content.isEmpty()) {
-
-                MatrixContent cell = content.removeFirst();
-                final int length = cell.length;
-                final int leftIndexOld = cell.left;
-                final int rightIndexOld = cell.right;
-
-                if (combination.isMass) {
-                    final double combinationMass = combination.mass;
-                    final double oldMass = cell.mass;
-
-                    int[][] setCharacter = occurrence.rangeQuery(leftIndexOld - 1, rightIndexOld);
-                    if (withVariableModifications) {
-                        addModifications(setCharacter);
-                    }
-                    if (k == lenCombinations - 1) {
-                        for (int b = 0; b < setCharacter[numMasses][0]; ++b) {
-                            int[] borders = setCharacter[b];
-                            final int aminoAcid = borders[0];
-
-                            if (aminoAcid != '/') {
-                                final double newMass = oldMass + aaMasses[borders[3]];
-                                double massDiff = combinationMass - newMass;
-                                int lastAcid = aminoAcid;
-                                final int lessValue = less[aminoAcid];
-                                final int leftIndex = lessValue + borders[1];
-                                final int rightIndex = lessValue + borders[2] - 1;
-                                //ModificationMatch modificationMatch = modifictationFlags[borders[3]] ? new ModificationMatch(modifictationLabels[borders[3]], (borders[3] >= 128), pepLen) : null;
-                                MatrixContent newCell = new MatrixContent(leftIndex, rightIndex, aminoAcid, cell, newMass, length + 1, cell.numX, borders[3]);
-
-                                ModificationMatch modificationMatchEnd = null;
-                                ModificationMatch modificationMatchEndEnd = null;
-                                boolean endOfPeptide = false;
-
-                                // ptm at terminus handling
-                                ArrayList<String> fmodp = fmodcp;
-                                ArrayList<Double> fmodpMass = fmodcpMass;
-                                ArrayList<String>[] fmodpaa = fmodcpaa;
-                                ArrayList<Double>[] fmodpaaMass = fmodcpaaMass;
-                                ArrayList<String> vmodp = vmodcp;
-                                ArrayList<Double> vmodpMass = vmodcpMass;
-                                ArrayList<String>[] vmodpaa = vmodcpaa;
-                                ArrayList<Double>[] vmodpaaMass = vmodcpaaMass;
-                                boolean hasFixedPTM_atTerminus = hasFixedPTM_CatTerminus;
-
-                                if (!CTermDirection) {
-                                    fmodp = fmodnp;
-                                    fmodpMass = fmodnpMass;
-                                    fmodpaa = fmodnpaa;
-                                    fmodpaaMass = fmodnpaaMass;
-                                    vmodp = vmodnp;
-                                    vmodpMass = vmodnpMass;
-                                    vmodpaa = vmodnpaa;
-                                    vmodpaaMass = vmodnpaaMass;
-                                    hasFixedPTM_atTerminus = hasFixedPTM_NatTerminus;
-                                }
-
-                                boolean hasFixed = false;
-
-                                // fixed aa defined peptide terminal modification
-                                if (fmodpaa != null && lastAcid > 0 && fmodpaaMass[lastAcid].size() > 0) {
-                                    hasFixed = true;
-                                    for (int i = 0; i < fmodpaaMass[lastAcid].size(); ++i) {
-                                        double massDiffDiff = massDiff - fmodpaaMass[lastAcid].get(i);
-
-                                        if (Math.abs(massDiffDiff) < massTolerance) {
-                                            endOfPeptide = true;
-                                            modificationMatchEnd = new ModificationMatch(fmodpaa[lastAcid].get(i), false, length + 1);
-                                        }
-
-                                        if (!endOfPeptide && vmodpaa != null && lastAcid > 0 && vmodpaaMass[lastAcid].size() > 0) {
-                                            for (int j = 0; j < vmodpaaMass[lastAcid].size(); ++j) {
-                                                if (Math.abs(massDiffDiff - vmodpaaMass[lastAcid].get(j)) < massTolerance) {
-                                                    endOfPeptide = true;
-                                                    modificationMatchEnd = new ModificationMatch(fmodpaa[lastAcid].get(i), false, length + 1);
-                                                    modificationMatchEndEnd = new ModificationMatch(vmodpaa[lastAcid].get(j), true, length + 1);
-                                                }
-                                            }
-                                        }
-                                        // variable undefined peptide terminal modifictation
-                                        if (!endOfPeptide && vmodp != null) {
-                                            for (int j = 0; j < vmodp.size(); ++j) {
-                                                if (Math.abs(massDiffDiff - vmodpMass.get(j)) < massTolerance) {
-                                                    endOfPeptide = true;
-                                                    modificationMatchEnd = new ModificationMatch(fmodpaa[lastAcid].get(i), false, length + 1);
-                                                    modificationMatchEndEnd = new ModificationMatch(vmodp.get(j), false, length + 1);
-                                                }
-                                            }
-                                        }
-
-                                    }
-                                }
-
-                                // fixed undefined peptide terminal modifictation
-                                if (fmodp != null && !endOfPeptide) {
-                                    hasFixed = true;
-                                    for (int i = 0; i < fmodp.size(); ++i) {
-                                        double massDiffDiff = massDiff - fmodpMass.get(i);
-                                        if (Math.abs(massDiff - fmodpMass.get(i)) < massTolerance) {
-                                            endOfPeptide = true;
-                                            modificationMatchEnd = new ModificationMatch(fmodp.get(i), false, length + 1);
-                                        }
-
-                                        if (!endOfPeptide && vmodpaa != null && lastAcid > 0 && vmodpaaMass[lastAcid].size() > 0) {
-                                            for (int j = 0; j < vmodpaaMass[lastAcid].size(); ++j) {
-                                                if (Math.abs(massDiffDiff - vmodpaaMass[lastAcid].get(j)) < massTolerance) {
-                                                    endOfPeptide = true;
-                                                    modificationMatchEnd = new ModificationMatch(fmodp.get(i), false, length + 1);
-                                                    modificationMatchEndEnd = new ModificationMatch(vmodpaa[lastAcid].get(j), true, length + 1);
-                                                }
-                                            }
-                                        }
-                                        // variable undefined peptide terminal modifictation
-                                        if (!endOfPeptide && vmodp != null) {
-                                            for (int j = 0; j < vmodp.size(); ++j) {
-                                                if (Math.abs(massDiffDiff - vmodpMass.get(j)) < massTolerance) {
-                                                    endOfPeptide = true;
-                                                    modificationMatchEnd = new ModificationMatch(fmodp.get(i), false, length + 1);
-                                                    modificationMatchEndEnd = new ModificationMatch(vmodp.get(j), false, length + 1);
-                                                }
-                                            }
-                                        }
-                                    }
-                                }
-
-                                if (!hasFixedPTM_atTerminus && !hasFixed && !endOfPeptide) {
-
-                                    // without any peptide terminal modification
-                                    if (Math.abs(massDiff) < massTolerance) {
-                                        endOfPeptide = true;
-                                    }
-
-                                    // variable aa defined peptide terminal modification
-                                    if (!endOfPeptide && vmodpaa != null && lastAcid > 0 && vmodpaaMass[lastAcid].size() > 0) {
-                                        for (int i = 0; i < vmodpaaMass[lastAcid].size(); ++i) {
-                                            if (Math.abs(massDiff - vmodpaaMass[lastAcid].get(i)) < massTolerance) {
-                                                endOfPeptide = true;
-                                                modificationMatchEnd = new ModificationMatch(vmodpaa[lastAcid].get(i), true, length + 1);
-                                            }
-                                        }
-                                    }
-                                    // variable undefined peptide terminal modifictation
-                                    if (!endOfPeptide && vmodp != null) {
-                                        for (int i = 0; i < vmodp.size(); ++i) {
-                                            if (Math.abs(massDiff - vmodpMass.get(i)) < massTolerance) {
-                                                endOfPeptide = true;
-                                                modificationMatchEnd = new ModificationMatch(vmodp.get(i), false, length + 1);
-                                            }
-                                        }
-                                    }
-                                }
-
-                                if (!endOfPeptide) {
-                                    if (newMass - massTolerance + negativePTMMass <= combinationMass) {
-                                        content.add(newCell);
-                                    }
-                                } else if (modificationMatchEnd != null) {
-                                    MatrixContent newEndCell = new MatrixContent(leftIndex, rightIndex, '\0', newCell, 0, null, length + 1, 0, modificationMatchEnd, null, -1);
-                                    if (modificationMatchEndEnd == null) {
-                                        matrix[k + 1].add(newEndCell);
-                                    } else {
-                                        MatrixContent newEndEndCell = new MatrixContent(leftIndex, rightIndex, '\0', newEndCell, 0, null, length + 1, 0, modificationMatchEndEnd, null, -1);
-                                        matrix[k + 1].add(newEndEndCell);
-                                    }
-                                } else {
-                                    matrix[k + 1].add(newCell);
-                                }
-
-                            } else if (length > 1) {
-                                int lastAcid = cell.character;
-                                double massDiff = combinationMass - oldMass;
-                                ModificationMatch modificationMatchEnd = null;
-                                ModificationMatch modificationMatchEndEnd = null;
-
-                                // ptm at terminus handling
-                                ArrayList<String> fmod = fmodc;
-                                ArrayList<Double> fmodMass = fmodcMass;
-                                ArrayList<String>[] fmodaa = fmodcaa;
-                                ArrayList<Double>[] fmodaaMass = fmodcaaMass;
-                                ArrayList<String> vmod = vmodc;
-                                ArrayList<Double> vmodMass = vmodcMass;
-                                ArrayList<String>[] vmodaa = vmodcaa;
-                                ArrayList<Double>[] vmodaaMass = vmodcaaMass;
-                                ArrayList<String> fmodp = fmodcp;
-                                ArrayList<Double> fmodpMass = fmodcpMass;
-                                ArrayList<String>[] fmodpaa = fmodcpaa;
-                                ArrayList<Double>[] fmodpaaMass = fmodcpaaMass;
-                                ArrayList<String> vmodp = vmodcp;
-                                ArrayList<Double> vmodpMass = vmodcpMass;
-                                ArrayList<String>[] vmodpaa = vmodcpaa;
-                                ArrayList<Double>[] vmodpaaMass = vmodcpaaMass;
-
-                                if (!CTermDirection) {
-                                    fmod = fmodn;
-                                    fmodMass = fmodnMass;
-                                    fmodaa = fmodnaa;
-                                    fmodaaMass = fmodnaaMass;
-                                    vmod = vmodn;
-                                    vmodMass = vmodnMass;
-                                    vmodaa = vmodnaa;
-                                    vmodaaMass = vmodnaaMass;
-                                    fmodp = fmodnp;
-                                    fmodpMass = fmodnpMass;
-                                    fmodpaa = fmodnpaa;
-                                    fmodpaaMass = fmodnpaaMass;
-                                    vmodp = vmodnp;
-                                    vmodpMass = vmodnpMass;
-                                    vmodpaa = vmodnpaa;
-                                    vmodpaaMass = vmodnpaaMass;
-                                }
-
-                                // fixed aa defined protein terminal modification
-                                if (fmodaa != null && lastAcid > 0 && fmodaaMass[lastAcid].size() > 0) {
-                                    for (int i = 0; i < fmodaaMass[lastAcid].size(); ++i) {
-                                        Double massDiffDiff = massDiff - fmodaaMass[lastAcid].get(i);
-                                        if (Math.abs(massDiffDiff) < massTolerance) {
-                                            modificationMatchEnd = new ModificationMatch(fmodaa[lastAcid].get(i), false, length);
-                                        }
-
-                                        // variable aa defined protein terminal modification
-                                        if (vmodaa != null && lastAcid > 0 && vmodaaMass[lastAcid].size() > 0) {
-                                            for (int j = 0; j < vmodaaMass[lastAcid].size(); ++j) {
-                                                if (Math.abs(massDiffDiff - vmodaaMass[lastAcid].get(j)) < massTolerance) {
-                                                    modificationMatchEnd = new ModificationMatch(fmodaa[lastAcid].get(i), false, length);
-                                                    modificationMatchEndEnd = new ModificationMatch(vmodaa[lastAcid].get(j), true, length);
-                                                }
-                                            }
-                                        }
-                                        // variable undefined protein terminal modifictation
-                                        if (vmod != null && modificationMatchEnd == null) {
-                                            for (int j = 0; j < vmod.size(); ++j) {
-                                                if (Math.abs(massDiffDiff - vmodMass.get(j)) < massTolerance) {
-                                                    modificationMatchEnd = new ModificationMatch(fmodaa[lastAcid].get(i), false, length);
-                                                    modificationMatchEndEnd = new ModificationMatch(vmod.get(j), false, length);
-                                                }
-                                            }
-                                        }
-
-                                        // second ptm at peptide terminus
-                                        boolean hasFixedPep = false;
-                                        if (fmodpaa != null && lastAcid > 0 && fmodpaaMass[lastAcid].size() > 0) {
-                                            for (int j = 0; j < fmodpaaMass[lastAcid].size(); ++j) {
-
-                                                if (Math.abs(massDiffDiff - fmodpaaMass[lastAcid].get(j)) < massTolerance) {
-                                                    hasFixedPep = true;
-                                                    modificationMatchEnd = new ModificationMatch(fmodaa[lastAcid].get(i), false, length);
-                                                    modificationMatchEndEnd = new ModificationMatch(fmodpaa[lastAcid].get(j), false, length);
-                                                }
-                                            }
-                                        }
-
-                                        if (fmodp != null) {
-                                            for (int j = 0; j < fmodp.size(); ++j) {
-                                                if (Math.abs(massDiffDiff - fmodpMass.get(j)) < massTolerance) {
-                                                    hasFixedPep = true;
-                                                    modificationMatchEnd = new ModificationMatch(fmodaa[lastAcid].get(i), false, length);
-                                                    modificationMatchEndEnd = new ModificationMatch(fmodp.get(j), false, length);
-                                                }
-                                            }
-                                        }
-
-                                        if (!hasFixedPep) {
-                                            if (vmodpaa != null && lastAcid > 0 && vmodpaaMass[lastAcid].size() > 0) {
-                                                for (int j = 0; j < vmodpaaMass[lastAcid].size(); ++j) {
-
-                                                    if (Math.abs(massDiffDiff - vmodpaaMass[lastAcid].get(j)) < massTolerance) {
-                                                        hasFixedPep = true;
-                                                        modificationMatchEnd = new ModificationMatch(fmodaa[lastAcid].get(i), true, length);
-                                                        modificationMatchEndEnd = new ModificationMatch(vmodpaa[lastAcid].get(j), true, length);
-                                                    }
-                                                }
-                                            }
-
-                                            if (vmodp != null) {
-                                                for (int j = 0; j < vmodp.size(); ++j) {
-                                                    if (Math.abs(massDiffDiff - vmodpMass.get(j)) < massTolerance) {
-                                                        hasFixedPep = true;
-                                                        modificationMatchEnd = new ModificationMatch(fmodaa[lastAcid].get(i), true, length);
-                                                        modificationMatchEndEnd = new ModificationMatch(vmodp.get(j), true, length);
-                                                    }
-                                                }
-                                            }
-                                        }
-
-                                    }
-
-                                }
-
-                                // fixed undefined protein terminal modifictation
-                                if (fmod != null && modificationMatchEnd == null) {
-
-                                    for (int i = 0; i < fmod.size(); ++i) {
-                                        Double massDiffDiff = massDiff - fmodMass.get(i);
-                                        if (Math.abs(massDiffDiff) < massTolerance) {
-                                            modificationMatchEnd = new ModificationMatch(fmod.get(i), false, length);
-                                        }
-
-                                        // variable aa defined protein terminal modification
-                                        if (vmodaa != null && lastAcid > 0 && vmodaaMass[lastAcid].size() > 0) {
-                                            for (int j = 0; j < vmodaaMass[lastAcid].size(); ++j) {
-                                                if (Math.abs(massDiff - vmodaaMass[lastAcid].get(j)) < massTolerance) {
-                                                    modificationMatchEnd = new ModificationMatch(fmod.get(i), false, length);
-                                                    modificationMatchEndEnd = new ModificationMatch(vmodaa[lastAcid].get(j), true, length);
-                                                }
-                                            }
-                                        }
-                                        // variable undefined protein terminal modifictation
-                                        if (vmod != null && modificationMatchEnd == null) {
-                                            for (int j = 0; j < vmod.size(); ++j) {
-                                                if (Math.abs(massDiff - vmodMass.get(j)) < massTolerance) {
-                                                    modificationMatchEnd = new ModificationMatch(fmod.get(i), false, length);
-                                                    modificationMatchEndEnd = new ModificationMatch(vmod.get(j), false, length);
-                                                }
-                                            }
-                                        }
-
-                                        // second ptm at peptide terminus
-                                        boolean hasFixedPep = false;
-                                        if (fmodpaa != null && lastAcid > 0 && fmodpaaMass[lastAcid].size() > 0) {
-                                            for (int j = 0; j < fmodpaaMass[lastAcid].size(); ++j) {
-
-                                                if (Math.abs(massDiffDiff - fmodpaaMass[lastAcid].get(j)) < massTolerance) {
-                                                    hasFixedPep = true;
-                                                    modificationMatchEnd = new ModificationMatch(fmod.get(i), false, length);
-                                                    modificationMatchEndEnd = new ModificationMatch(fmodpaa[lastAcid].get(j), false, length);
-                                                }
-                                            }
-                                        }
-
-                                        if (fmodp != null) {
-                                            for (int j = 0; j < fmodp.size(); ++j) {
-                                                if (Math.abs(massDiffDiff - fmodpMass.get(j)) < massTolerance) {
-                                                    hasFixedPep = true;
-                                                    modificationMatchEnd = new ModificationMatch(fmod.get(i), false, length);
-                                                    modificationMatchEndEnd = new ModificationMatch(fmodp.get(j), false, length);
-                                                }
-                                            }
-                                        }
-
-                                        if (!hasFixedPep) {
-                                            if (vmodpaa != null && lastAcid > 0 && vmodpaaMass[lastAcid].size() > 0) {
-                                                for (int j = 0; j < vmodpaaMass[lastAcid].size(); ++j) {
-
-                                                    if (Math.abs(massDiffDiff - vmodpaaMass[lastAcid].get(j)) < massTolerance) {
-                                                        hasFixedPep = true;
-                                                        modificationMatchEnd = new ModificationMatch(fmod.get(i), false, length);
-                                                        modificationMatchEndEnd = new ModificationMatch(vmodpaa[lastAcid].get(j), true, length);
-                                                    }
-                                                }
-                                            }
-
-                                            if (vmodp != null) {
-                                                for (int j = 0; j < vmodp.size(); ++j) {
-                                                    if (Math.abs(massDiffDiff - vmodpMass.get(j)) < massTolerance) {
-                                                        hasFixedPep = true;
-                                                        modificationMatchEnd = new ModificationMatch(fmod.get(i), false, length);
-                                                        modificationMatchEndEnd = new ModificationMatch(vmodp.get(j), true, length);
-                                                    }
-                                                }
-                                            }
-                                        }
-                                    }
-                                }
-
-                                if (modificationMatchEnd == null) {
-                                    // variable aa defined protein terminal modification
-                                    if (vmodaa != null && lastAcid > 0 && vmodaaMass[lastAcid].size() > 0) {
-                                        for (int i = 0; i < vmodaaMass[lastAcid].size(); ++i) {
-                                            double massDiffDiff = massDiff - vmodaaMass[lastAcid].get(i);
-                                            if (Math.abs(massDiffDiff) < massTolerance) {
-                                                modificationMatchEnd = new ModificationMatch(vmodaa[lastAcid].get(i), true, length);
-                                            }
-
-                                            // second ptm at peptide terminus
-                                            boolean hasFixedPep = false;
-                                            if (fmodpaa != null && lastAcid > 0 && fmodpaaMass[lastAcid].size() > 0) {
-                                                for (int j = 0; j < fmodpaaMass[lastAcid].size(); ++j) {
-
-                                                    if (Math.abs(massDiffDiff - fmodpaaMass[lastAcid].get(j)) < massTolerance) {
-                                                        hasFixedPep = true;
-                                                        modificationMatchEnd = new ModificationMatch(vmodaa[lastAcid].get(i), true, length);
-                                                        modificationMatchEndEnd = new ModificationMatch(fmodpaa[lastAcid].get(j), false, length);
-                                                    }
-                                                }
-                                            }
-
-                                            if (fmodp != null) {
-                                                for (int j = 0; j < fmodp.size(); ++j) {
-                                                    if (Math.abs(massDiffDiff - fmodpMass.get(j)) < massTolerance) {
-                                                        hasFixedPep = true;
-                                                        modificationMatchEnd = new ModificationMatch(vmodaa[lastAcid].get(i), true, length);
-                                                        modificationMatchEndEnd = new ModificationMatch(fmodp.get(j), false, length);
-                                                    }
-                                                }
-                                            }
-
-                                            if (!hasFixedPep) {
-                                                if (vmodpaa != null && lastAcid > 0 && vmodpaaMass[lastAcid].size() > 0) {
-                                                    for (int j = 0; j < vmodpaaMass[lastAcid].size(); ++j) {
-
-                                                        if (Math.abs(massDiffDiff - vmodpaaMass[lastAcid].get(j)) < massTolerance) {
-                                                            hasFixedPep = true;
-                                                            modificationMatchEnd = new ModificationMatch(vmodaa[lastAcid].get(i), true, length);
-                                                            modificationMatchEndEnd = new ModificationMatch(vmodpaa[lastAcid].get(j), true, length);
-                                                        }
-                                                    }
-                                                }
-
-                                                if (vmodp != null) {
-                                                    for (int j = 0; j < vmodp.size(); ++j) {
-                                                        if (Math.abs(massDiffDiff - vmodpMass.get(j)) < massTolerance) {
-                                                            hasFixedPep = true;
-                                                            modificationMatchEnd = new ModificationMatch(vmodaa[lastAcid].get(i), true, length);
-                                                            modificationMatchEndEnd = new ModificationMatch(vmodp.get(j), true, length);
-                                                        }
-                                                    }
-                                                }
-                                            }
-                                        }
-                                    }
-                                    // variable undefined protein terminal modifictation
-                                    if (vmod != null && modificationMatchEnd == null) {
-                                        for (int i = 0; i < vmod.size(); ++i) {
-                                            double massDiffDiff = massDiff - vmodMass.get(i);
-                                            if (Math.abs(massDiffDiff) < massTolerance) {
-                                                modificationMatchEnd = new ModificationMatch(vmod.get(i), false, length);
-                                            }
-
-                                            // second ptm at peptide terminus
-                                            boolean hasFixedPep = false;
-                                            if (fmodpaa != null && lastAcid > 0 && fmodpaaMass[lastAcid].size() > 0) {
-                                                for (int j = 0; j < fmodpaaMass[lastAcid].size(); ++j) {
-                                                    if (Math.abs(massDiffDiff - fmodpaaMass[lastAcid].get(j)) < massTolerance) {
-                                                        hasFixedPep = true;
-                                                        modificationMatchEnd = new ModificationMatch(vmod.get(i), false, length);
-                                                        modificationMatchEndEnd = new ModificationMatch(fmodpaa[lastAcid].get(j), false, length);
-                                                    }
-                                                }
-                                            }
-
-                                            if (fmodp != null) {
-                                                for (int j = 0; j < fmodp.size(); ++j) {
-                                                    if (Math.abs(massDiffDiff - fmodpMass.get(j)) < massTolerance) {
-                                                        hasFixedPep = true;
-                                                        modificationMatchEnd = new ModificationMatch(vmod.get(i), false, length);
-                                                        modificationMatchEndEnd = new ModificationMatch(fmodp.get(j), false, length);
-                                                    }
-                                                }
-                                            }
-
-                                            if (!hasFixedPep) {
-                                                if (vmodpaa != null && lastAcid > 0 && vmodpaaMass[lastAcid].size() > 0) {
-                                                    for (int j = 0; j < vmodpaaMass[lastAcid].size(); ++j) {
-
-                                                        if (Math.abs(massDiffDiff - vmodpaaMass[lastAcid].get(j)) < massTolerance) {
-                                                            hasFixedPep = true;
-                                                            modificationMatchEnd = new ModificationMatch(vmod.get(i), false, length);
-                                                            modificationMatchEndEnd = new ModificationMatch(vmodpaa[lastAcid].get(j), true, length);
-                                                        }
-                                                    }
-                                                }
-
-                                                if (vmodp != null) {
-                                                    for (int j = 0; j < vmodp.size(); ++j) {
-                                                        if (Math.abs(massDiffDiff - vmodpMass.get(j)) < massTolerance) {
-                                                            hasFixedPep = true;
-                                                            modificationMatchEnd = new ModificationMatch(vmod.get(i), false, length);
-                                                            modificationMatchEndEnd = new ModificationMatch(vmodp.get(j), true, length);
-                                                        }
-                                                    }
-                                                }
-                                            }
-                                        }
-                                    }
-                                }
-
-                                if (modificationMatchEnd != null) {
-                                    MatrixContent newEndCell = new MatrixContent(leftIndexOld, rightIndexOld, '\0', cell, 0, null, length, 0, modificationMatchEnd, null, -1);
-                                    if (modificationMatchEndEnd == null) {
-                                        matrix[k + 1].add(newEndCell);
-                                    } else {
-                                        MatrixContent newEndEndCell = new MatrixContent(leftIndexOld, rightIndexOld, '\0', newEndCell, 0, null, length, 0, modificationMatchEndEnd, null, -1);
-                                        matrix[k + 1].add(newEndEndCell);
-                                    }
-                                }
-                            }
-                        }
-                    } else {
-                        for (int b = 0; b < setCharacter[numMasses][0]; ++b) {
-                            int[] borders = setCharacter[b];
-                            final int aminoAcid = borders[0];
-                            if (aminoAcid == '/') {
-                                continue;
-                            }
-
-                            final double newMass = oldMass + aaMasses[borders[3]];
-                            if (newMass - massTolerance <= combinationMass) {
-                                final int lessValue = less[aminoAcid];
-                                final int leftIndex = lessValue + borders[1];
-                                final int rightIndex = lessValue + borders[2] - 1;
-                                //ModificationMatch modificationMatch = modifictationFlags[borders[3]] ? new ModificationMatch(modifictationLabels[borders[3]], (borders[3] >= 128), pepLen) : null;
-                                if (combinationMass <= newMass + massTolerance) {
-                                    matrix[k + 1].add(new MatrixContent(leftIndex, rightIndex, aminoAcid, cell, 0, null, length + 1, 0, null, null, borders[3]));
-                                } else {
-                                    content.add(new MatrixContent(leftIndex, rightIndex, aminoAcid, cell, newMass, null, length + 1, 0, null, null, borders[3]));
-                                }
-                            }
-                        }
-                    }
-
-                } else {
-                    final String combinationSequence = combination.sequence;
-                    final int xNumLimit = combination.xNumLimit;
-                    final int numX = cell.numX;
-
-                    for (int i = 0; i < combinationSequence.length(); ++i) {
-                        final int aminoAcid = combinationSequence.charAt(i);
-                        final int lessValue = less[aminoAcid];
-                        final int[] range = occurrence.singleRangeQuery(leftIndexOld - 1, rightIndexOld, aminoAcid);
-                        final int leftIndex = lessValue + range[0];
-                        final int rightIndex = lessValue + range[1] - 1;
-                        final int newNumX = numX + ((aminoAcid == 'X') ? 1 : 0);
-                        if (leftIndex <= rightIndex && newNumX <= xNumLimit) {
-                            matrix[k + 1].add(new MatrixContent(leftIndex, rightIndex, aminoAcid, cell, 0, length + 1, newNumX, -1));
-                        }
-                    }
-                }
-            }
-        }
-    }
-
-    @Override
-    public ArrayList<PeptideProteinMapping> getProteinMapping(Tag tag, TagMatcher tagMatcher, SequenceMatchingPreferences sequenceMatchingPreferences, Double massTolerance) throws IOException, InterruptedException, ClassNotFoundException, SQLException {
-        if (maxNumberVariants == 0) {
-            return getProteinMappingWithoutVariants(tag, tagMatcher, sequenceMatchingPreferences, massTolerance);
-        } else {
-            return getProteinMappingWithVariants(tag, tagMatcher, sequenceMatchingPreferences, massTolerance);
-        }
-    }
-
-    public ArrayList<PeptideProteinMapping> getProteinMappingWithoutVariants(Tag tag, TagMatcher tagMatcher, SequenceMatchingPreferences sequenceMatchingPreferences, Double massTolerance) throws IOException, InterruptedException, ClassNotFoundException, SQLException {
-
-        ArrayList<PeptideProteinMapping> allMatches = new ArrayList<PeptideProteinMapping>();
-        double xLimit = ((sequenceMatchingPreferences.getLimitX() != null) ? sequenceMatchingPreferences.getLimitX() : 1);
-
-        // copying tags into own data structure
-        int maxSequencePosition = -1;
-        TagElement[] tagElements = new TagElement[tag.getContent().size()];
-        for (int i = 0; i < tag.getContent().size(); ++i) {
-            if (tag.getContent().get(i) instanceof MassGap) {
-                tagElements[i] = new TagElement(true, "", tag.getContent().get(i).getMass(), 0);
-            } else if (tag.getContent().get(i) instanceof AminoAcidSequence) {
-                tagElements[i] = new TagElement(false, tag.getContent().get(i).asSequence(), 0., (int) (xLimit * tag.getContent().get(i).asSequence().length()));
-                if (maxSequencePosition == -1 || tagElements[i].sequence.length() < tagElements[i].sequence.length()) {
-                    maxSequencePosition = i;
-                }
-            } else {
-                throw new UnsupportedOperationException("Unsupported tag in tag mapping for FM-Index.");
-            }
-        }
-
-        final boolean turned = (tagElements.length == 3
-                && tagElements[0].isMass
-                && !tagElements[1].isMass
-                && tagElements[2].isMass
-                && tagElements[0].mass < tagElements[2].mass);
-
-        TagElement[] refTagContent = null;
-        int[] lessPrimary = null;
-        int[] lessReversed = null;
-        WaveletTree occurrencePrimary = null;
-        WaveletTree occurrenceReversed = null;
-        boolean hasCTermDirection = hasCTermDirectionPTM;
-        boolean hasNTermDirection = hasNTermDirectionPTM;
-        boolean towardsC = true;
-
-        // turning complete tag content if tag set starts with a smaller mass than it ends
-        if (turned) {
-            refTagContent = new TagElement[tagElements.length];
-            for (int i = tagElements.length - 1, j = 0; i >= 0; --i, ++j) {
-                String sequenceReversed = (new StringBuilder(tagElements[i].sequence).reverse()).toString();
-                refTagContent[j] = new TagElement(tagElements[i].isMass, sequenceReversed, tagElements[i].mass, tagElements[i].xNumLimit);
-            }
-
-            lessReversed = lessTablePrimary;
-            lessPrimary = lessTableReversed;
-            occurrenceReversed = occurrenceTablePrimary;
-            occurrencePrimary = occurrenceTableReversed;
-            hasCTermDirection = hasNTermDirectionPTM;
-            hasNTermDirection = hasCTermDirectionPTM;
-            towardsC = false;
-        } else {
-            refTagContent = tagElements;
-            lessPrimary = lessTablePrimary;
-            lessReversed = lessTableReversed;
-            occurrencePrimary = occurrenceTablePrimary;
-            occurrenceReversed = occurrenceTableReversed;
-        }
-
-        ArrayList<MatrixContent> cached = isCached(refTagContent);
-        if (cached != null && cached.isEmpty()) {
-            return allMatches;
-        }
-
-        TagElement[] tagComponents = new TagElement[maxSequencePosition];
-        for (int i = maxSequencePosition - 1, j = 0; i >= 0; --i, ++j) {
-            String sequenceReversed = (new StringBuilder(refTagContent[i].sequence).reverse()).toString();
-            tagComponents[j] = new TagElement(refTagContent[i].isMass, sequenceReversed, refTagContent[i].mass, refTagContent[i].xNumLimit);
-        }
-
-        TagElement[] tagComponentsReverse = new TagElement[tagElements.length - maxSequencePosition];
-        for (int i = maxSequencePosition, j = 0; i < refTagContent.length; ++i, ++j) {
-            tagComponentsReverse[j] = refTagContent[i];
-        }
-
-        TagElement[] combinations = createPeptideCombinations(tagComponents, sequenceMatchingPreferences);
-        TagElement[] combinationsReversed = createPeptideCombinations(tagComponentsReverse, sequenceMatchingPreferences);
-
-        LinkedList<MatrixContent>[] matrixReversed = (LinkedList<MatrixContent>[]) new LinkedList[combinationsReversed.length + 1];
-        LinkedList<MatrixContent>[] matrix = (LinkedList<MatrixContent>[]) new LinkedList[combinations.length + 1];
-        ArrayList<MatrixContent> cachePrimary = new ArrayList<MatrixContent>();
-
-        for (int i = 0; i <= combinationsReversed.length; ++i) {
-            matrixReversed[i] = new LinkedList<MatrixContent>();
-        }
-        for (int i = 0; i <= combinations.length; ++i) {
-            matrix[i] = new LinkedList<MatrixContent>();
-        }
-
-        if (cached != null) {
-            for (MatrixContent matrixContent : cached) {
-                matrix[0].add(matrixContent);
-            }
-        } else {
-            // left index, right index, current character, previous matrix content, mass, peptideSequence, peptide length, number of X
-            matrixReversed[0].add(new MatrixContent(indexStringLength - 1));
-        }
-
-        if (cached == null) {
-            // Map Reverse
-            if (!hasCTermDirection) {
-                mappingSequenceAndMasses(combinationsReversed, matrixReversed, lessReversed, occurrenceReversed, massTolerance);
-            } else {
-                mappingSequenceAndMasses(combinationsReversed, matrixReversed, lessReversed, occurrenceReversed, massTolerance, towardsC);
-            }
-
-            // Traceback Reverse
-            for (MatrixContent content : matrixReversed[combinationsReversed.length]) {
-                MatrixContent currentContent = content;
-                String currentPeptide = "";
-
-                int leftIndexFront = 0;
-                int rightIndexFront = indexStringLength - 1;
-                ArrayList<ModificationMatch> modifications = new ArrayList<ModificationMatch>();
-
-                while (currentContent.previousContent != null) {
-                    final int aminoAcid = currentContent.character;
-                    if (aminoAcid > 0) {
-                        currentPeptide += (char) currentContent.character;
-                        final int lessValue = lessPrimary[aminoAcid];
-                        final int[] range = occurrencePrimary.singleRangeQuery(leftIndexFront - 1, rightIndexFront, aminoAcid);
-                        leftIndexFront = lessValue + range[0];
-                        rightIndexFront = lessValue + range[1] - 1;
-                    }
-                    if (currentContent.modification != null || currentContent.modificationPos >= 0) {
-                        if (currentContent.modificationPos >= 0) {
-                            if (modifictationFlags[currentContent.modificationPos]) {
-                                modifications.add(new ModificationMatch(modifictationLabels[currentContent.modificationPos], currentContent.modificationPos >= 128, currentContent.length));
-                            }
-                        } else {
-                            modifications.add(currentContent.modification);
-                        }
-                    }
-                    currentContent = currentContent.previousContent;
-                }
-                String reversePeptide = (new StringBuilder(currentPeptide).reverse()).toString();
-                cachePrimary.add(new MatrixContent(leftIndexFront, rightIndexFront, reversePeptide.charAt(0), null, 0, reversePeptide, content.length, 0, null, modifications, -1));
-            }
-
-            for (MatrixContent matrixContent : cachePrimary) {
-                matrix[0].add(matrixContent);
-            }
-
-            cacheIt(refTagContent, cachePrimary);
-        }
-
-        if (!matrix[0].isEmpty()) {
-            // Map towards NTerm
-            if (!hasNTermDirection) {
-                mappingSequenceAndMasses(combinations, matrix, lessPrimary, occurrencePrimary, massTolerance);
-            } else {
-                mappingSequenceAndMasses(combinations, matrix, lessPrimary, occurrencePrimary, massTolerance, !towardsC);
-            }
-        }
-        // Traceback from NTerm
-        for (MatrixContent content : matrix[combinations.length]) {
-            MatrixContent currentContent = content;
-            String currentPeptide = "";
-            ArrayList<ModificationMatch> modifications = new ArrayList<ModificationMatch>();
-
-            while (currentContent.previousContent != null) {
-                if (currentContent.character != '\0') {
-                    currentPeptide += (char) currentContent.character;
-                }
-
-                if (currentContent.modification != null || currentContent.modificationPos >= 0) {
-                    if (currentContent.modificationPos >= 0) {
-                        if (modifictationFlags[currentContent.modificationPos]) {
-                            modifications.add(new ModificationMatch(modifictationLabels[currentContent.modificationPos], currentContent.modificationPos >= 128, content.length - currentContent.length + 1));
-                        }
-                    } else {
-                        modifications.add(new ModificationMatch(currentContent.modification.getTheoreticPtm(), currentContent.modification.isVariable(), content.length - currentContent.modification.getModificationSite() + 1));
-                    }
-                }
-
-                currentContent = currentContent.previousContent;
-            }
-
-            int leftIndex = content.left;
-            int rightIndex = content.right;
-
-            for (ModificationMatch modificationMatch : currentContent.modifications) {
-                modifications.add(new ModificationMatch(modificationMatch.getTheoreticPtm(), modificationMatch.isVariable(), modificationMatch.getModificationSite() + content.length - currentContent.length));
-            }
-
-            String peptide = currentPeptide + currentContent.peptideSequence;
-
-            if (turned) {
-                leftIndex = 0;
-                rightIndex = indexStringLength - 1;
-
-                for (int p = 0; p < peptide.length(); ++p) {
-                    final int aminoAcid = peptide.charAt(p);
-                    final int lessValue = lessReversed[aminoAcid];
-                    final int[] range = occurrenceReversed.singleRangeQuery(leftIndex - 1, rightIndex, aminoAcid);
-                    leftIndex = lessValue + range[0];
-                    rightIndex = lessValue + range[1] - 1;
-
-                }
-
-                for (ModificationMatch modificationMatch : modifications) {
-                    modificationMatch.setModificationSite(peptide.length() - modificationMatch.getModificationSite() + 1);
-                }
-
-                peptide = (new StringBuilder(peptide).reverse()).toString();
-            }
-
-            for (int j = leftIndex; j <= rightIndex; ++j) {
-                int pos = getTextPosition(j);
-                int index = binarySearch(boundaries, pos);
-                String accession = accessions[index];
-
-                int indexOnProtein = pos - boundaries[index];
-                PeptideProteinMapping peptideProteinMapping = new PeptideProteinMapping(accession, peptide, indexOnProtein);
-                allMatches.add(peptideProteinMapping);
-            }
-        }
-
-        return allMatches;
-    }
-
-    public ArrayList<PeptideProteinMapping> getProteinMappingWithVariants(Tag tag, TagMatcher tagMatcher, SequenceMatchingPreferences sequenceMatchingPreferences, Double massTolerance) throws IOException, InterruptedException, ClassNotFoundException, SQLException {
-
-        long starttime = System.nanoTime();
-
-        ArrayList<PeptideProteinMapping> allMatches = new ArrayList<PeptideProteinMapping>();
-        double xLimit = ((sequenceMatchingPreferences.getLimitX() != null) ? sequenceMatchingPreferences.getLimitX() : 1);
-
-        // copying tags into own data structure
-        int maxSequencePosition = -1;
-        TagElement[] tagElements = new TagElement[tag.getContent().size()];
-        for (int i = 0; i < tag.getContent().size(); ++i) {
-            if (tag.getContent().get(i) instanceof MassGap) {
-                tagElements[i] = new TagElement(true, "", tag.getContent().get(i).getMass(), 0);
-            } else if (tag.getContent().get(i) instanceof AminoAcidSequence) {
-                tagElements[i] = new TagElement(false, tag.getContent().get(i).asSequence(), 0., (int) (xLimit * tag.getContent().get(i).asSequence().length()));
-                if (maxSequencePosition == -1 || tagElements[i].sequence.length() < tagElements[i].sequence.length()) {
-                    maxSequencePosition = i;
-                }
-            } else {
-                throw new UnsupportedOperationException("Unsupported tag in tag mapping for FM-Index.");
-            }
-        }
-
-        final boolean turned = (tagElements.length == 3
-                && tagElements[0].isMass
-                && !tagElements[1].isMass
-                && tagElements[2].isMass
-                && tagElements[0].mass < tagElements[2].mass);
-
-        TagElement[] refTagContent = null;
-        int[] lessPrimary = null;
-        int[] lessReversed = null;
-        WaveletTree occurrencePrimary = null;
-        WaveletTree occurrenceReversed = null;
-        //boolean hasCTermDirection = hasCTermDirectionPTM;
-        //boolean hasNTermDirection = hasNTermDirectionPTM;
-        //boolean towardsC = true;
-
-        // turning complete tag content if tag set starts with a smaller mass than it ends
-        if (turned) {
-            refTagContent = new TagElement[tagElements.length];
-            for (int i = tagElements.length - 1, j = 0; i >= 0; --i, ++j) {
-                String sequenceReversed = (new StringBuilder(tagElements[i].sequence).reverse()).toString();
-                refTagContent[j] = new TagElement(tagElements[i].isMass, sequenceReversed, tagElements[i].mass, tagElements[i].xNumLimit);
-            }
-
-            lessReversed = lessTablePrimary;
-            lessPrimary = lessTableReversed;
-            occurrenceReversed = occurrenceTablePrimary;
-            occurrencePrimary = occurrenceTableReversed;
-            //hasCTermDirection = hasNTermDirectionPTM;
-            //hasNTermDirection = hasCTermDirectionPTM;
-            //towardsC = false;
-        } else {
-            refTagContent = tagElements;
-            lessPrimary = lessTablePrimary;
-            lessReversed = lessTableReversed;
-            occurrencePrimary = occurrenceTablePrimary;
-            occurrenceReversed = occurrenceTableReversed;
-        }
-
-        ArrayList<MatrixContent> cached = isCached(refTagContent);
-        if (cached != null && cached.isEmpty()) {
-            return allMatches;
-        }
-
-        TagElement[] tagComponents = new TagElement[maxSequencePosition];
-        for (int i = maxSequencePosition - 1, j = 0; i >= 0; --i, ++j) {
-            String sequenceReversed = (new StringBuilder(refTagContent[i].sequence).reverse()).toString();
-            tagComponents[j] = new TagElement(refTagContent[i].isMass, sequenceReversed, refTagContent[i].mass, refTagContent[i].xNumLimit);
-        }
-
-        TagElement[] tagComponentsReverse = new TagElement[tagElements.length - maxSequencePosition];
-        for (int i = maxSequencePosition, j = 0; i < refTagContent.length; ++i, ++j) {
-            tagComponentsReverse[j] = refTagContent[i];
-        }
-
-        TagElement[] combinations = createPeptideCombinations(tagComponents, sequenceMatchingPreferences);
-        TagElement[] combinationsReversed = createPeptideCombinations(tagComponentsReverse, sequenceMatchingPreferences);
-
-        LinkedList<MatrixContent>[][] matrixReversed = (LinkedList<MatrixContent>[][]) new LinkedList[maxNumberVariants + 1][combinationsReversed.length + 1];
-        LinkedList<MatrixContent>[][] matrix = (LinkedList<MatrixContent>[][]) new LinkedList[maxNumberVariants + 1][combinations.length + 1];
-        ArrayList<MatrixContent> cachePrimary = new ArrayList<MatrixContent>();
-
-        // filling both matrices
-        for (int k = 0; k <= maxNumberVariants; ++k) {
-            for (int j = 0; j <= combinationsReversed.length; ++j) {
-                matrixReversed[k][j] = new LinkedList<MatrixContent>();
-            }
-            for (int j = 0; j <= combinations.length; ++j) {
-                matrix[k][j] = new LinkedList<MatrixContent>();
-            }
-        }
-
-        if (cached != null) {
-            for (MatrixContent matrixContent : cached) {
-                matrix[matrixContent.numVariants][0].add(matrixContent);
-            }
-        } else {
-            // left index, right index, current character, previous matrix content, mass, peptideSequence, peptide length, number of X
-            matrixReversed[0][0].add(new MatrixContent(indexStringLength - 1));
-        }
-
-        boolean firstHits = false;
-        if (cached == null) {
-            // Map Reverse
-            mappingSequenceAndMassesWithVariants(combinationsReversed, matrixReversed, lessReversed, occurrenceReversed, massTolerance);
-
-            // Traceback Reverse
-            for (int k = 0; k <= maxNumberVariants; ++k) {
-                for (MatrixContent content : matrixReversed[k][combinationsReversed.length]) {
-                    MatrixContent currentContent = content;
-                    String currentPeptide = "";
-                    int leftIndexFront = 0;
-                    int rightIndexFront = indexStringLength - 1;
-                    ArrayList<ModificationMatch> modifications = new ArrayList<ModificationMatch>();
-                    int errors = 0;
-                    String allVariants = "";
-
-                    while (currentContent.previousContent != null) {
-                        int aminoAcidPep = currentContent.character;
-                        int aminoAcidProt = currentContent.character;
-                        int edit = currentContent.variant;
-                        errors += (edit == '-') ? 0 : 1;
-                        boolean update = true;
-
-                        if (edit != '-') {
-                            if (edit == '*') {
-                                update = false; // deletion
-                            } else if ('A' <= edit && edit <= 'Z') {
-                                aminoAcidProt = edit; // substitution
-                            } else if ('a' <= edit && edit <= 'z') {
-                                aminoAcidProt = edit - 32; // insertion
-                            }
-                        }
-
-                        if (aminoAcidPep > 0) {
-                            currentPeptide += (char) aminoAcidPep;
-                            allVariants += (char) edit;
-                            if (update) {
-                                final int lessValue = lessPrimary[aminoAcidProt];
-                                final int[] range = occurrencePrimary.singleRangeQuery(leftIndexFront - 1, rightIndexFront, aminoAcidProt);
-                                leftIndexFront = lessValue + range[0];
-                                rightIndexFront = lessValue + range[1] - 1;
-                            }
-                        }
-
-                        if (currentContent.modification != null || currentContent.modificationPos >= 0) {
-                            if (currentContent.modificationPos >= 0) {
-                                if (modifictationFlags[currentContent.modificationPos]) {
-                                    modifications.add(new ModificationMatch(modifictationLabels[currentContent.modificationPos], currentContent.modificationPos >= 128, currentContent.length));
-                                }
-                            } else {
-                                modifications.add(currentContent.modification);
-                            }
-                        }
-                        currentContent = currentContent.previousContent;
-                    }
-
-                    String reversePeptide = (new StringBuilder(currentPeptide).reverse()).toString();
-                    allVariants = (new StringBuilder(allVariants).reverse()).toString();
-                    cachePrimary.add(new MatrixContent(leftIndexFront, rightIndexFront, reversePeptide.charAt(0), null, 0, reversePeptide, content.length, 0, null, modifications, -1, errors, '\0', allVariants));
-                    firstHits = true;
-                }
-            }
-
-            for (MatrixContent matrixContent : cachePrimary) {
-                matrix[matrixContent.numVariants][0].add(matrixContent);
-            }
-            cacheIt(refTagContent, cachePrimary);
-        }
-
-        if (firstHits) {
-            mappingSequenceAndMassesWithVariants(combinations, matrix, lessPrimary, occurrencePrimary, massTolerance);
-        }
-        // Traceback from NTerm
-        for (int k = 0; k <= maxNumberVariants; ++k) {
-            for (MatrixContent content : matrix[k][combinations.length]) {
-                MatrixContent currentContent = content;
-                String currentPeptide = "";
-                ArrayList<ModificationMatch> modifications = new ArrayList<ModificationMatch>();
-                String allVariants = "";
-
-                while (currentContent.previousContent != null) {
-                    int aminoAcid = currentContent.character;
-                    if (aminoAcid > 0) {
-                        currentPeptide += (char) aminoAcid;
-                        allVariants += (char) currentContent.variant;
-                    }
-
-                    if (currentContent.modification != null || currentContent.modificationPos >= 0) {
-                        if (currentContent.modificationPos >= 0) {
-                            if (modifictationFlags[currentContent.modificationPos]) {
-                                modifications.add(new ModificationMatch(modifictationLabels[currentContent.modificationPos], currentContent.modificationPos >= 128, content.length - currentContent.length + 1));
-                            }
-                        } else {
-                            modifications.add(new ModificationMatch(currentContent.modification.getTheoreticPtm(), currentContent.modification.isVariable(), currentContent.modification.getModificationSite() + content.length - currentContent.length + 1));
-                        }
-                    }
-
-                    currentContent = currentContent.previousContent;
-                }
-
-                int leftIndex = content.left;
-                int rightIndex = content.right;
-
-                for (ModificationMatch modificationMatch : currentContent.modifications) {
-                    modifications.add(new ModificationMatch(modificationMatch.getTheoreticPtm(), modificationMatch.isVariable(), modificationMatch.getModificationSite() + content.length - currentContent.length));
-                }
-
-                String peptide = currentPeptide + currentContent.peptideSequence;
-                allVariants += currentContent.allVariants;
-                ArrayList<VariantMatch> variants = new ArrayList<VariantMatch>();
-
-                if (turned) {
-                    leftIndex = 0;
-                    rightIndex = indexStringLength - 1;
-
-                    for (int p = 0; p < peptide.length(); ++p) {
-                        boolean update = true;
-                        int aminoAcid = peptide.charAt(p);
-                        int edit = allVariants.charAt(p);
-                        if (edit != '-') {
-                            if (edit == '*') {
-                                update = false;
-                            } else if ('A' <= edit && edit <= 'Z') {
-                                aminoAcid = edit; // substitution
-                            } else if ('a' <= edit && edit <= 'z') {
-                                aminoAcid = edit - 32; // insertion
-                            }
-                        }
-
-                        if (update) {
-                            final int lessValue = lessReversed[aminoAcid];
-                            final int[] range = occurrenceReversed.singleRangeQuery(leftIndex - 1, rightIndex, aminoAcid);
-                            leftIndex = lessValue + range[0];
-                            rightIndex = lessValue + range[1] - 1;
-                        }
-                    }
-
-                    for (ModificationMatch modificationMatch : modifications) {
-                        modificationMatch.setModificationSite(peptide.length() - modificationMatch.getModificationSite() + 1);
-                    }
-
-                    allVariants = (new StringBuilder(allVariants).reverse()).toString();
-                    peptide = (new StringBuilder(peptide).reverse()).toString();
-                }
-
-                // adding variants and adjusting modification sites
-                for (int i = 0, length = 0, j = 0; i < allVariants.length(); ++i) {
-                    int edit = allVariants.charAt(i);
-                    ++length;
-                    if (edit != '-') {
-                        if (edit == '*') { // deletion
-                            // variants.add(new VariantMatch(new Deletion(aminoAcid), site));
-                        } else if ('A' <= edit && edit <= 'Z') { // substitution
-                            //   variants.add(new VariantMatch(new Substitution(originalAA, substitutedAA), site));
-                        } else if ('a' <= edit && edit <= 'z') { // insertion
-                            //variants.add(new VariantMatch(new Insertion(aminoAcid), site));
-                            --length;
-                        }
-                    }
-                }
-
-                String cleanPeptide = peptide.replace("*", "");
-                for (int j = leftIndex; j <= rightIndex; ++j) {
-                    int pos = getTextPosition(j);
-                    int index = binarySearch(boundaries, pos);
-                    String accession = accessions[index];
-
-                    int indexOnProtein = pos - boundaries[index];
-                    PeptideProteinMapping peptideProteinMapping = new PeptideProteinMapping(accession, peptide, indexOnProtein);
-                    allMatches.add(peptideProteinMapping);
-                }
-            }
-        }
-
-        System.out.println("time: " + (System.nanoTime() - starttime));
-
-        return allMatches;
-    }
-
-    /**
-     * Simplified class for tag elements.
-     */
-    private class TagElement {
-
-        boolean isMass;
-        String sequence;
-        double mass;
-        int xNumLimit;
-
-        /**
-         * Constructor.
-         *
-         * @param isMass
-         * @param sequence
-         * @param mass
-         * @param xNumLimit
-         */
-        TagElement(boolean isMass, String sequence, double mass, int xNumLimit) {
-            this.isMass = isMass;
-            this.sequence = sequence;
-            this.mass = mass;
-            this.xNumLimit = xNumLimit;
-        }
-    }
-
-    /**
-     * Class for caching intermediate tag to proteome mapping results.
-     */
-    private class CacheElement {
-
-        Double massFirst;
-        String sequence;
-        Double massSecond;
-        ArrayList<MatrixContent> cachedPrimary;
-
-        /**
-         * Constructor
-         *
-         * @param massFirst
-         * @param sequence
-         * @param massSecond
-         * @param cachedPrimary
-         */
-        public CacheElement(Double massFirst, String sequence, Double massSecond, ArrayList<MatrixContent> cachedPrimary) {
-            this.sequence = sequence;
-            this.massFirst = massFirst;
-            this.massSecond = massSecond;
-            this.cachedPrimary = cachedPrimary;
-        }
-    }
-
-    /**
-     * List of cached intermediate tag to proteome mapping results.
-     */
-    private final LinkedList<CacheElement> cache = new LinkedList<CacheElement>();
-
-    /**
-     * Adding intermediate tag to proteome mapping results into the cache.
-     *
-     * @param tagComponents
-     * @return
-     */
-    private synchronized ArrayList<MatrixContent> isCached(TagElement[] tagComponents) {
-        if (tagComponents.length != 3 || !tagComponents[0].isMass || tagComponents[1].isMass || !tagComponents[2].isMass) {
-            return null;
-        }
-        ArrayList<MatrixContent> cached = null;
-
-        ListIterator<CacheElement> listIterator = cache.listIterator();
-        while (listIterator.hasNext()) {
-            CacheElement cacheElement = listIterator.next();
-            if (cacheElement.sequence.compareTo(tagComponents[1].sequence) == 0) {
-                if (Math.abs(cacheElement.massSecond - tagComponents[2].mass) < 1e-5) {
-                    cached = new ArrayList<MatrixContent>();
-                    for (MatrixContent matrixContent : cacheElement.cachedPrimary) {
-                        cached.add(new MatrixContent(matrixContent));
-                    }
-                    break;
-                }
-            }
-        }
-        return cached;
-    }
-
-    /**
-     * Caching intermediate results of previous tag to proteome matches.
-     *
-     * @param tagComponents
-     * @param cachedPrimary
-     */
-    private synchronized void cacheIt(TagElement[] tagComponents, ArrayList<MatrixContent> cachedPrimary) {
-        if (tagComponents.length != 3 || !tagComponents[0].isMass || tagComponents[1].isMass || !tagComponents[2].isMass) {
-            return;
-        }
-
-        ArrayList<MatrixContent> cacheContentPrimary = new ArrayList<MatrixContent>();
-        for (MatrixContent matrixContent : cachedPrimary) {
-            cacheContentPrimary.add(new MatrixContent(matrixContent));
-        }
-        CacheElement cacheElement = new CacheElement(tagComponents[0].mass, tagComponents[1].sequence, tagComponents[2].mass, cacheContentPrimary);
-        cache.addFirst(cacheElement);
-        if (cache.size() > 50) {
-            cache.removeLast();
-        }
-    }
-}
->>>>>>> fccd4664
+
+
+
+
