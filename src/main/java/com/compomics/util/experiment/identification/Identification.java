<<<<<<< HEAD
package com.compomics.util.experiment.identification;

import com.compomics.util.db.object.ObjectsDB;
import com.compomics.util.experiment.identification.matches.PeptideMatch;
import com.compomics.util.experiment.identification.matches.ProteinMatch;
import com.compomics.util.experiment.identification.matches.SpectrumMatch;
import com.compomics.util.experiment.identification.matches_iterators.PeptideMatchesIterator;
import com.compomics.util.experiment.identification.matches_iterators.ProteinMatchesIterator;
import com.compomics.util.experiment.identification.matches_iterators.SpectrumMatchesIterator;
import com.compomics.util.experiment.mass_spectrometry.spectra.Spectrum;
import com.compomics.util.experiment.personalization.ExperimentObject;
import com.compomics.util.waiting.WaitingHandler;

import java.util.ArrayList;
import java.util.Collection;
import java.util.HashMap;
import java.util.HashSet;
import java.util.Iterator;
import java.util.Map.Entry;
import java.util.TreeSet;
import java.util.stream.Collectors;

/**
 * This class interacts with the back-end database to manage identification
 * objects.
 *
 * Interacting with the back-end database might cause InterruptedException.
 * These exceptions are passed as runtime exceptions for methods returning
 * identification objects.
 *
 * @author Marc Vaudel
 * @author Dominik Kopczynski
 */
public class Identification extends ExperimentObject {

    /**
     * Empty default constructor
     */
    public Identification() {
        objectsDB = null;
    }
    /**
     * The keys of the objects in the identification.
     */
    private IdentificationKeys identificationKeys = new IdentificationKeys();
    /**
     * The directory where the database stored.
     */
    private String dbDirectory;
    /**
     * The database which will contain the objects.
     */
    private final ObjectsDB objectsDB;

    /**
     * Constructor.
     *
     * @param objectsDB The object database used to store the objects.
     */
    public Identification(
            ObjectsDB objectsDB
    ) {
        this.objectsDB = objectsDB;
    }

    /**
     * Returns the objects database used in this class.
     *
     * @return the objects database used in this class
     */
    public ObjectsDB getObjectsDB() {
        return objectsDB;
    }

    /**
     * Returns the identification keys.
     *
     * @return the identification keys
     */
    public IdentificationKeys getIdentificationKeys() {
        return identificationKeys;
    }

    /**
     * Sets the identification keys.
     *
     * @param identificationKeys the identification keys
     */
    public void setIdentificationKeys(
            IdentificationKeys identificationKeys
    ) {
        this.identificationKeys = identificationKeys;
    }

    /**
     * Returns a map of the spectrum matches keys indexed by spectrum file name.
     *
     * @return a map of the spectrum matches keys indexed by spectrum file name
     */
    public HashMap<String, HashSet<Long>> getSpectrumIdentification() {
        return identificationKeys.spectrumIdentification;
    }

    /**
     * Returns the keys of all the spectrum matches in the db.
     *
     * @return the keys of all the spectrum matches in the db
     */
    public HashSet<Long> getSpectrumIdentificationKeys() {

        return getClassObjects(SpectrumMatch.class);

    }

    /**
     * Returns the number of spectrum identifications.
     *
     * @return the number of spectrum identifications
     */
    public int getSpectrumIdentificationSize() {
        return objectsDB.getNumber(SpectrumMatch.class);
    }

    /**
     * Returns the number of objects of a given class
     *
     * @param className the class name of a given class
     *
     * @return the number of objects
     */
    public int getNumber(
            Class className
    ) {
        return objectsDB.getNumber(className);
    }

    /**
     * Returns the keys of the objects of the given class,
     *
     * @param className the class
     *
     * @return the keys of the objects
     */
    public HashSet<Long> getClassObjects(
            Class className
    ) {
        return objectsDB.getClassObjectIDs(className);
    }

    /**
     * Updating the objects in the database
     *
     * @param objectKey the object key
     * @param object the object to update
     */
    public void updateObject(
            long objectKey,
            Object object
    ) {
        objectsDB.updateObject(objectKey, object);
    }

    /**
     * Returns the keys of the objects of the given class,
     *
     * @param className the class
     * @param filters the filter rules
     *
     * @return the keys of the objects
     */
    public HashSet<Long> getClassObjects(
            Class className,
            String filters
    ) {
        return objectsDB.getClassObjectIDs(className, filters);
    }

    /**
     * Loads all objects of the class in cache.
     *
     * @param className the class name
     * @param waitingHandler the waiting handler allowing displaying progress
     * and canceling the process
     * @param displayProgress boolean indicating whether the progress of this
     * method should be displayed on the waiting handler
     *
     * @throws InterruptedException exception thrown if a threading error occurs
     * while interacting with the database
     */
    public void loadObjects(
            Class className,
            WaitingHandler waitingHandler,
            boolean displayProgress
    ) throws InterruptedException {

        objectsDB.loadObjects(className, waitingHandler, displayProgress);

    }

    /**
     * Loads all objects of given keys in cache.
     *
     * @param keyList the list of keys of given objects
     * @param waitingHandler the waiting handler allowing displaying progress
     * and canceling the process
     * @param displayProgress boolean indicating whether the progress of this
     * method should be displayed on the waiting handler
     *
     * @throws InterruptedException exception thrown if a threading error occurs
     * while interacting with the database
     */
    public void loadObjects(
            ArrayList<Long> keyList,
            WaitingHandler waitingHandler,
            boolean displayProgress
    ) throws InterruptedException {

        objectsDB.loadObjects(keyList, waitingHandler, displayProgress);

    }

    /**
     * Returns an array of all objects of a given list of keys
     *
     * @param longKey the hash key
     *
     * @return the objects
     */
    public Object retrieveObject(
            long longKey
    ) {

        return objectsDB.retrieveObject(longKey);

    }

    /**
     * Returns the spectrum match with the given key.
     *
     * @param key the key of the match
     *
     * @return the spectrum match with the given key
     */
    public SpectrumMatch getSpectrumMatch(
            long key
    ) {

        return (SpectrumMatch) retrieveObject(key);

    }

    /**
     * Returns the peptide match with the given key.
     *
     * @param key the key of the match
     *
     * @return the peptide match with the given key
     */
    public PeptideMatch getPeptideMatch(
            long key
    ) {

        return (PeptideMatch) retrieveObject(key);

    }

    /**
     * Returns the protein match with the given key.
     *
     * @param key the key of the match
     *
     * @return the protein match with the given key
     */
    public ProteinMatch getProteinMatch(
            long key
    ) {

        return (ProteinMatch) retrieveObject(key);

    }

    /**
     * Returns an array of all objects of a given list of keys
     *
     * @param keyList the key list
     * @param waitingHandler the waiting handler allowing displaying progress
     * and canceling the process
     * @param displayProgress boolean indicating whether the progress of this
     * method should be displayed on the waiting handler
     *
     * @return list of objects
     */
    public ArrayList<Object> retrieveObjects(
            Collection<Long> keyList,
            WaitingHandler waitingHandler,
            boolean displayProgress
    ) {

        return objectsDB.retrieveObjects(keyList, waitingHandler, displayProgress);
    }

    /**
     * Returns an array of all objects of a given class
     *
     * @param className the class name
     * @param waitingHandler the waiting handler allowing displaying progress
     * and canceling the process
     * @param displayProgress boolean indicating whether the progress of this
     * method should be displayed on the waiting handler
     *
     * @return list of objects
     */
    public ArrayList<Object> retrieveObjects(Class className, WaitingHandler waitingHandler, boolean displayProgress) {

        return objectsDB.retrieveObjects(className, waitingHandler, displayProgress);

    }

    /**
     * Adds an object into the database.
     *
     * @param key the key of the object
     * @param object the object
     */
    public void addObject(
            long key,
            Object object
    ) {

        objectsDB.insertObject(key, object);

    }

    /**
     * Adds a list of objects into the database.
     *
     * @param objects the object
     * @param waitingHandler the waiting handler allowing displaying progress
     * and canceling the process
     * @param displayProgress boolean indicating whether the progress of this
     * method should be displayed on the waiting handler
     */
    public void addObjects(
            HashMap<Long, Object> objects,
            WaitingHandler waitingHandler,
            boolean displayProgress
    ) {

        objectsDB.insertObjects(
                objects,
                waitingHandler,
                displayProgress
        );

    }

    /**
     * Removes an object from the database.
     *
     * @param key the key of the object
     */
    public void removeObject(
            long key
    ) {

        Object object = objectsDB.retrieveObject(key);

        if (object instanceof ProteinMatch) {

            ProteinMatch proteinMatch = (ProteinMatch) object;

            for (String accession : proteinMatch.getAccessions()) {

                HashSet<Long> proteinKeys = identificationKeys.proteinMap.get(accession);

                if (proteinKeys != null) {

                    proteinKeys.remove(key);

                    if (proteinKeys.isEmpty()) {

                        identificationKeys.proteinMap.remove(accession);

                    }
                }
            }

            identificationKeys.proteinIdentification.remove(key);

        }

        objectsDB.removeObject(key);
    }

    /**
     * Checks if database contains a certain object.
     *
     * @param key the key of the object
     *
     * @return true if database contains a certain object otherwise false
     */
    public boolean contains(
            long key
    ) {

        return objectsDB.inDB(key);

    }

    /**
     * Remove a list of objects from the database.
     *
     * @param keys the list of object keys
     * @param waitingHandler the waiting handler allowing displaying progress
     * and canceling the process
     * @param displayProgress boolean indicating whether the progress of this
     * method should be displayed on the waiting handler
     */
    public void removeObjects(
            ArrayList<Long> keys,
            WaitingHandler waitingHandler,
            boolean displayProgress
    ) {

        objectsDB.removeObjects(keys, waitingHandler, displayProgress);

    }

    /**
     * Returns the database directory.
     *
     * @return the database directory
     */
    public String getDatabaseDirectory() {
        return dbDirectory;
    }

    /**
     * Returns a list of the keys of all encountered proteins.
     *
     * @return the corresponding identification results
     */
    public HashSet<Long> getProteinIdentification() {
        return identificationKeys.proteinIdentification;
    }

    /**
     * Returns a list of the keys of all encountered peptides.
     *
     * @return the corresponding identification results
     */
    public HashSet<Long> getPeptideIdentification() {
        return identificationKeys.peptideIdentification;
    }

    /**
     * Adds a peptide match. If an exception occurs when saving to the db it is
     * thrown as runtime exception.
     *
     * @param key the peptide match key
     * @param peptideMatch the peptide match
     */
    public void addPeptideMatch(
            long key,
            PeptideMatch peptideMatch
    ) {

        identificationKeys.peptideIdentification.add(key);

        objectsDB.insertObject(key, peptideMatch);

    }

    /**
     * Adds a peptide match. If an exception occurs when saving to the db it is
     * thrown as runtime exception.
     *
     * @param peptideMatches the peptide matches in a map
     */
    public void addPeptideMatches(
            HashMap<Long, Object> peptideMatches
    ) {

        identificationKeys.peptideIdentification.addAll(peptideMatches.keySet());

        objectsDB.insertObjects(peptideMatches, null, false);

    }

    /**
     * Adds a spectrum matches into the database.
     *
     * @param spectrumMatches the spectrum matches
     * @param waitingHandler the waiting handler allowing displaying progress
     * and canceling the process
     * @param displayProgress boolean indicating whether the progress of this
     * method should be displayed on the waiting handler
     */
    public void addSpectrumMatches(
            HashMap<Long, Object> spectrumMatches,
            WaitingHandler waitingHandler,
            boolean displayProgress
    ) {

        for (Entry<Long, Object> entry : spectrumMatches.entrySet()) {

            long key = entry.getKey();
            SpectrumMatch spectrumMatch = (SpectrumMatch) entry.getValue();

            String fileName = Spectrum.getSpectrumFile(spectrumMatch.getSpectrumKey());

            HashSet<Long> fileKeys = identificationKeys.spectrumIdentification.get(fileName);

            if (fileKeys == null) {

                fileKeys = new HashSet<>();
                identificationKeys.spectrumIdentification.put(fileName, fileKeys);

            }

            fileKeys.add(key);

        }

        objectsDB.insertObjects(
                spectrumMatches,
                waitingHandler,
                displayProgress
        );

    }

    /**
     * Adds a protein match. If an exception occurs when saving to the db it is
     * thrown as runtime exception.
     *
     * @param key The match key.
     * @param proteinMatch The protein match.
     */
    public void addProteinMatch(
            long key,
            ProteinMatch proteinMatch
    ) {

        fillProteinMap(key, proteinMatch);

        identificationKeys.proteinIdentification.add(key);

        objectsDB.insertObject(key, proteinMatch);

    }

    /**
     * Adds a protein match. If an exception occurs when saving to the db it is
     * thrown as runtime exception.
     *
     * @param proteinMatches Map of the protein matches indexed by key.
     */
    public void addProteinMatches(
            HashMap<Long, Object> proteinMatches
    ) {

        proteinMatches.entrySet().forEach(
                entry -> fillProteinMap(entry.getKey(), (ProteinMatch) entry.getValue())
        );

        identificationKeys.proteinIdentification.addAll(proteinMatches.keySet());

        objectsDB.insertObjects(proteinMatches, null, false);

    }

    /**
     * Fills the protein map using the given protein match.
     *
     * @param key The match key.
     * @param proteinMatch The protein match.
     */
    private void fillProteinMap(
            long key,
            ProteinMatch proteinMatch
    ) {

        for (String proteinAccession : proteinMatch.getAccessions()) {

            HashSet<Long> proteinMatchKeys = identificationKeys.proteinMap.get(proteinAccession);

            if (proteinMatchKeys == null) {

                proteinMatchKeys = new HashSet<>(1);
                identificationKeys.proteinMap.put(proteinAccession, proteinMatchKeys);

            }

            proteinMatchKeys.add(key);

        }

    }

    /**
     * Returns a map of all the protein matches which can be ascribed to a
     * protein indexed by its accession.
     *
     * @return a map of all the protein matches which can be ascribed to a
     * protein indexed by its accession.
     */
    public HashMap<String, HashSet<Long>> getProteinMap() {
        return identificationKeys.proteinMap;
    }

    /**
     * Closes the database connection.
     */
    public void close() {

        objectsDB.close();

    }

    /**
     * Indicates whether the connection to the DB is active.
     *
     * @return true if the connection to the DB is active
     */
    public boolean isConnectionActive() {
        return objectsDB.isConnectionActive();
    }

    /**
     * Returns the keys of the protein matches where a peptide can be found.
     *
     * @param peptideKey the peptide key
     *
     * @return the keys of the protein matches
     */
    public TreeSet<Long> getProteinMatches(
            long peptideKey
    ) {

        return getPeptideMatch(peptideKey).getPeptide().getProteinMapping().navigableKeySet().stream()
                .filter(accession -> identificationKeys.proteinMap.containsKey(accession))
                .flatMap(accession -> identificationKeys.proteinMap.get(accession).stream())
                .filter(proteinKey -> getProteinMatch(proteinKey).containsPeptide(peptideKey))
                .collect(Collectors.toCollection(TreeSet::new));
    }

    /**
     * Returns a spectrum matches iterator for a given key list.
     *
     * @param spectrumMatches the keys of the spectra to iterate
     * @param waitingHandler the waiting handler
     *
     * @return a spectrum matches iterator
     */
    public SpectrumMatchesIterator getSpectrumMatchesIterator(
            long[] spectrumMatches,
            WaitingHandler waitingHandler
    ) {

        return new SpectrumMatchesIterator(spectrumMatches, this, waitingHandler, false);

    }

    /**
     * Returns a spectrum matches iterator for all SpectrumMatches.
     *
     * @param waitingHandler the waiting handler
     *
     * @return a spectrum matches iterator
     */
    public SpectrumMatchesIterator getSpectrumMatchesIterator(
            WaitingHandler waitingHandler
    ) {

        return new SpectrumMatchesIterator(this, waitingHandler, false);

    }

    /**
     * Returns a psm iterator for all SpectrumMatches.
     *
     * @param waitingHandler the waiting handler
     * @param filters filters for the class
     *
     * @return a peptide matches iterator
     */
    public SpectrumMatchesIterator getSpectrumMatchesIterator(
            WaitingHandler waitingHandler,
            String filters
    ) {

        return new SpectrumMatchesIterator(null, this, waitingHandler, false, filters);

    }

    /**
     * Returns a peptide matches iterator for a given key list.
     *
     * @param peptideKeys the keys of the peptides to iterate
     * @param waitingHandler the waiting handler
     *
     * @return a peptide matches iterator
     */
    public PeptideMatchesIterator getPeptideMatchesIterator(
            long[] peptideKeys,
            WaitingHandler waitingHandler
    ) {

        return new PeptideMatchesIterator(peptideKeys, this, waitingHandler, false);

    }

    /**
     * Returns a peptide matches iterator for all PeptideMatches.
     *
     * @param waitingHandler the waiting handler
     *
     * @return a peptide matches iterator
     */
    public PeptideMatchesIterator getPeptideMatchesIterator(
            WaitingHandler waitingHandler
    ) {

        return new PeptideMatchesIterator(this, waitingHandler, false);

    }

    /**
     * Returns a protein matches iterator for a given key list.
     *
     * @param proteinKeys the keys of the peptides to iterate
     * @param waitingHandler the waiting handler
     *
     * @return a peptide matches iterator
     */
    public ProteinMatchesIterator getProteinMatchesIterator(
            long[] proteinKeys,
            WaitingHandler waitingHandler
    ) {

        return new ProteinMatchesIterator(proteinKeys, this, waitingHandler, false);

    }

    /**
     * Returns a protein matches iterator for all PeptideMatches.
     *
     * @param waitingHandler the waiting handler
     *
     * @return a peptide matches iterator
     */
    public ProteinMatchesIterator getProteinMatchesIterator(
            WaitingHandler waitingHandler
    ) {

        return new ProteinMatchesIterator(this, waitingHandler, false);

    }

    /**
     * Adds a fraction, fractions correspond to the PSM files names. Fractions
     * are ordered alphabetically upon adding of a new fraction.
     *
     * @param fraction the fraction name
     */
    public synchronized void addFraction(
            String fraction
    ) {

        TreeSet orderedFractions = new TreeSet(identificationKeys.fractions);
        orderedFractions.add(fraction);

        setFractions(new ArrayList<>(orderedFractions));

    }

    /**
     * Returns the fractions.
     *
     * @return the fractions
     */
    public ArrayList<String> getFractions() {
        return identificationKeys.fractions;
    }

    /**
     * Sets the fractions.
     *
     * @param fractions the fractions
     */
    public synchronized void setFractions(
            ArrayList<String> fractions
    ) {

        identificationKeys.fractions = fractions;

    }

}
=======
package com.compomics.util.experiment.identification;

import com.compomics.util.db.object.ObjectsDB;
import com.compomics.util.experiment.identification.matches.PeptideMatch;
import com.compomics.util.experiment.identification.matches.ProteinMatch;
import com.compomics.util.experiment.identification.matches.SpectrumMatch;
import com.compomics.util.experiment.identification.matches_iterators.PeptideMatchesIterator;
import com.compomics.util.experiment.identification.matches_iterators.ProteinMatchesIterator;
import com.compomics.util.experiment.identification.matches_iterators.SpectrumMatchesIterator;
import com.compomics.util.experiment.mass_spectrometry.spectra.Spectrum;
import com.compomics.util.experiment.personalization.ExperimentObject;
import com.compomics.util.waiting.WaitingHandler;

import java.util.ArrayList;
import java.util.Collection;
import java.util.HashMap;
import java.util.HashSet;
import java.util.Iterator;
import java.util.Map.Entry;
import java.util.TreeSet;
import java.util.stream.Collectors;

/**
 * This class interacts with the back-end database to manage identification
 * objects.
 *
 * Interacting with the back-end database might cause InterruptedException.
 * These exceptions are passed as runtime exceptions for methods returning
 * identification objects.
 *
 * @author Marc Vaudel
 * @author Dominik Kopczynski
 */
public class Identification extends ExperimentObject {

    /**
     * Empty default constructor
     */
    public Identification() {
        objectsDB = null;
    }
    /**
     * The keys of the objects in the identification.
     */
    private IdentificationKeys identificationKeys = new IdentificationKeys();
    /**
     * The directory where the database stored.
     */
    private String dbDirectory;
    /**
     * The database which will contain the objects.
     */
    private final ObjectsDB objectsDB;

    /**
     * Constructor.
     *
     * @param objectsDB The object database used to store the objects.
     */
    public Identification(
            ObjectsDB objectsDB
    ) {
        this.objectsDB = objectsDB;
    }

    /**
     * Returns the objects database used in this class.
     *
     * @return the objects database used in this class
     */
    public ObjectsDB getObjectsDB() {
        return objectsDB;
    }

    /**
     * Returns the identification keys.
     *
     * @return the identification keys
     */
    public IdentificationKeys getIdentificationKeys() {
        return identificationKeys;
    }

    /**
     * Sets the identification keys.
     *
     * @param identificationKeys the identification keys
     */
    public void setIdentificationKeys(
            IdentificationKeys identificationKeys
    ) {
        this.identificationKeys = identificationKeys;
    }

    /**
     * Returns a map of the spectrum matches keys indexed by spectrum file name.
     *
     * @return a map of the spectrum matches keys indexed by spectrum file name
     */
    public HashMap<String, HashSet<Long>> getSpectrumIdentification() {
        return identificationKeys.spectrumIdentification;
    }

    /**
     * Returns the keys of all the spectrum matches in the db.
     *
     * @return the keys of all the spectrum matches in the db
     */
    public HashSet<Long> getSpectrumIdentificationKeys() {

        return getClassObjects(SpectrumMatch.class);

    }

    /**
     * Returns the number of spectrum identifications.
     *
     * @return the number of spectrum identifications
     */
    public int getSpectrumIdentificationSize() {
        return objectsDB.getNumber(SpectrumMatch.class);
    }

    /**
     * Returns the number of objects of a given class
     *
     * @param className the class name of a given class
     *
     * @return the number of objects
     */
    public int getNumber(
            Class className
    ) {
        return objectsDB.getNumber(className);
    }

    /**
     * Returns an iterator of all objects of a given class
     *
     * @param className the class name of a given class
     * @param filters filters for the class
     *
     * @return the iterator
     */
    public Iterator<?> getIterator(
            Class className,
            String filters
    ) {
        return objectsDB.getObjectsIterator(className, filters);
    }

    /**
     * Returns the keys of the objects of the given class,
     *
     * @param className the class
     *
     * @return the keys of the objects
     */
    public HashSet<Long> getClassObjects(
            Class className
    ) {
        return objectsDB.getClassObjects(className);
    }

    /**
     * Loads all objects of the class in cache.
     *
     * @param className the class name
     * @param waitingHandler the waiting handler allowing displaying progress
     * and canceling the process
     * @param displayProgress boolean indicating whether the progress of this
     * method should be displayed on the waiting handler
     *
     * @throws InterruptedException exception thrown if a threading error occurs
     * while interacting with the database
     */
    public void loadObjects(
            Class className,
            WaitingHandler waitingHandler,
            boolean displayProgress
    ) throws InterruptedException {

        objectsDB.loadObjects(
                className,
                waitingHandler,
                displayProgress
        );

    }

    /**
     * Loads all objects of given keys in cache.
     *
     * @param keyList the list of keys of given objects
     * @param waitingHandler the waiting handler allowing displaying progress
     * and canceling the process
     * @param displayProgress boolean indicating whether the progress of this
     * method should be displayed on the waiting handler
     *
     * @throws InterruptedException exception thrown if a threading error occurs
     * while interacting with the database
     */
    public void loadObjects(
            ArrayList<Long> keyList,
            WaitingHandler waitingHandler,
            boolean displayProgress
    ) throws InterruptedException {

        objectsDB.loadObjects(
                keyList,
                waitingHandler,
                displayProgress
        );

    }

    /**
     * Returns an array of all objects of a given list of keys
     *
     * @param longKey the hash key
     *
     * @return the objects
     */
    public Object retrieveObject(
            long longKey
    ) {

        return objectsDB.retrieveObject(longKey);

    }

    /**
     * Returns the spectrum match with the given key.
     *
     * @param key the key of the match
     *
     * @return the spectrum match with the given key
     */
    public SpectrumMatch getSpectrumMatch(
            long key
    ) {

        return (SpectrumMatch) retrieveObject(key);

    }

    /**
     * Returns the peptide match with the given key.
     *
     * @param key the key of the match
     *
     * @return the peptide match with the given key
     */
    public PeptideMatch getPeptideMatch(
            long key
    ) {

        return (PeptideMatch) retrieveObject(key);

    }

    /**
     * Returns the protein match with the given key.
     *
     * @param key the key of the match
     *
     * @return the protein match with the given key
     */
    public ProteinMatch getProteinMatch(
            long key
    ) {

        return (ProteinMatch) retrieveObject(key);

    }

    /**
     * Returns an array of all objects of a given list of keys
     *
     * @param keyList the key list
     * @param waitingHandler the waiting handler allowing displaying progress
     * and canceling the process
     * @param displayProgress boolean indicating whether the progress of this
     * method should be displayed on the waiting handler
     *
     * @return list of objects
     */
    public ArrayList<Object> retrieveObjects(
            Collection<Long> keyList,
            WaitingHandler waitingHandler,
            boolean displayProgress
    ) {

        return objectsDB.retrieveObjects(
                keyList,
                waitingHandler,
                displayProgress
        );
    }

    /**
     * Returns an array of all objects of a given class
     *
     * @param className the class name
     * @param waitingHandler the waiting handler allowing displaying progress
     * and canceling the process
     * @param displayProgress boolean indicating whether the progress of this
     * method should be displayed on the waiting handler
     *
     * @return list of objects
     */
    public ArrayList<Object> retrieveObjects(
            Class className,
            WaitingHandler waitingHandler,
            boolean displayProgress
    ) {

        return objectsDB.retrieveObjects(
                className,
                waitingHandler,
                displayProgress
        );

    }

    /**
     * Adds an object into the database.
     *
     * @param key the key of the object
     * @param object the object
     */
    public void addObject(
            long key,
            Object object
    ) {

        objectsDB.insertObject(key, object);

    }

    /**
     * Adds a list of objects into the database.
     *
     * @param objects the object
     * @param waitingHandler the waiting handler allowing displaying progress
     * and canceling the process
     * @param displayProgress boolean indicating whether the progress of this
     * method should be displayed on the waiting handler
     */
    public void addObjects(
            HashMap<Long, Object> objects,
            WaitingHandler waitingHandler,
            boolean displayProgress
    ) {

        objectsDB.insertObjects(
                objects,
                waitingHandler,
                displayProgress
        );

    }

    /**
     * Removes an object from the database.
     *
     * @param key the key of the object
     */
    public void removeObject(
            long key
    ) {

        Object object = objectsDB.retrieveObject(key);

        if (object instanceof ProteinMatch) {

            ProteinMatch proteinMatch = (ProteinMatch) object;

            for (String accession : proteinMatch.getAccessions()) {

                HashSet<Long> proteinKeys = identificationKeys.proteinMap.get(accession);

                if (proteinKeys != null) {

                    proteinKeys.remove(key);

                    if (proteinKeys.isEmpty()) {

                        identificationKeys.proteinMap.remove(accession);

                    }
                }
            }

            identificationKeys.proteinIdentification.remove(key);

        }

        objectsDB.removeObject(key);
    }

    /**
     * Checks if database contains a certain object.
     *
     * @param key the key of the object
     *
     * @return true if database contains a certain object otherwise false
     */
    public boolean contains(
            long key
    ) {

        return objectsDB.inDB(key);

    }

    /**
     * Remove a list of objects from the database.
     *
     * @param keys the list of object keys
     * @param waitingHandler the waiting handler allowing displaying progress
     * and canceling the process
     * @param displayProgress boolean indicating whether the progress of this
     * method should be displayed on the waiting handler
     */
    public void removeObjects(
            ArrayList<Long> keys,
            WaitingHandler waitingHandler,
            boolean displayProgress
    ) {

        objectsDB.removeObjects(
                keys,
                waitingHandler,
                displayProgress
        );

    }

    /**
     * Returns the database directory.
     *
     * @return the database directory
     */
    public String getDatabaseDirectory() {
        return dbDirectory;
    }

    /**
     * Returns a list of the keys of all encountered proteins.
     *
     * @return the corresponding identification results
     */
    public HashSet<Long> getProteinIdentification() {
        return identificationKeys.proteinIdentification;
    }

    /**
     * Returns a list of the keys of all encountered peptides.
     *
     * @return the corresponding identification results
     */
    public HashSet<Long> getPeptideIdentification() {
        return identificationKeys.peptideIdentification;
    }

    /**
     * Adds a peptide match. If an exception occurs when saving to the db it is
     * thrown as runtime exception.
     *
     * @param key the peptide match key
     * @param peptideMatch the peptide match
     */
    public void addPeptideMatch(
            long key,
            PeptideMatch peptideMatch
    ) {

        identificationKeys.peptideIdentification.add(key);

        objectsDB.insertObject(key, peptideMatch);

    }

    /**
     * Adds a peptide match. If an exception occurs when saving to the db it is
     * thrown as runtime exception.
     *
     * @param peptideMatches the peptide matches in a map
     */
    public void addPeptideMatches(
            HashMap<Long, Object> peptideMatches
    ) {

        identificationKeys.peptideIdentification.addAll(peptideMatches.keySet());

        objectsDB.insertObjects(peptideMatches, null, false);

    }

    /**
     * Adds a spectrum matches into the database.
     *
     * @param spectrumMatches the spectrum matches
     * @param waitingHandler the waiting handler allowing displaying progress
     * and canceling the process
     * @param displayProgress boolean indicating whether the progress of this
     * method should be displayed on the waiting handler
     */
    public void addSpectrumMatches(
            HashMap<Long, Object> spectrumMatches,
            WaitingHandler waitingHandler,
            boolean displayProgress
    ) {

        for (Entry<Long, Object> entry : spectrumMatches.entrySet()) {

            long key = entry.getKey();
            SpectrumMatch spectrumMatch = (SpectrumMatch) entry.getValue();

            String fileName = spectrumMatch.getSpectrumFile();

            HashSet<Long> fileKeys = identificationKeys.spectrumIdentification.get(fileName);

            if (fileKeys == null) {

                fileKeys = new HashSet<>();
                identificationKeys.spectrumIdentification.put(fileName, fileKeys);

            }

            fileKeys.add(key);

        }

        objectsDB.insertObjects(
                spectrumMatches,
                waitingHandler,
                displayProgress
        );

    }

    /**
     * Adds a protein match. If an exception occurs when saving to the db it is
     * thrown as runtime exception.
     *
     * @param key The match key.
     * @param proteinMatch The protein match.
     */
    public void addProteinMatch(
            long key,
            ProteinMatch proteinMatch
    ) {

        fillProteinMap(key, proteinMatch);

        identificationKeys.proteinIdentification.add(key);

        objectsDB.insertObject(key, proteinMatch);

    }

    /**
     * Adds a protein match. If an exception occurs when saving to the db it is
     * thrown as runtime exception.
     *
     * @param proteinMatches Map of the protein matches indexed by key.
     */
    public void addProteinMatches(
            HashMap<Long, Object> proteinMatches
    ) {

        proteinMatches.entrySet().forEach(
                entry -> fillProteinMap(entry.getKey(), (ProteinMatch) entry.getValue())
        );

        identificationKeys.proteinIdentification.addAll(proteinMatches.keySet());

        objectsDB.insertObjects(proteinMatches, null, false);

    }

    /**
     * Fills the protein map using the given protein match.
     *
     * @param key The match key.
     * @param proteinMatch The protein match.
     */
    private void fillProteinMap(
            long key,
            ProteinMatch proteinMatch
    ) {

        for (String proteinAccession : proteinMatch.getAccessions()) {

            HashSet<Long> proteinMatchKeys = identificationKeys.proteinMap.get(proteinAccession);

            if (proteinMatchKeys == null) {

                proteinMatchKeys = new HashSet<>(1);
                identificationKeys.proteinMap.put(proteinAccession, proteinMatchKeys);

            }

            proteinMatchKeys.add(key);

        }

    }

    /**
     * Returns a map of all the protein matches which can be ascribed to a
     * protein indexed by its accession.
     *
     * @return a map of all the protein matches which can be ascribed to a
     * protein indexed by its accession.
     */
    public HashMap<String, HashSet<Long>> getProteinMap() {
        return identificationKeys.proteinMap;
    }

    /**
     * Closes the database connection.
     */
    public void close() {

        objectsDB.close();

    }

    /**
     * Indicates whether the connection to the DB is active.
     *
     * @return true if the connection to the DB is active
     */
    public boolean isConnectionActive() {
        return objectsDB.isConnectionActive();
    }

    /**
     * Returns the keys of the protein matches where a peptide can be found.
     *
     * @param peptideKey the peptide key
     *
     * @return the keys of the protein matches
     */
    public TreeSet<Long> getProteinMatches(
            long peptideKey
    ) {

        return getPeptideMatch(peptideKey)
                .getPeptide()
                .getProteinMapping()
                .navigableKeySet()
                .stream()
                .filter(
                        accession -> identificationKeys.proteinMap.containsKey(accession)
                )
                .flatMap(
                        accession -> identificationKeys.proteinMap.get(accession).stream()
                )
                .filter(
                        proteinKey -> getProteinMatch(proteinKey)
                                .containsPeptide(peptideKey)
                )
                .collect(
                        Collectors.toCollection(TreeSet::new)
                );
    }

    /**
     * Returns a spectrum matches iterator for a given key list.
     *
     * @param spectrumMatches the keys of the spectra to iterate
     * @param waitingHandler the waiting handler
     *
     * @return a spectrum matches iterator
     */
    public SpectrumMatchesIterator getSpectrumMatchesIterator(
            long[] spectrumMatches,
            WaitingHandler waitingHandler
    ) {

        return new SpectrumMatchesIterator(spectrumMatches, this, waitingHandler, false);

    }

    /**
     * Returns a spectrum matches iterator for all SpectrumMatches.
     *
     * @param waitingHandler the waiting handler
     *
     * @return a spectrum matches iterator
     */
    public SpectrumMatchesIterator getSpectrumMatchesIterator(
            WaitingHandler waitingHandler
    ) {

        return new SpectrumMatchesIterator(this, waitingHandler, false);

    }

    /**
     * Returns a psm iterator for all SpectrumMatches.
     *
     * @param waitingHandler the waiting handler
     * @param filters filters for the class
     *
     * @return a peptide matches iterator
     */
    public SpectrumMatchesIterator getSpectrumMatchesIterator(
            WaitingHandler waitingHandler,
            String filters
    ) {

        return new SpectrumMatchesIterator(null, this, waitingHandler, false, filters);

    }

    /**
     * Returns a peptide matches iterator for a given key list.
     *
     * @param peptideKeys the keys of the peptides to iterate
     * @param waitingHandler the waiting handler
     *
     * @return a peptide matches iterator
     */
    public PeptideMatchesIterator getPeptideMatchesIterator(
            long[] peptideKeys,
            WaitingHandler waitingHandler
    ) {

        return new PeptideMatchesIterator(peptideKeys, this, waitingHandler, false);

    }

    /**
     * Returns a peptide matches iterator for all PeptideMatches.
     *
     * @param waitingHandler the waiting handler
     *
     * @return a peptide matches iterator
     */
    public PeptideMatchesIterator getPeptideMatchesIterator(
            WaitingHandler waitingHandler
    ) {

        return new PeptideMatchesIterator(this, waitingHandler, false);

    }

    /**
     * Returns a protein matches iterator for a given key list.
     *
     * @param proteinKeys the keys of the peptides to iterate
     * @param waitingHandler the waiting handler
     *
     * @return a peptide matches iterator
     */
    public ProteinMatchesIterator getProteinMatchesIterator(
            long[] proteinKeys,
            WaitingHandler waitingHandler
    ) {

        return new ProteinMatchesIterator(proteinKeys, this, waitingHandler, false);

    }

    /**
     * Returns a protein matches iterator for all PeptideMatches.
     *
     * @param waitingHandler the waiting handler
     *
     * @return a peptide matches iterator
     */
    public ProteinMatchesIterator getProteinMatchesIterator(
            WaitingHandler waitingHandler
    ) {

        return new ProteinMatchesIterator(this, waitingHandler, false);

    }

    /**
     * Adds a fraction, fractions correspond to the PSM files names. Fractions
     * are ordered alphabetically upon adding of a new fraction.
     *
     * @param fraction the fraction name
     */
    public synchronized void addFraction(
            String fraction
    ) {

        TreeSet orderedFractions = new TreeSet(identificationKeys.fractions);
        orderedFractions.add(fraction);

        setFractions(new ArrayList<>(orderedFractions));

    }

    /**
     * Returns the fractions.
     *
     * @return the fractions
     */
    public ArrayList<String> getFractions() {
        
        return identificationKeys.fractions;
    
    }

    /**
     * Sets the fractions.
     *
     * @param fractions the fractions
     */
    public synchronized void setFractions(
            ArrayList<String> fractions
    ) {

        identificationKeys.fractions = fractions;

    }

}
>>>>>>> 4fdd3b85
<|MERGE_RESOLUTION|>--- conflicted
+++ resolved
@@ -1,1629 +1,843 @@
-<<<<<<< HEAD
-package com.compomics.util.experiment.identification;
-
-import com.compomics.util.db.object.ObjectsDB;
-import com.compomics.util.experiment.identification.matches.PeptideMatch;
-import com.compomics.util.experiment.identification.matches.ProteinMatch;
-import com.compomics.util.experiment.identification.matches.SpectrumMatch;
-import com.compomics.util.experiment.identification.matches_iterators.PeptideMatchesIterator;
-import com.compomics.util.experiment.identification.matches_iterators.ProteinMatchesIterator;
-import com.compomics.util.experiment.identification.matches_iterators.SpectrumMatchesIterator;
-import com.compomics.util.experiment.mass_spectrometry.spectra.Spectrum;
-import com.compomics.util.experiment.personalization.ExperimentObject;
-import com.compomics.util.waiting.WaitingHandler;
-
-import java.util.ArrayList;
-import java.util.Collection;
-import java.util.HashMap;
-import java.util.HashSet;
-import java.util.Iterator;
-import java.util.Map.Entry;
-import java.util.TreeSet;
-import java.util.stream.Collectors;
-
-/**
- * This class interacts with the back-end database to manage identification
- * objects.
- *
- * Interacting with the back-end database might cause InterruptedException.
- * These exceptions are passed as runtime exceptions for methods returning
- * identification objects.
- *
- * @author Marc Vaudel
- * @author Dominik Kopczynski
- */
-public class Identification extends ExperimentObject {
-
-    /**
-     * Empty default constructor
-     */
-    public Identification() {
-        objectsDB = null;
-    }
-    /**
-     * The keys of the objects in the identification.
-     */
-    private IdentificationKeys identificationKeys = new IdentificationKeys();
-    /**
-     * The directory where the database stored.
-     */
-    private String dbDirectory;
-    /**
-     * The database which will contain the objects.
-     */
-    private final ObjectsDB objectsDB;
-
-    /**
-     * Constructor.
-     *
-     * @param objectsDB The object database used to store the objects.
-     */
-    public Identification(
-            ObjectsDB objectsDB
-    ) {
-        this.objectsDB = objectsDB;
-    }
-
-    /**
-     * Returns the objects database used in this class.
-     *
-     * @return the objects database used in this class
-     */
-    public ObjectsDB getObjectsDB() {
-        return objectsDB;
-    }
-
-    /**
-     * Returns the identification keys.
-     *
-     * @return the identification keys
-     */
-    public IdentificationKeys getIdentificationKeys() {
-        return identificationKeys;
-    }
-
-    /**
-     * Sets the identification keys.
-     *
-     * @param identificationKeys the identification keys
-     */
-    public void setIdentificationKeys(
-            IdentificationKeys identificationKeys
-    ) {
-        this.identificationKeys = identificationKeys;
-    }
-
-    /**
-     * Returns a map of the spectrum matches keys indexed by spectrum file name.
-     *
-     * @return a map of the spectrum matches keys indexed by spectrum file name
-     */
-    public HashMap<String, HashSet<Long>> getSpectrumIdentification() {
-        return identificationKeys.spectrumIdentification;
-    }
-
-    /**
-     * Returns the keys of all the spectrum matches in the db.
-     *
-     * @return the keys of all the spectrum matches in the db
-     */
-    public HashSet<Long> getSpectrumIdentificationKeys() {
-
-        return getClassObjects(SpectrumMatch.class);
-
-    }
-
-    /**
-     * Returns the number of spectrum identifications.
-     *
-     * @return the number of spectrum identifications
-     */
-    public int getSpectrumIdentificationSize() {
-        return objectsDB.getNumber(SpectrumMatch.class);
-    }
-
-    /**
-     * Returns the number of objects of a given class
-     *
-     * @param className the class name of a given class
-     *
-     * @return the number of objects
-     */
-    public int getNumber(
-            Class className
-    ) {
-        return objectsDB.getNumber(className);
-    }
-
-    /**
-     * Returns the keys of the objects of the given class,
-     *
-     * @param className the class
-     *
-     * @return the keys of the objects
-     */
-    public HashSet<Long> getClassObjects(
-            Class className
-    ) {
-        return objectsDB.getClassObjectIDs(className);
-    }
-
-    /**
-     * Updating the objects in the database
-     *
-     * @param objectKey the object key
-     * @param object the object to update
-     */
-    public void updateObject(
-            long objectKey,
-            Object object
-    ) {
-        objectsDB.updateObject(objectKey, object);
-    }
-
-    /**
-     * Returns the keys of the objects of the given class,
-     *
-     * @param className the class
-     * @param filters the filter rules
-     *
-     * @return the keys of the objects
-     */
-    public HashSet<Long> getClassObjects(
-            Class className,
-            String filters
-    ) {
-        return objectsDB.getClassObjectIDs(className, filters);
-    }
-
-    /**
-     * Loads all objects of the class in cache.
-     *
-     * @param className the class name
-     * @param waitingHandler the waiting handler allowing displaying progress
-     * and canceling the process
-     * @param displayProgress boolean indicating whether the progress of this
-     * method should be displayed on the waiting handler
-     *
-     * @throws InterruptedException exception thrown if a threading error occurs
-     * while interacting with the database
-     */
-    public void loadObjects(
-            Class className,
-            WaitingHandler waitingHandler,
-            boolean displayProgress
-    ) throws InterruptedException {
-
-        objectsDB.loadObjects(className, waitingHandler, displayProgress);
-
-    }
-
-    /**
-     * Loads all objects of given keys in cache.
-     *
-     * @param keyList the list of keys of given objects
-     * @param waitingHandler the waiting handler allowing displaying progress
-     * and canceling the process
-     * @param displayProgress boolean indicating whether the progress of this
-     * method should be displayed on the waiting handler
-     *
-     * @throws InterruptedException exception thrown if a threading error occurs
-     * while interacting with the database
-     */
-    public void loadObjects(
-            ArrayList<Long> keyList,
-            WaitingHandler waitingHandler,
-            boolean displayProgress
-    ) throws InterruptedException {
-
-        objectsDB.loadObjects(keyList, waitingHandler, displayProgress);
-
-    }
-
-    /**
-     * Returns an array of all objects of a given list of keys
-     *
-     * @param longKey the hash key
-     *
-     * @return the objects
-     */
-    public Object retrieveObject(
-            long longKey
-    ) {
-
-        return objectsDB.retrieveObject(longKey);
-
-    }
-
-    /**
-     * Returns the spectrum match with the given key.
-     *
-     * @param key the key of the match
-     *
-     * @return the spectrum match with the given key
-     */
-    public SpectrumMatch getSpectrumMatch(
-            long key
-    ) {
-
-        return (SpectrumMatch) retrieveObject(key);
-
-    }
-
-    /**
-     * Returns the peptide match with the given key.
-     *
-     * @param key the key of the match
-     *
-     * @return the peptide match with the given key
-     */
-    public PeptideMatch getPeptideMatch(
-            long key
-    ) {
-
-        return (PeptideMatch) retrieveObject(key);
-
-    }
-
-    /**
-     * Returns the protein match with the given key.
-     *
-     * @param key the key of the match
-     *
-     * @return the protein match with the given key
-     */
-    public ProteinMatch getProteinMatch(
-            long key
-    ) {
-
-        return (ProteinMatch) retrieveObject(key);
-
-    }
-
-    /**
-     * Returns an array of all objects of a given list of keys
-     *
-     * @param keyList the key list
-     * @param waitingHandler the waiting handler allowing displaying progress
-     * and canceling the process
-     * @param displayProgress boolean indicating whether the progress of this
-     * method should be displayed on the waiting handler
-     *
-     * @return list of objects
-     */
-    public ArrayList<Object> retrieveObjects(
-            Collection<Long> keyList,
-            WaitingHandler waitingHandler,
-            boolean displayProgress
-    ) {
-
-        return objectsDB.retrieveObjects(keyList, waitingHandler, displayProgress);
-    }
-
-    /**
-     * Returns an array of all objects of a given class
-     *
-     * @param className the class name
-     * @param waitingHandler the waiting handler allowing displaying progress
-     * and canceling the process
-     * @param displayProgress boolean indicating whether the progress of this
-     * method should be displayed on the waiting handler
-     *
-     * @return list of objects
-     */
-    public ArrayList<Object> retrieveObjects(Class className, WaitingHandler waitingHandler, boolean displayProgress) {
-
-        return objectsDB.retrieveObjects(className, waitingHandler, displayProgress);
-
-    }
-
-    /**
-     * Adds an object into the database.
-     *
-     * @param key the key of the object
-     * @param object the object
-     */
-    public void addObject(
-            long key,
-            Object object
-    ) {
-
-        objectsDB.insertObject(key, object);
-
-    }
-
-    /**
-     * Adds a list of objects into the database.
-     *
-     * @param objects the object
-     * @param waitingHandler the waiting handler allowing displaying progress
-     * and canceling the process
-     * @param displayProgress boolean indicating whether the progress of this
-     * method should be displayed on the waiting handler
-     */
-    public void addObjects(
-            HashMap<Long, Object> objects,
-            WaitingHandler waitingHandler,
-            boolean displayProgress
-    ) {
-
-        objectsDB.insertObjects(
-                objects,
-                waitingHandler,
-                displayProgress
-        );
-
-    }
-
-    /**
-     * Removes an object from the database.
-     *
-     * @param key the key of the object
-     */
-    public void removeObject(
-            long key
-    ) {
-
-        Object object = objectsDB.retrieveObject(key);
-
-        if (object instanceof ProteinMatch) {
-
-            ProteinMatch proteinMatch = (ProteinMatch) object;
-
-            for (String accession : proteinMatch.getAccessions()) {
-
-                HashSet<Long> proteinKeys = identificationKeys.proteinMap.get(accession);
-
-                if (proteinKeys != null) {
-
-                    proteinKeys.remove(key);
-
-                    if (proteinKeys.isEmpty()) {
-
-                        identificationKeys.proteinMap.remove(accession);
-
-                    }
-                }
-            }
-
-            identificationKeys.proteinIdentification.remove(key);
-
-        }
-
-        objectsDB.removeObject(key);
-    }
-
-    /**
-     * Checks if database contains a certain object.
-     *
-     * @param key the key of the object
-     *
-     * @return true if database contains a certain object otherwise false
-     */
-    public boolean contains(
-            long key
-    ) {
-
-        return objectsDB.inDB(key);
-
-    }
-
-    /**
-     * Remove a list of objects from the database.
-     *
-     * @param keys the list of object keys
-     * @param waitingHandler the waiting handler allowing displaying progress
-     * and canceling the process
-     * @param displayProgress boolean indicating whether the progress of this
-     * method should be displayed on the waiting handler
-     */
-    public void removeObjects(
-            ArrayList<Long> keys,
-            WaitingHandler waitingHandler,
-            boolean displayProgress
-    ) {
-
-        objectsDB.removeObjects(keys, waitingHandler, displayProgress);
-
-    }
-
-    /**
-     * Returns the database directory.
-     *
-     * @return the database directory
-     */
-    public String getDatabaseDirectory() {
-        return dbDirectory;
-    }
-
-    /**
-     * Returns a list of the keys of all encountered proteins.
-     *
-     * @return the corresponding identification results
-     */
-    public HashSet<Long> getProteinIdentification() {
-        return identificationKeys.proteinIdentification;
-    }
-
-    /**
-     * Returns a list of the keys of all encountered peptides.
-     *
-     * @return the corresponding identification results
-     */
-    public HashSet<Long> getPeptideIdentification() {
-        return identificationKeys.peptideIdentification;
-    }
-
-    /**
-     * Adds a peptide match. If an exception occurs when saving to the db it is
-     * thrown as runtime exception.
-     *
-     * @param key the peptide match key
-     * @param peptideMatch the peptide match
-     */
-    public void addPeptideMatch(
-            long key,
-            PeptideMatch peptideMatch
-    ) {
-
-        identificationKeys.peptideIdentification.add(key);
-
-        objectsDB.insertObject(key, peptideMatch);
-
-    }
-
-    /**
-     * Adds a peptide match. If an exception occurs when saving to the db it is
-     * thrown as runtime exception.
-     *
-     * @param peptideMatches the peptide matches in a map
-     */
-    public void addPeptideMatches(
-            HashMap<Long, Object> peptideMatches
-    ) {
-
-        identificationKeys.peptideIdentification.addAll(peptideMatches.keySet());
-
-        objectsDB.insertObjects(peptideMatches, null, false);
-
-    }
-
-    /**
-     * Adds a spectrum matches into the database.
-     *
-     * @param spectrumMatches the spectrum matches
-     * @param waitingHandler the waiting handler allowing displaying progress
-     * and canceling the process
-     * @param displayProgress boolean indicating whether the progress of this
-     * method should be displayed on the waiting handler
-     */
-    public void addSpectrumMatches(
-            HashMap<Long, Object> spectrumMatches,
-            WaitingHandler waitingHandler,
-            boolean displayProgress
-    ) {
-
-        for (Entry<Long, Object> entry : spectrumMatches.entrySet()) {
-
-            long key = entry.getKey();
-            SpectrumMatch spectrumMatch = (SpectrumMatch) entry.getValue();
-
-            String fileName = Spectrum.getSpectrumFile(spectrumMatch.getSpectrumKey());
-
-            HashSet<Long> fileKeys = identificationKeys.spectrumIdentification.get(fileName);
-
-            if (fileKeys == null) {
-
-                fileKeys = new HashSet<>();
-                identificationKeys.spectrumIdentification.put(fileName, fileKeys);
-
-            }
-
-            fileKeys.add(key);
-
-        }
-
-        objectsDB.insertObjects(
-                spectrumMatches,
-                waitingHandler,
-                displayProgress
-        );
-
-    }
-
-    /**
-     * Adds a protein match. If an exception occurs when saving to the db it is
-     * thrown as runtime exception.
-     *
-     * @param key The match key.
-     * @param proteinMatch The protein match.
-     */
-    public void addProteinMatch(
-            long key,
-            ProteinMatch proteinMatch
-    ) {
-
-        fillProteinMap(key, proteinMatch);
-
-        identificationKeys.proteinIdentification.add(key);
-
-        objectsDB.insertObject(key, proteinMatch);
-
-    }
-
-    /**
-     * Adds a protein match. If an exception occurs when saving to the db it is
-     * thrown as runtime exception.
-     *
-     * @param proteinMatches Map of the protein matches indexed by key.
-     */
-    public void addProteinMatches(
-            HashMap<Long, Object> proteinMatches
-    ) {
-
-        proteinMatches.entrySet().forEach(
-                entry -> fillProteinMap(entry.getKey(), (ProteinMatch) entry.getValue())
-        );
-
-        identificationKeys.proteinIdentification.addAll(proteinMatches.keySet());
-
-        objectsDB.insertObjects(proteinMatches, null, false);
-
-    }
-
-    /**
-     * Fills the protein map using the given protein match.
-     *
-     * @param key The match key.
-     * @param proteinMatch The protein match.
-     */
-    private void fillProteinMap(
-            long key,
-            ProteinMatch proteinMatch
-    ) {
-
-        for (String proteinAccession : proteinMatch.getAccessions()) {
-
-            HashSet<Long> proteinMatchKeys = identificationKeys.proteinMap.get(proteinAccession);
-
-            if (proteinMatchKeys == null) {
-
-                proteinMatchKeys = new HashSet<>(1);
-                identificationKeys.proteinMap.put(proteinAccession, proteinMatchKeys);
-
-            }
-
-            proteinMatchKeys.add(key);
-
-        }
-
-    }
-
-    /**
-     * Returns a map of all the protein matches which can be ascribed to a
-     * protein indexed by its accession.
-     *
-     * @return a map of all the protein matches which can be ascribed to a
-     * protein indexed by its accession.
-     */
-    public HashMap<String, HashSet<Long>> getProteinMap() {
-        return identificationKeys.proteinMap;
-    }
-
-    /**
-     * Closes the database connection.
-     */
-    public void close() {
-
-        objectsDB.close();
-
-    }
-
-    /**
-     * Indicates whether the connection to the DB is active.
-     *
-     * @return true if the connection to the DB is active
-     */
-    public boolean isConnectionActive() {
-        return objectsDB.isConnectionActive();
-    }
-
-    /**
-     * Returns the keys of the protein matches where a peptide can be found.
-     *
-     * @param peptideKey the peptide key
-     *
-     * @return the keys of the protein matches
-     */
-    public TreeSet<Long> getProteinMatches(
-            long peptideKey
-    ) {
-
-        return getPeptideMatch(peptideKey).getPeptide().getProteinMapping().navigableKeySet().stream()
-                .filter(accession -> identificationKeys.proteinMap.containsKey(accession))
-                .flatMap(accession -> identificationKeys.proteinMap.get(accession).stream())
-                .filter(proteinKey -> getProteinMatch(proteinKey).containsPeptide(peptideKey))
-                .collect(Collectors.toCollection(TreeSet::new));
-    }
-
-    /**
-     * Returns a spectrum matches iterator for a given key list.
-     *
-     * @param spectrumMatches the keys of the spectra to iterate
-     * @param waitingHandler the waiting handler
-     *
-     * @return a spectrum matches iterator
-     */
-    public SpectrumMatchesIterator getSpectrumMatchesIterator(
-            long[] spectrumMatches,
-            WaitingHandler waitingHandler
-    ) {
-
-        return new SpectrumMatchesIterator(spectrumMatches, this, waitingHandler, false);
-
-    }
-
-    /**
-     * Returns a spectrum matches iterator for all SpectrumMatches.
-     *
-     * @param waitingHandler the waiting handler
-     *
-     * @return a spectrum matches iterator
-     */
-    public SpectrumMatchesIterator getSpectrumMatchesIterator(
-            WaitingHandler waitingHandler
-    ) {
-
-        return new SpectrumMatchesIterator(this, waitingHandler, false);
-
-    }
-
-    /**
-     * Returns a psm iterator for all SpectrumMatches.
-     *
-     * @param waitingHandler the waiting handler
-     * @param filters filters for the class
-     *
-     * @return a peptide matches iterator
-     */
-    public SpectrumMatchesIterator getSpectrumMatchesIterator(
-            WaitingHandler waitingHandler,
-            String filters
-    ) {
-
-        return new SpectrumMatchesIterator(null, this, waitingHandler, false, filters);
-
-    }
-
-    /**
-     * Returns a peptide matches iterator for a given key list.
-     *
-     * @param peptideKeys the keys of the peptides to iterate
-     * @param waitingHandler the waiting handler
-     *
-     * @return a peptide matches iterator
-     */
-    public PeptideMatchesIterator getPeptideMatchesIterator(
-            long[] peptideKeys,
-            WaitingHandler waitingHandler
-    ) {
-
-        return new PeptideMatchesIterator(peptideKeys, this, waitingHandler, false);
-
-    }
-
-    /**
-     * Returns a peptide matches iterator for all PeptideMatches.
-     *
-     * @param waitingHandler the waiting handler
-     *
-     * @return a peptide matches iterator
-     */
-    public PeptideMatchesIterator getPeptideMatchesIterator(
-            WaitingHandler waitingHandler
-    ) {
-
-        return new PeptideMatchesIterator(this, waitingHandler, false);
-
-    }
-
-    /**
-     * Returns a protein matches iterator for a given key list.
-     *
-     * @param proteinKeys the keys of the peptides to iterate
-     * @param waitingHandler the waiting handler
-     *
-     * @return a peptide matches iterator
-     */
-    public ProteinMatchesIterator getProteinMatchesIterator(
-            long[] proteinKeys,
-            WaitingHandler waitingHandler
-    ) {
-
-        return new ProteinMatchesIterator(proteinKeys, this, waitingHandler, false);
-
-    }
-
-    /**
-     * Returns a protein matches iterator for all PeptideMatches.
-     *
-     * @param waitingHandler the waiting handler
-     *
-     * @return a peptide matches iterator
-     */
-    public ProteinMatchesIterator getProteinMatchesIterator(
-            WaitingHandler waitingHandler
-    ) {
-
-        return new ProteinMatchesIterator(this, waitingHandler, false);
-
-    }
-
-    /**
-     * Adds a fraction, fractions correspond to the PSM files names. Fractions
-     * are ordered alphabetically upon adding of a new fraction.
-     *
-     * @param fraction the fraction name
-     */
-    public synchronized void addFraction(
-            String fraction
-    ) {
-
-        TreeSet orderedFractions = new TreeSet(identificationKeys.fractions);
-        orderedFractions.add(fraction);
-
-        setFractions(new ArrayList<>(orderedFractions));
-
-    }
-
-    /**
-     * Returns the fractions.
-     *
-     * @return the fractions
-     */
-    public ArrayList<String> getFractions() {
-        return identificationKeys.fractions;
-    }
-
-    /**
-     * Sets the fractions.
-     *
-     * @param fractions the fractions
-     */
-    public synchronized void setFractions(
-            ArrayList<String> fractions
-    ) {
-
-        identificationKeys.fractions = fractions;
-
-    }
-
-}
-=======
-package com.compomics.util.experiment.identification;
-
-import com.compomics.util.db.object.ObjectsDB;
-import com.compomics.util.experiment.identification.matches.PeptideMatch;
-import com.compomics.util.experiment.identification.matches.ProteinMatch;
-import com.compomics.util.experiment.identification.matches.SpectrumMatch;
-import com.compomics.util.experiment.identification.matches_iterators.PeptideMatchesIterator;
-import com.compomics.util.experiment.identification.matches_iterators.ProteinMatchesIterator;
-import com.compomics.util.experiment.identification.matches_iterators.SpectrumMatchesIterator;
-import com.compomics.util.experiment.mass_spectrometry.spectra.Spectrum;
-import com.compomics.util.experiment.personalization.ExperimentObject;
-import com.compomics.util.waiting.WaitingHandler;
-
-import java.util.ArrayList;
-import java.util.Collection;
-import java.util.HashMap;
-import java.util.HashSet;
-import java.util.Iterator;
-import java.util.Map.Entry;
-import java.util.TreeSet;
-import java.util.stream.Collectors;
-
-/**
- * This class interacts with the back-end database to manage identification
- * objects.
- *
- * Interacting with the back-end database might cause InterruptedException.
- * These exceptions are passed as runtime exceptions for methods returning
- * identification objects.
- *
- * @author Marc Vaudel
- * @author Dominik Kopczynski
- */
-public class Identification extends ExperimentObject {
-
-    /**
-     * Empty default constructor
-     */
-    public Identification() {
-        objectsDB = null;
-    }
-    /**
-     * The keys of the objects in the identification.
-     */
-    private IdentificationKeys identificationKeys = new IdentificationKeys();
-    /**
-     * The directory where the database stored.
-     */
-    private String dbDirectory;
-    /**
-     * The database which will contain the objects.
-     */
-    private final ObjectsDB objectsDB;
-
-    /**
-     * Constructor.
-     *
-     * @param objectsDB The object database used to store the objects.
-     */
-    public Identification(
-            ObjectsDB objectsDB
-    ) {
-        this.objectsDB = objectsDB;
-    }
-
-    /**
-     * Returns the objects database used in this class.
-     *
-     * @return the objects database used in this class
-     */
-    public ObjectsDB getObjectsDB() {
-        return objectsDB;
-    }
-
-    /**
-     * Returns the identification keys.
-     *
-     * @return the identification keys
-     */
-    public IdentificationKeys getIdentificationKeys() {
-        return identificationKeys;
-    }
-
-    /**
-     * Sets the identification keys.
-     *
-     * @param identificationKeys the identification keys
-     */
-    public void setIdentificationKeys(
-            IdentificationKeys identificationKeys
-    ) {
-        this.identificationKeys = identificationKeys;
-    }
-
-    /**
-     * Returns a map of the spectrum matches keys indexed by spectrum file name.
-     *
-     * @return a map of the spectrum matches keys indexed by spectrum file name
-     */
-    public HashMap<String, HashSet<Long>> getSpectrumIdentification() {
-        return identificationKeys.spectrumIdentification;
-    }
-
-    /**
-     * Returns the keys of all the spectrum matches in the db.
-     *
-     * @return the keys of all the spectrum matches in the db
-     */
-    public HashSet<Long> getSpectrumIdentificationKeys() {
-
-        return getClassObjects(SpectrumMatch.class);
-
-    }
-
-    /**
-     * Returns the number of spectrum identifications.
-     *
-     * @return the number of spectrum identifications
-     */
-    public int getSpectrumIdentificationSize() {
-        return objectsDB.getNumber(SpectrumMatch.class);
-    }
-
-    /**
-     * Returns the number of objects of a given class
-     *
-     * @param className the class name of a given class
-     *
-     * @return the number of objects
-     */
-    public int getNumber(
-            Class className
-    ) {
-        return objectsDB.getNumber(className);
-    }
-
-    /**
-     * Returns an iterator of all objects of a given class
-     *
-     * @param className the class name of a given class
-     * @param filters filters for the class
-     *
-     * @return the iterator
-     */
-    public Iterator<?> getIterator(
-            Class className,
-            String filters
-    ) {
-        return objectsDB.getObjectsIterator(className, filters);
-    }
-
-    /**
-     * Returns the keys of the objects of the given class,
-     *
-     * @param className the class
-     *
-     * @return the keys of the objects
-     */
-    public HashSet<Long> getClassObjects(
-            Class className
-    ) {
-        return objectsDB.getClassObjects(className);
-    }
-
-    /**
-     * Loads all objects of the class in cache.
-     *
-     * @param className the class name
-     * @param waitingHandler the waiting handler allowing displaying progress
-     * and canceling the process
-     * @param displayProgress boolean indicating whether the progress of this
-     * method should be displayed on the waiting handler
-     *
-     * @throws InterruptedException exception thrown if a threading error occurs
-     * while interacting with the database
-     */
-    public void loadObjects(
-            Class className,
-            WaitingHandler waitingHandler,
-            boolean displayProgress
-    ) throws InterruptedException {
-
-        objectsDB.loadObjects(
-                className,
-                waitingHandler,
-                displayProgress
-        );
-
-    }
-
-    /**
-     * Loads all objects of given keys in cache.
-     *
-     * @param keyList the list of keys of given objects
-     * @param waitingHandler the waiting handler allowing displaying progress
-     * and canceling the process
-     * @param displayProgress boolean indicating whether the progress of this
-     * method should be displayed on the waiting handler
-     *
-     * @throws InterruptedException exception thrown if a threading error occurs
-     * while interacting with the database
-     */
-    public void loadObjects(
-            ArrayList<Long> keyList,
-            WaitingHandler waitingHandler,
-            boolean displayProgress
-    ) throws InterruptedException {
-
-        objectsDB.loadObjects(
-                keyList,
-                waitingHandler,
-                displayProgress
-        );
-
-    }
-
-    /**
-     * Returns an array of all objects of a given list of keys
-     *
-     * @param longKey the hash key
-     *
-     * @return the objects
-     */
-    public Object retrieveObject(
-            long longKey
-    ) {
-
-        return objectsDB.retrieveObject(longKey);
-
-    }
-
-    /**
-     * Returns the spectrum match with the given key.
-     *
-     * @param key the key of the match
-     *
-     * @return the spectrum match with the given key
-     */
-    public SpectrumMatch getSpectrumMatch(
-            long key
-    ) {
-
-        return (SpectrumMatch) retrieveObject(key);
-
-    }
-
-    /**
-     * Returns the peptide match with the given key.
-     *
-     * @param key the key of the match
-     *
-     * @return the peptide match with the given key
-     */
-    public PeptideMatch getPeptideMatch(
-            long key
-    ) {
-
-        return (PeptideMatch) retrieveObject(key);
-
-    }
-
-    /**
-     * Returns the protein match with the given key.
-     *
-     * @param key the key of the match
-     *
-     * @return the protein match with the given key
-     */
-    public ProteinMatch getProteinMatch(
-            long key
-    ) {
-
-        return (ProteinMatch) retrieveObject(key);
-
-    }
-
-    /**
-     * Returns an array of all objects of a given list of keys
-     *
-     * @param keyList the key list
-     * @param waitingHandler the waiting handler allowing displaying progress
-     * and canceling the process
-     * @param displayProgress boolean indicating whether the progress of this
-     * method should be displayed on the waiting handler
-     *
-     * @return list of objects
-     */
-    public ArrayList<Object> retrieveObjects(
-            Collection<Long> keyList,
-            WaitingHandler waitingHandler,
-            boolean displayProgress
-    ) {
-
-        return objectsDB.retrieveObjects(
-                keyList,
-                waitingHandler,
-                displayProgress
-        );
-    }
-
-    /**
-     * Returns an array of all objects of a given class
-     *
-     * @param className the class name
-     * @param waitingHandler the waiting handler allowing displaying progress
-     * and canceling the process
-     * @param displayProgress boolean indicating whether the progress of this
-     * method should be displayed on the waiting handler
-     *
-     * @return list of objects
-     */
-    public ArrayList<Object> retrieveObjects(
-            Class className,
-            WaitingHandler waitingHandler,
-            boolean displayProgress
-    ) {
-
-        return objectsDB.retrieveObjects(
-                className,
-                waitingHandler,
-                displayProgress
-        );
-
-    }
-
-    /**
-     * Adds an object into the database.
-     *
-     * @param key the key of the object
-     * @param object the object
-     */
-    public void addObject(
-            long key,
-            Object object
-    ) {
-
-        objectsDB.insertObject(key, object);
-
-    }
-
-    /**
-     * Adds a list of objects into the database.
-     *
-     * @param objects the object
-     * @param waitingHandler the waiting handler allowing displaying progress
-     * and canceling the process
-     * @param displayProgress boolean indicating whether the progress of this
-     * method should be displayed on the waiting handler
-     */
-    public void addObjects(
-            HashMap<Long, Object> objects,
-            WaitingHandler waitingHandler,
-            boolean displayProgress
-    ) {
-
-        objectsDB.insertObjects(
-                objects,
-                waitingHandler,
-                displayProgress
-        );
-
-    }
-
-    /**
-     * Removes an object from the database.
-     *
-     * @param key the key of the object
-     */
-    public void removeObject(
-            long key
-    ) {
-
-        Object object = objectsDB.retrieveObject(key);
-
-        if (object instanceof ProteinMatch) {
-
-            ProteinMatch proteinMatch = (ProteinMatch) object;
-
-            for (String accession : proteinMatch.getAccessions()) {
-
-                HashSet<Long> proteinKeys = identificationKeys.proteinMap.get(accession);
-
-                if (proteinKeys != null) {
-
-                    proteinKeys.remove(key);
-
-                    if (proteinKeys.isEmpty()) {
-
-                        identificationKeys.proteinMap.remove(accession);
-
-                    }
-                }
-            }
-
-            identificationKeys.proteinIdentification.remove(key);
-
-        }
-
-        objectsDB.removeObject(key);
-    }
-
-    /**
-     * Checks if database contains a certain object.
-     *
-     * @param key the key of the object
-     *
-     * @return true if database contains a certain object otherwise false
-     */
-    public boolean contains(
-            long key
-    ) {
-
-        return objectsDB.inDB(key);
-
-    }
-
-    /**
-     * Remove a list of objects from the database.
-     *
-     * @param keys the list of object keys
-     * @param waitingHandler the waiting handler allowing displaying progress
-     * and canceling the process
-     * @param displayProgress boolean indicating whether the progress of this
-     * method should be displayed on the waiting handler
-     */
-    public void removeObjects(
-            ArrayList<Long> keys,
-            WaitingHandler waitingHandler,
-            boolean displayProgress
-    ) {
-
-        objectsDB.removeObjects(
-                keys,
-                waitingHandler,
-                displayProgress
-        );
-
-    }
-
-    /**
-     * Returns the database directory.
-     *
-     * @return the database directory
-     */
-    public String getDatabaseDirectory() {
-        return dbDirectory;
-    }
-
-    /**
-     * Returns a list of the keys of all encountered proteins.
-     *
-     * @return the corresponding identification results
-     */
-    public HashSet<Long> getProteinIdentification() {
-        return identificationKeys.proteinIdentification;
-    }
-
-    /**
-     * Returns a list of the keys of all encountered peptides.
-     *
-     * @return the corresponding identification results
-     */
-    public HashSet<Long> getPeptideIdentification() {
-        return identificationKeys.peptideIdentification;
-    }
-
-    /**
-     * Adds a peptide match. If an exception occurs when saving to the db it is
-     * thrown as runtime exception.
-     *
-     * @param key the peptide match key
-     * @param peptideMatch the peptide match
-     */
-    public void addPeptideMatch(
-            long key,
-            PeptideMatch peptideMatch
-    ) {
-
-        identificationKeys.peptideIdentification.add(key);
-
-        objectsDB.insertObject(key, peptideMatch);
-
-    }
-
-    /**
-     * Adds a peptide match. If an exception occurs when saving to the db it is
-     * thrown as runtime exception.
-     *
-     * @param peptideMatches the peptide matches in a map
-     */
-    public void addPeptideMatches(
-            HashMap<Long, Object> peptideMatches
-    ) {
-
-        identificationKeys.peptideIdentification.addAll(peptideMatches.keySet());
-
-        objectsDB.insertObjects(peptideMatches, null, false);
-
-    }
-
-    /**
-     * Adds a spectrum matches into the database.
-     *
-     * @param spectrumMatches the spectrum matches
-     * @param waitingHandler the waiting handler allowing displaying progress
-     * and canceling the process
-     * @param displayProgress boolean indicating whether the progress of this
-     * method should be displayed on the waiting handler
-     */
-    public void addSpectrumMatches(
-            HashMap<Long, Object> spectrumMatches,
-            WaitingHandler waitingHandler,
-            boolean displayProgress
-    ) {
-
-        for (Entry<Long, Object> entry : spectrumMatches.entrySet()) {
-
-            long key = entry.getKey();
-            SpectrumMatch spectrumMatch = (SpectrumMatch) entry.getValue();
-
-            String fileName = spectrumMatch.getSpectrumFile();
-
-            HashSet<Long> fileKeys = identificationKeys.spectrumIdentification.get(fileName);
-
-            if (fileKeys == null) {
-
-                fileKeys = new HashSet<>();
-                identificationKeys.spectrumIdentification.put(fileName, fileKeys);
-
-            }
-
-            fileKeys.add(key);
-
-        }
-
-        objectsDB.insertObjects(
-                spectrumMatches,
-                waitingHandler,
-                displayProgress
-        );
-
-    }
-
-    /**
-     * Adds a protein match. If an exception occurs when saving to the db it is
-     * thrown as runtime exception.
-     *
-     * @param key The match key.
-     * @param proteinMatch The protein match.
-     */
-    public void addProteinMatch(
-            long key,
-            ProteinMatch proteinMatch
-    ) {
-
-        fillProteinMap(key, proteinMatch);
-
-        identificationKeys.proteinIdentification.add(key);
-
-        objectsDB.insertObject(key, proteinMatch);
-
-    }
-
-    /**
-     * Adds a protein match. If an exception occurs when saving to the db it is
-     * thrown as runtime exception.
-     *
-     * @param proteinMatches Map of the protein matches indexed by key.
-     */
-    public void addProteinMatches(
-            HashMap<Long, Object> proteinMatches
-    ) {
-
-        proteinMatches.entrySet().forEach(
-                entry -> fillProteinMap(entry.getKey(), (ProteinMatch) entry.getValue())
-        );
-
-        identificationKeys.proteinIdentification.addAll(proteinMatches.keySet());
-
-        objectsDB.insertObjects(proteinMatches, null, false);
-
-    }
-
-    /**
-     * Fills the protein map using the given protein match.
-     *
-     * @param key The match key.
-     * @param proteinMatch The protein match.
-     */
-    private void fillProteinMap(
-            long key,
-            ProteinMatch proteinMatch
-    ) {
-
-        for (String proteinAccession : proteinMatch.getAccessions()) {
-
-            HashSet<Long> proteinMatchKeys = identificationKeys.proteinMap.get(proteinAccession);
-
-            if (proteinMatchKeys == null) {
-
-                proteinMatchKeys = new HashSet<>(1);
-                identificationKeys.proteinMap.put(proteinAccession, proteinMatchKeys);
-
-            }
-
-            proteinMatchKeys.add(key);
-
-        }
-
-    }
-
-    /**
-     * Returns a map of all the protein matches which can be ascribed to a
-     * protein indexed by its accession.
-     *
-     * @return a map of all the protein matches which can be ascribed to a
-     * protein indexed by its accession.
-     */
-    public HashMap<String, HashSet<Long>> getProteinMap() {
-        return identificationKeys.proteinMap;
-    }
-
-    /**
-     * Closes the database connection.
-     */
-    public void close() {
-
-        objectsDB.close();
-
-    }
-
-    /**
-     * Indicates whether the connection to the DB is active.
-     *
-     * @return true if the connection to the DB is active
-     */
-    public boolean isConnectionActive() {
-        return objectsDB.isConnectionActive();
-    }
-
-    /**
-     * Returns the keys of the protein matches where a peptide can be found.
-     *
-     * @param peptideKey the peptide key
-     *
-     * @return the keys of the protein matches
-     */
-    public TreeSet<Long> getProteinMatches(
-            long peptideKey
-    ) {
-
-        return getPeptideMatch(peptideKey)
-                .getPeptide()
-                .getProteinMapping()
-                .navigableKeySet()
-                .stream()
-                .filter(
-                        accession -> identificationKeys.proteinMap.containsKey(accession)
-                )
-                .flatMap(
-                        accession -> identificationKeys.proteinMap.get(accession).stream()
-                )
-                .filter(
-                        proteinKey -> getProteinMatch(proteinKey)
-                                .containsPeptide(peptideKey)
-                )
-                .collect(
-                        Collectors.toCollection(TreeSet::new)
-                );
-    }
-
-    /**
-     * Returns a spectrum matches iterator for a given key list.
-     *
-     * @param spectrumMatches the keys of the spectra to iterate
-     * @param waitingHandler the waiting handler
-     *
-     * @return a spectrum matches iterator
-     */
-    public SpectrumMatchesIterator getSpectrumMatchesIterator(
-            long[] spectrumMatches,
-            WaitingHandler waitingHandler
-    ) {
-
-        return new SpectrumMatchesIterator(spectrumMatches, this, waitingHandler, false);
-
-    }
-
-    /**
-     * Returns a spectrum matches iterator for all SpectrumMatches.
-     *
-     * @param waitingHandler the waiting handler
-     *
-     * @return a spectrum matches iterator
-     */
-    public SpectrumMatchesIterator getSpectrumMatchesIterator(
-            WaitingHandler waitingHandler
-    ) {
-
-        return new SpectrumMatchesIterator(this, waitingHandler, false);
-
-    }
-
-    /**
-     * Returns a psm iterator for all SpectrumMatches.
-     *
-     * @param waitingHandler the waiting handler
-     * @param filters filters for the class
-     *
-     * @return a peptide matches iterator
-     */
-    public SpectrumMatchesIterator getSpectrumMatchesIterator(
-            WaitingHandler waitingHandler,
-            String filters
-    ) {
-
-        return new SpectrumMatchesIterator(null, this, waitingHandler, false, filters);
-
-    }
-
-    /**
-     * Returns a peptide matches iterator for a given key list.
-     *
-     * @param peptideKeys the keys of the peptides to iterate
-     * @param waitingHandler the waiting handler
-     *
-     * @return a peptide matches iterator
-     */
-    public PeptideMatchesIterator getPeptideMatchesIterator(
-            long[] peptideKeys,
-            WaitingHandler waitingHandler
-    ) {
-
-        return new PeptideMatchesIterator(peptideKeys, this, waitingHandler, false);
-
-    }
-
-    /**
-     * Returns a peptide matches iterator for all PeptideMatches.
-     *
-     * @param waitingHandler the waiting handler
-     *
-     * @return a peptide matches iterator
-     */
-    public PeptideMatchesIterator getPeptideMatchesIterator(
-            WaitingHandler waitingHandler
-    ) {
-
-        return new PeptideMatchesIterator(this, waitingHandler, false);
-
-    }
-
-    /**
-     * Returns a protein matches iterator for a given key list.
-     *
-     * @param proteinKeys the keys of the peptides to iterate
-     * @param waitingHandler the waiting handler
-     *
-     * @return a peptide matches iterator
-     */
-    public ProteinMatchesIterator getProteinMatchesIterator(
-            long[] proteinKeys,
-            WaitingHandler waitingHandler
-    ) {
-
-        return new ProteinMatchesIterator(proteinKeys, this, waitingHandler, false);
-
-    }
-
-    /**
-     * Returns a protein matches iterator for all PeptideMatches.
-     *
-     * @param waitingHandler the waiting handler
-     *
-     * @return a peptide matches iterator
-     */
-    public ProteinMatchesIterator getProteinMatchesIterator(
-            WaitingHandler waitingHandler
-    ) {
-
-        return new ProteinMatchesIterator(this, waitingHandler, false);
-
-    }
-
-    /**
-     * Adds a fraction, fractions correspond to the PSM files names. Fractions
-     * are ordered alphabetically upon adding of a new fraction.
-     *
-     * @param fraction the fraction name
-     */
-    public synchronized void addFraction(
-            String fraction
-    ) {
-
-        TreeSet orderedFractions = new TreeSet(identificationKeys.fractions);
-        orderedFractions.add(fraction);
-
-        setFractions(new ArrayList<>(orderedFractions));
-
-    }
-
-    /**
-     * Returns the fractions.
-     *
-     * @return the fractions
-     */
-    public ArrayList<String> getFractions() {
-        
-        return identificationKeys.fractions;
-    
-    }
-
-    /**
-     * Sets the fractions.
-     *
-     * @param fractions the fractions
-     */
-    public synchronized void setFractions(
-            ArrayList<String> fractions
-    ) {
-
-        identificationKeys.fractions = fractions;
-
-    }
-
-}
->>>>>>> 4fdd3b85
+
+package com.compomics.util.experiment.identification;
+
+import com.compomics.util.db.object.ObjectsDB;
+import com.compomics.util.experiment.identification.matches.PeptideMatch;
+import com.compomics.util.experiment.identification.matches.ProteinMatch;
+import com.compomics.util.experiment.identification.matches.SpectrumMatch;
+import com.compomics.util.experiment.identification.matches_iterators.PeptideMatchesIterator;
+import com.compomics.util.experiment.identification.matches_iterators.ProteinMatchesIterator;
+import com.compomics.util.experiment.identification.matches_iterators.SpectrumMatchesIterator;
+import com.compomics.util.experiment.mass_spectrometry.spectra.Spectrum;
+import com.compomics.util.experiment.personalization.ExperimentObject;
+import com.compomics.util.waiting.WaitingHandler;
+
+import java.util.ArrayList;
+import java.util.Collection;
+import java.util.HashMap;
+import java.util.HashSet;
+import java.util.Iterator;
+import java.util.Map.Entry;
+import java.util.TreeSet;
+import java.util.stream.Collectors;
+
+/**
+ * This class interacts with the back-end database to manage identification
+ * objects.
+ *
+ * Interacting with the back-end database might cause InterruptedException.
+ * These exceptions are passed as runtime exceptions for methods returning
+ * identification objects.
+ *
+ * @author Marc Vaudel
+ * @author Dominik Kopczynski
+ */
+public class Identification extends ExperimentObject {
+
+    /**
+     * Empty default constructor
+     */
+    public Identification() {
+        objectsDB = null;
+    }
+    /**
+     * The keys of the objects in the identification.
+     */
+    private IdentificationKeys identificationKeys = new IdentificationKeys();
+    /**
+     * The directory where the database stored.
+     */
+    private String dbDirectory;
+    /**
+     * The database which will contain the objects.
+     */
+    private final ObjectsDB objectsDB;
+
+    /**
+     * Constructor.
+     *
+     * @param objectsDB The object database used to store the objects.
+     */
+    public Identification(
+            ObjectsDB objectsDB
+    ) {
+        this.objectsDB = objectsDB;
+    }
+
+    /**
+     * Returns the objects database used in this class.
+     *
+     * @return the objects database used in this class
+     */
+    public ObjectsDB getObjectsDB() {
+        return objectsDB;
+    }
+
+    /**
+     * Returns the identification keys.
+     *
+     * @return the identification keys
+     */
+    public IdentificationKeys getIdentificationKeys() {
+        return identificationKeys;
+    }
+
+    /**
+     * Sets the identification keys.
+     *
+     * @param identificationKeys the identification keys
+     */
+    public void setIdentificationKeys(
+            IdentificationKeys identificationKeys
+    ) {
+        this.identificationKeys = identificationKeys;
+    }
+
+    /**
+     * Returns a map of the spectrum matches keys indexed by spectrum file name.
+     *
+     * @return a map of the spectrum matches keys indexed by spectrum file name
+     */
+    public HashMap<String, HashSet<Long>> getSpectrumIdentification() {
+        return identificationKeys.spectrumIdentification;
+    }
+
+    /**
+     * Returns the keys of all the spectrum matches in the db.
+     *
+     * @return the keys of all the spectrum matches in the db
+     */
+    public HashSet<Long> getSpectrumIdentificationKeys() {
+
+        return getClassObjects(SpectrumMatch.class);
+
+    }
+
+    /**
+     * Returns the number of spectrum identifications.
+     *
+     * @return the number of spectrum identifications
+     */
+    public int getSpectrumIdentificationSize() {
+        return objectsDB.getNumber(SpectrumMatch.class);
+    }
+
+    /**
+     * Returns the number of objects of a given class
+     *
+     * @param className the class name of a given class
+     *
+     * @return the number of objects
+     */
+    public int getNumber(
+            Class className
+    ) {
+        return objectsDB.getNumber(className);
+    }
+
+    /**
+     * Returns an iterator of all objects of a given class
+     *
+     * @param className the class name of a given class
+     * @param filters filters for the class
+     *
+     * @return the iterator
+     */
+    /*
+    public Iterator<?> getIterator(
+            Class className,
+            String filters
+    ) {
+        return objectsDB.getObjectsIterator(className, filters);
+    }
+    */
+
+    /**
+     * Returns the keys of the objects of the given class,
+     *
+     * @param className the class
+     *
+     * @return the keys of the objects
+     */
+    public HashSet<Long> getClassObjects(
+            Class className
+    ) {
+        return objectsDB.getClassObjectIDs(className);
+    }
+
+    /**
+     * Returns the keys of the objects of the given class,
+     *
+     * @param className the class
+     *
+     * @return the keys of the objects
+     */
+    public HashSet<Long> getClassObjects(
+            Class className,
+            String filters
+    ) {
+        return objectsDB.getClassObjectIDs(className, filters);
+    }
+
+    /**
+     * Loads all objects of the class in cache.
+     *
+     * @param className the class name
+     * @param waitingHandler the waiting handler allowing displaying progress
+     * and canceling the process
+     * @param displayProgress boolean indicating whether the progress of this
+     * method should be displayed on the waiting handler
+     *
+     * @throws InterruptedException exception thrown if a threading error occurs
+     * while interacting with the database
+     */
+    public void loadObjects(
+            Class className,
+            WaitingHandler waitingHandler,
+            boolean displayProgress
+    ) throws InterruptedException {
+
+        objectsDB.loadObjects(
+                className,
+                waitingHandler,
+                displayProgress
+        );
+
+    }
+
+    /**
+     * Loads all objects of given keys in cache.
+     *
+     * @param keyList the list of keys of given objects
+     * @param waitingHandler the waiting handler allowing displaying progress
+     * and canceling the process
+     * @param displayProgress boolean indicating whether the progress of this
+     * method should be displayed on the waiting handler
+     *
+     * @throws InterruptedException exception thrown if a threading error occurs
+     * while interacting with the database
+     */
+    public void loadObjects(
+            ArrayList<Long> keyList,
+            WaitingHandler waitingHandler,
+            boolean displayProgress
+    ) throws InterruptedException {
+
+        objectsDB.loadObjects(
+                keyList,
+                waitingHandler,
+                displayProgress
+        );
+
+    }
+
+    /**
+     * Returns an array of all objects of a given list of keys
+     *
+     * @param longKey the hash key
+     *
+     * @return the objects
+     */
+    public Object retrieveObject(
+            long longKey
+    ) {
+
+        return objectsDB.retrieveObject(longKey);
+
+    }
+
+    /**
+     * Returns the spectrum match with the given key.
+     *
+     * @param key the key of the match
+     *
+     * @return the spectrum match with the given key
+     */
+    public SpectrumMatch getSpectrumMatch(
+            long key
+    ) {
+
+        return (SpectrumMatch) retrieveObject(key);
+
+    }
+
+    /**
+     * Returns the peptide match with the given key.
+     *
+     * @param key the key of the match
+     *
+     * @return the peptide match with the given key
+     */
+    public PeptideMatch getPeptideMatch(
+            long key
+    ) {
+
+        return (PeptideMatch) retrieveObject(key);
+
+    }
+
+    /**
+     * Returns the protein match with the given key.
+     *
+     * @param key the key of the match
+     *
+     * @return the protein match with the given key
+     */
+    public ProteinMatch getProteinMatch(
+            long key
+    ) {
+
+        return (ProteinMatch) retrieveObject(key);
+
+    }
+
+    /**
+     * Returns an array of all objects of a given list of keys
+     *
+     * @param keyList the key list
+     * @param waitingHandler the waiting handler allowing displaying progress
+     * and canceling the process
+     * @param displayProgress boolean indicating whether the progress of this
+     * method should be displayed on the waiting handler
+     *
+     * @return list of objects
+     */
+    public ArrayList<Object> retrieveObjects(
+            Collection<Long> keyList,
+            WaitingHandler waitingHandler,
+            boolean displayProgress
+    ) {
+
+        return objectsDB.retrieveObjects(
+                keyList,
+                waitingHandler,
+                displayProgress
+        );
+    }
+
+    /**
+     * Returns an array of all objects of a given class
+     *
+     * @param className the class name
+     * @param waitingHandler the waiting handler allowing displaying progress
+     * and canceling the process
+     * @param displayProgress boolean indicating whether the progress of this
+     * method should be displayed on the waiting handler
+     *
+     * @return list of objects
+     */
+    public ArrayList<Object> retrieveObjects(
+            Class className,
+            WaitingHandler waitingHandler,
+            boolean displayProgress
+    ) {
+
+        return objectsDB.retrieveObjects(
+                className,
+                waitingHandler,
+                displayProgress
+        );
+
+    }
+
+    /**
+     * Adds an object into the database.
+     *
+     * @param key the key of the object
+     * @param object the object
+     */
+    public void addObject(
+            long key,
+            Object object
+    ) {
+
+        objectsDB.insertObject(key, object);
+
+    }
+
+    /**
+     * Adds a list of objects into the database.
+     *
+     * @param objects the object
+     * @param waitingHandler the waiting handler allowing displaying progress
+     * and canceling the process
+     * @param displayProgress boolean indicating whether the progress of this
+     * method should be displayed on the waiting handler
+     */
+    public void addObjects(
+            HashMap<Long, Object> objects,
+            WaitingHandler waitingHandler,
+            boolean displayProgress
+    ) {
+
+        objectsDB.insertObjects(
+                objects,
+                waitingHandler,
+                displayProgress
+        );
+
+    }
+
+    /**
+     * Removes an object from the database.
+     *
+     * @param key the key of the object
+     */
+    public void removeObject(
+            long key
+    ) {
+
+        Object object = objectsDB.retrieveObject(key);
+
+        if (object instanceof ProteinMatch) {
+
+            ProteinMatch proteinMatch = (ProteinMatch) object;
+
+            for (String accession : proteinMatch.getAccessions()) {
+
+                HashSet<Long> proteinKeys = identificationKeys.proteinMap.get(accession);
+
+                if (proteinKeys != null) {
+
+                    proteinKeys.remove(key);
+
+                    if (proteinKeys.isEmpty()) {
+
+                        identificationKeys.proteinMap.remove(accession);
+
+                    }
+                }
+            }
+
+            identificationKeys.proteinIdentification.remove(key);
+
+        }
+
+        objectsDB.removeObject(key);
+    }
+
+    /**
+     * Checks if database contains a certain object.
+     *
+     * @param key the key of the object
+     *
+     * @return true if database contains a certain object otherwise false
+     */
+    public boolean contains(
+            long key
+    ) {
+
+        return objectsDB.inDB(key);
+
+    }
+
+    /**
+     * Remove a list of objects from the database.
+     *
+     * @param keys the list of object keys
+     * @param waitingHandler the waiting handler allowing displaying progress
+     * and canceling the process
+     * @param displayProgress boolean indicating whether the progress of this
+     * method should be displayed on the waiting handler
+     */
+    public void removeObjects(
+            ArrayList<Long> keys,
+            WaitingHandler waitingHandler,
+            boolean displayProgress
+    ) {
+
+        objectsDB.removeObjects(
+                keys,
+                waitingHandler,
+                displayProgress
+        );
+
+    }
+
+    /**
+     * Returns the database directory.
+     *
+     * @return the database directory
+     */
+    public String getDatabaseDirectory() {
+        return dbDirectory;
+    }
+
+    /**
+     * Returns a list of the keys of all encountered proteins.
+     *
+     * @return the corresponding identification results
+     */
+    public HashSet<Long> getProteinIdentification() {
+        return identificationKeys.proteinIdentification;
+    }
+
+    /**
+     * Returns a list of the keys of all encountered peptides.
+     *
+     * @return the corresponding identification results
+     */
+    public HashSet<Long> getPeptideIdentification() {
+        return identificationKeys.peptideIdentification;
+    }
+
+    /**
+     * Adds a peptide match. If an exception occurs when saving to the db it is
+     * thrown as runtime exception.
+     *
+     * @param key the peptide match key
+     * @param peptideMatch the peptide match
+     */
+    public void addPeptideMatch(
+            long key,
+            PeptideMatch peptideMatch
+    ) {
+
+        identificationKeys.peptideIdentification.add(key);
+
+        objectsDB.insertObject(key, peptideMatch);
+
+    }
+
+    /**
+     * Adds a peptide match. If an exception occurs when saving to the db it is
+     * thrown as runtime exception.
+     *
+     * @param peptideMatches the peptide matches in a map
+     */
+    public void addPeptideMatches(
+            HashMap<Long, Object> peptideMatches
+    ) {
+
+        identificationKeys.peptideIdentification.addAll(peptideMatches.keySet());
+
+        objectsDB.insertObjects(peptideMatches, null, false);
+
+    }
+
+    /**
+     * Adds a spectrum matches into the database.
+     *
+     * @param spectrumMatches the spectrum matches
+     * @param waitingHandler the waiting handler allowing displaying progress
+     * and canceling the process
+     * @param displayProgress boolean indicating whether the progress of this
+     * method should be displayed on the waiting handler
+     */
+    public void addSpectrumMatches(
+            HashMap<Long, Object> spectrumMatches,
+            WaitingHandler waitingHandler,
+            boolean displayProgress
+    ) {
+
+        for (Entry<Long, Object> entry : spectrumMatches.entrySet()) {
+
+            long key = entry.getKey();
+            SpectrumMatch spectrumMatch = (SpectrumMatch) entry.getValue();
+
+            String fileName = spectrumMatch.getSpectrumFile();
+
+            HashSet<Long> fileKeys = identificationKeys.spectrumIdentification.get(fileName);
+
+            if (fileKeys == null) {
+
+                fileKeys = new HashSet<>();
+                identificationKeys.spectrumIdentification.put(fileName, fileKeys);
+
+            }
+
+            fileKeys.add(key);
+
+        }
+
+        objectsDB.insertObjects(
+                spectrumMatches,
+                waitingHandler,
+                displayProgress
+        );
+
+    }
+
+    /**
+     * Adds a protein match. If an exception occurs when saving to the db it is
+     * thrown as runtime exception.
+     *
+     * @param key The match key.
+     * @param proteinMatch The protein match.
+     */
+    public void addProteinMatch(
+            long key,
+            ProteinMatch proteinMatch
+    ) {
+
+        fillProteinMap(key, proteinMatch);
+
+        identificationKeys.proteinIdentification.add(key);
+
+        objectsDB.insertObject(key, proteinMatch);
+
+    }
+
+    /**
+     * Adds a protein match. If an exception occurs when saving to the db it is
+     * thrown as runtime exception.
+     *
+     * @param proteinMatches Map of the protein matches indexed by key.
+     */
+    public void addProteinMatches(
+            HashMap<Long, Object> proteinMatches
+    ) {
+
+        proteinMatches.entrySet().forEach(
+                entry -> fillProteinMap(entry.getKey(), (ProteinMatch) entry.getValue())
+        );
+
+        identificationKeys.proteinIdentification.addAll(proteinMatches.keySet());
+
+        objectsDB.insertObjects(proteinMatches, null, false);
+
+    }
+
+    /**
+     * Fills the protein map using the given protein match.
+     *
+     * @param key The match key.
+     * @param proteinMatch The protein match.
+     */
+    private void fillProteinMap(
+            long key,
+            ProteinMatch proteinMatch
+    ) {
+
+        for (String proteinAccession : proteinMatch.getAccessions()) {
+
+            HashSet<Long> proteinMatchKeys = identificationKeys.proteinMap.get(proteinAccession);
+
+            if (proteinMatchKeys == null) {
+
+                proteinMatchKeys = new HashSet<>(1);
+                identificationKeys.proteinMap.put(proteinAccession, proteinMatchKeys);
+
+            }
+
+            proteinMatchKeys.add(key);
+
+        }
+
+    }
+
+    /**
+     * Returns a map of all the protein matches which can be ascribed to a
+     * protein indexed by its accession.
+     *
+     * @return a map of all the protein matches which can be ascribed to a
+     * protein indexed by its accession.
+     */
+    public HashMap<String, HashSet<Long>> getProteinMap() {
+        return identificationKeys.proteinMap;
+    }
+
+    /**
+     * Closes the database connection.
+     */
+    public void close() {
+
+        objectsDB.close();
+
+    }
+
+    /**
+     * Indicates whether the connection to the DB is active.
+     *
+     * @return true if the connection to the DB is active
+     */
+    public boolean isConnectionActive() {
+        return objectsDB.isConnectionActive();
+    }
+
+    /**
+     * Returns the keys of the protein matches where a peptide can be found.
+     *
+     * @param peptideKey the peptide key
+     *
+     * @return the keys of the protein matches
+     */
+    public TreeSet<Long> getProteinMatches(
+            long peptideKey
+    ) {
+
+        return getPeptideMatch(peptideKey)
+                .getPeptide()
+                .getProteinMapping()
+                .navigableKeySet()
+                .stream()
+                .filter(
+                        accession -> identificationKeys.proteinMap.containsKey(accession)
+                )
+                .flatMap(
+                        accession -> identificationKeys.proteinMap.get(accession).stream()
+                )
+                .filter(
+                        proteinKey -> getProteinMatch(proteinKey)
+                                .containsPeptide(peptideKey)
+                )
+                .collect(
+                        Collectors.toCollection(TreeSet::new)
+                );
+    }
+
+    /**
+     * Returns a spectrum matches iterator for a given key list.
+     *
+     * @param spectrumMatches the keys of the spectra to iterate
+     * @param waitingHandler the waiting handler
+     *
+     * @return a spectrum matches iterator
+     */
+    public SpectrumMatchesIterator getSpectrumMatchesIterator(
+            long[] spectrumMatches,
+            WaitingHandler waitingHandler
+    ) {
+
+        return new SpectrumMatchesIterator(spectrumMatches, this, waitingHandler, false);
+
+    }
+
+    /**
+     * Returns a spectrum matches iterator for all SpectrumMatches.
+     *
+     * @param waitingHandler the waiting handler
+     *
+     * @return a spectrum matches iterator
+     */
+    public SpectrumMatchesIterator getSpectrumMatchesIterator(
+            WaitingHandler waitingHandler
+    ) {
+
+        return new SpectrumMatchesIterator(this, waitingHandler, false);
+
+    }
+
+    /**
+     * Returns a psm iterator for all SpectrumMatches.
+     *
+     * @param waitingHandler the waiting handler
+     * @param filters filters for the class
+     *
+     * @return a peptide matches iterator
+     */
+    public SpectrumMatchesIterator getSpectrumMatchesIterator(
+            WaitingHandler waitingHandler,
+            String filters
+    ) {
+
+        return new SpectrumMatchesIterator(null, this, waitingHandler, false, filters);
+
+    }
+
+    /**
+     * Returns a peptide matches iterator for a given key list.
+     *
+     * @param peptideKeys the keys of the peptides to iterate
+     * @param waitingHandler the waiting handler
+     *
+     * @return a peptide matches iterator
+     */
+    public PeptideMatchesIterator getPeptideMatchesIterator(
+            long[] peptideKeys,
+            WaitingHandler waitingHandler
+    ) {
+
+        return new PeptideMatchesIterator(peptideKeys, this, waitingHandler, false);
+
+    }
+
+    /**
+     * Returns a peptide matches iterator for all PeptideMatches.
+     *
+     * @param waitingHandler the waiting handler
+     *
+     * @return a peptide matches iterator
+     */
+    public PeptideMatchesIterator getPeptideMatchesIterator(
+            WaitingHandler waitingHandler
+    ) {
+
+        return new PeptideMatchesIterator(this, waitingHandler, false);
+
+    }
+
+    /**
+     * Returns a protein matches iterator for a given key list.
+     *
+     * @param proteinKeys the keys of the peptides to iterate
+     * @param waitingHandler the waiting handler
+     *
+     * @return a peptide matches iterator
+     */
+    public ProteinMatchesIterator getProteinMatchesIterator(
+            long[] proteinKeys,
+            WaitingHandler waitingHandler
+    ) {
+
+        return new ProteinMatchesIterator(proteinKeys, this, waitingHandler, false);
+
+    }
+
+    /**
+     * Returns a protein matches iterator for all PeptideMatches.
+     *
+     * @param waitingHandler the waiting handler
+     *
+     * @return a peptide matches iterator
+     */
+    public ProteinMatchesIterator getProteinMatchesIterator(
+            WaitingHandler waitingHandler
+    ) {
+
+        return new ProteinMatchesIterator(this, waitingHandler, false);
+
+    }
+
+    /**
+     * Adds a fraction, fractions correspond to the PSM files names. Fractions
+     * are ordered alphabetically upon adding of a new fraction.
+     *
+     * @param fraction the fraction name
+     */
+    public synchronized void addFraction(
+            String fraction
+    ) {
+
+        TreeSet orderedFractions = new TreeSet(identificationKeys.fractions);
+        orderedFractions.add(fraction);
+
+        setFractions(new ArrayList<>(orderedFractions));
+
+    }
+
+    /**
+     * Returns the fractions.
+     *
+     * @return the fractions
+     */
+    public ArrayList<String> getFractions() {
+        
+        return identificationKeys.fractions;
+    
+    }
+
+    /**
+     * Sets the fractions.
+     *
+     * @param fractions the fractions
+     */
+    public synchronized void setFractions(
+            ArrayList<String> fractions
+    ) {
+
+        identificationKeys.fractions = fractions;
+
+    }
+
+}