package com.compomics.util.experiment.identification.utils;

import com.compomics.util.experiment.biology.enzymes.Enzyme;
import com.compomics.util.experiment.biology.modifications.Modification;
import com.compomics.util.experiment.biology.modifications.ModificationFactory;
import com.compomics.util.experiment.biology.proteins.Peptide;
import com.compomics.util.experiment.identification.matches.ModificationMatch;
import com.compomics.util.experiment.identification.matches.PeptideVariantMatches;
import com.compomics.util.experiment.io.biology.protein.SequenceProvider;
import com.compomics.util.parameters.identification.advanced.SequenceMatchingParameters;
import com.compomics.util.parameters.identification.search.ModificationParameters;
import java.util.ArrayList;
import java.util.Arrays;
import java.util.HashMap;
import java.util.Map;
import java.util.TreeMap;
import java.util.TreeSet;
import java.util.stream.Collectors;
import java.util.stream.IntStream;

/**
 * This class groups functions that can be used to work with peptides.
 *
 * @author Marc Vaudel
 * @author Harald Barsnes
 */
public class PeptideUtils {

    /**
     * Empty default constructor.
     */
    public PeptideUtils() {
    }

    /**
     * Returns a boolean indicating whether the peptide matches a decoy
     * sequence.
     *
     * @param peptide the peptide
     * @param sequenceProvider a sequence provider.
     *
     * @return a boolean indicating whether the peptide matches a decoy sequence
     */
    public static boolean isDecoy(
            Peptide peptide,
            SequenceProvider sequenceProvider
    ) {

        return peptide.getProteinMapping().navigableKeySet().stream()
                .anyMatch(
                        accession -> sequenceProvider.getDecoyAccessions().contains(accession)
                );

    }

    /**
     * Returns the amino acids before the given peptide as a string in a map
     * based on the peptide protein mapping.
     *
     * @param peptide the peptide
     * @param accession the accession of the protein
     * @param index the position of the peptide on the protein sequence
     * @param nAa the number of amino acids to include
     * @param sequenceProvider the sequence provider
     *
     * @return the amino acids before the given peptide as a string in a map
     * based on the peptide protein mapping
     */
    public static String getAaBefore(
            Peptide peptide,
            String accession,
            int index,
            int nAa,
            SequenceProvider sequenceProvider
    ) {

        return sequenceProvider.getSubsequence(accession, index - nAa, index);

    }

    /**
     * Returns the amino acids before the given peptide as a string in a map
     * based on the peptide protein mapping.
     *
     * @param peptide the peptide
     * @param nAa the number of amino acids to include
     * @param sequenceProvider the sequence provider
     *
     * @return the amino acids before the given peptide as a string in a map
     * based on the peptide protein mapping
     */
    public static TreeMap<String, String[]> getAaBefore(
            Peptide peptide,
            int nAa,
            SequenceProvider sequenceProvider
    ) {

        return peptide.getProteinMapping().entrySet().stream()
                .collect(
                        Collectors.toMap(
                                Map.Entry::getKey,
                                entry -> Arrays.stream(entry.getValue())
                                        .mapToObj(
                                                index -> getAaBefore(peptide, entry.getKey(), index, nAa, sequenceProvider)
                                        )
                                        .toArray(String[]::new),
                                (a, b) -> {
                                    throw new IllegalArgumentException("Duplicate key.");
                                },
                                TreeMap::new)
                );

    }

    /**
     * Returns the amino acids before the given peptide as a string.
     *
     * @param peptide the peptide
     * @param accession the accession of the protein
     * @param index the position of the peptide on the protein sequence
     * @param nAa the number of amino acids to include
     * @param sequenceProvider the sequence provider
     *
     * @return the amino acids before the given peptide as a string in a map
     * based on the peptide protein mapping
     */
    public static String getAaAfter(
            Peptide peptide,
            String accession,
            int index,
            int nAa,
            SequenceProvider sequenceProvider
    ) {

        return sequenceProvider.getSubsequence(
                accession,
                index + peptide.getSequence().length(),
                index + peptide.getSequence().length() + nAa
        );

    }

    /**
     * Returns the amino acids before the given peptide as a string in a map
     * based on the peptide protein mapping.
     *
     * @param peptide the peptide
     * @param nAa the number of amino acids to include
     * @param sequenceProvider the sequence provider
     *
     * @return the amino acids before the given peptide as a string in a map
     * based on the peptide protein mapping
     */
    public static TreeMap<String, String[]> getAaAfter(
            Peptide peptide,
            int nAa,
            SequenceProvider sequenceProvider
    ) {

        return peptide.getProteinMapping().entrySet().stream()
                .collect(
                        Collectors.toMap(
                                Map.Entry::getKey,
                                entry -> Arrays.stream(entry.getValue())
                                        .mapToObj(
                                                index -> getAaAfter(peptide, entry.getKey(), index, nAa, sequenceProvider)
                                        )
                                        .toArray(String[]::new),
                                (a, b) -> {
                                    throw new IllegalArgumentException("Duplicate key.");
                                },
                                TreeMap::new
                        )
                );

    }

    /**
     * Returns the peptide modifications as a string.
     *
     * @param modificationMatches the modification matches
     *
     * @return the peptide modifications as a string
     */
    public static String getVariableModificationsAsString(ModificationMatch[] modificationMatches) {

<<<<<<< HEAD
        TreeMap<String, HashSet<Integer>> modMap = Arrays.stream(modificationMatches)
                .collect(Collectors.groupingBy(ModificationMatch::getModification,
                        TreeMap::new,
                        Collectors.mapping(ModificationMatch::getSite,
                                Collectors.toCollection(HashSet::new))));
=======
        TreeMap<String, TreeSet<Integer>> modMap = Arrays.stream(peptide.getVariableModifications())
                .collect(
                        Collectors.groupingBy(
                                ModificationMatch::getModification,
                                TreeMap::new,
                                Collectors.mapping(
                                        ModificationMatch::getSite,
                                        Collectors.toCollection(TreeSet::new)
                                )
                        )
                );
>>>>>>> 14cfc3e5

        return modMap.entrySet().stream()
                .map(
                        entry -> getModificationString(entry.getKey(), entry.getValue())
                )
                .collect(Collectors.joining(";"));
    }

    /**
     * Returns the peptide modifications as a string.
     *
     * @param peptide the peptide
     *
     * @return the peptide modifications as a string
     */
    public static String getVariableModificationsAsString(Peptide peptide) {

        return getVariableModificationsAsString(peptide.getVariableModifications());
        
    }

    /**
     * Returns the peptide modifications as a string.
     *
     * @param peptide the peptide
     *
     * @return the peptide modifications as a string
     * @param modificationParameters the modification parameters
     * @param sequenceProvider a provider for the protein sequences
     * @param modificationSequenceMatchingParameters the sequence matching
     * preferences for modification to peptide mapping
     */
    public static String getFixedModificationsAsString(
            Peptide peptide,
            ModificationParameters modificationParameters,
            SequenceProvider sequenceProvider,
            SequenceMatchingParameters modificationSequenceMatchingParameters
    ) {

        String[] fixedModifications = peptide.getFixedModifications(modificationParameters, sequenceProvider, modificationSequenceMatchingParameters);

        TreeMap<String, TreeSet<Integer>> modMap = IntStream.range(0, fixedModifications.length)
                .mapToObj(i
                        -> new Object() {
            Integer position = i;
            String modification = fixedModifications[i];
        }
                )
                .filter(obj -> obj.modification != null)
                .collect(
                        Collectors.groupingBy(
                                obj -> obj.modification,
                                TreeMap::new,
                                Collectors.mapping(
                                        obj -> obj.position,
                                        Collectors.toCollection(TreeSet::new)
                                )
                        )
                );

        return modMap.entrySet().stream()
                .map(
                        entry -> getModificationString(entry.getKey(), entry.getValue())
                )
                .collect(Collectors.joining(";"));
    }

    /**
     * Returns the modification and sites as string in the form
     * modName(site1,site2).
     *
     * @param modificationName the name of the modification
     * @param sites the modification sites
     *
     * @return the modification and sites as string
     */
    private static String getModificationString(
            String modificationName,
            TreeSet<Integer> sites
    ) {

        String sitesString = sites.stream()
                .map(
                        site -> site.toString()
                )
                .collect(Collectors.joining(","));

        StringBuilder sb = new StringBuilder(modificationName.length() + sitesString.length() + 3);

        sb.append(modificationName).append(" (").append(sitesString).append(")");

        return sb.toString();
    }

    /**
     * Returns the modified sequence as an tagged string with potential
     * modification sites color coded or with Modification tags, e.g,
     * &lt;mox&gt;. /!\ This method will work only if the Modification found in
     * the peptide are in the ModificationFactory. Modifications should be
     * provided indexed by site as follows: N-term modifications are at index 0,
     * C-term at sequence length + 1, and amino acid at 1-based index on the
     * sequence.
     *
     * @param modificationParameters the modification profile of the search
     * @param includeHtmlStartEndTags if true, start and end HTML tags are added
     * @param peptide the peptide to annotate
     * @param allFixedModifications all the fixed modifications
     * @param allVariableModifications all the variable modifications
     * @param confidentModificationSites the confidently localized variable
     * modification sites indexed by site.
     * @param representativeAmbiguousModificationSites the representative site
     * of the ambiguously localized variable modifications in a map: aa number
     * &gt; list of modifications (1 is the first AA) (can be null)
     * @param secondaryAmbiguousModificationSites the secondary sites of the
     * ambiguously localized variable modifications in a map: aa number &gt;
     * list of modifications (1 is the first AA) (can be null)
     * @param fixedModificationSites the fixed modification sites in a map: aa
     * number &gt; list of modifications (1 is the first AA) (can be null)
     * @param useHtmlColorCoding if true, color coded HTML is used, otherwise
     * Modification tags, e.g, &lt;mox&gt;, are used
     * @param useShortName if true the short names are used in the tags
     *
     * @return the tagged modified sequence as a string
     */
    public static String getTaggedModifiedSequence(
            Peptide peptide,
            ModificationParameters modificationParameters,
            String[] allFixedModifications,
            String[] allVariableModifications,
            String[] confidentModificationSites,
            String[] representativeAmbiguousModificationSites,
            String[] secondaryAmbiguousModificationSites,
            String[] fixedModificationSites,
            boolean useHtmlColorCoding,
            boolean includeHtmlStartEndTags,
            boolean useShortName
    ) {

        String peptideSequence = peptide.getSequence();

        if (confidentModificationSites == null) {

            confidentModificationSites = new String[peptideSequence.length() + 2];

        }

        if (representativeAmbiguousModificationSites == null) {

            representativeAmbiguousModificationSites = new String[peptideSequence.length() + 2];

        }

        if (secondaryAmbiguousModificationSites == null) {

            secondaryAmbiguousModificationSites = new String[peptideSequence.length() + 2];

        }

        if (fixedModificationSites == null) {

            fixedModificationSites = new String[peptideSequence.length() + 2];

        }

        StringBuilder modifiedSequence = new StringBuilder(peptideSequence.length());

        if (useHtmlColorCoding && includeHtmlStartEndTags) {

            modifiedSequence.append("<html>");

        }

        String nTermAsString = getNtermAsString(
                useShortName,
                allFixedModifications,
                allVariableModifications
        );
        String cTermAsString = getCtermAsString(
                useShortName,
                peptideSequence.length(),
                allFixedModifications,
                allVariableModifications
        );

        modifiedSequence.append(nTermAsString)
                .append('-')
                .append(
                        ModificationUtils.getTaggedModifiedSequence(
                                modificationParameters,
                                peptideSequence,
                                confidentModificationSites,
                                representativeAmbiguousModificationSites,
                                secondaryAmbiguousModificationSites,
                                fixedModificationSites,
                                useHtmlColorCoding,
                                useShortName
                        )
                )
                .append('-')
                .append(cTermAsString);

        if (useHtmlColorCoding && includeHtmlStartEndTags) {

            modifiedSequence.append("</html>");

        }

        return modifiedSequence.toString();

    }

    /**
     * Returns the N-terminal annotation as string.
     *
     * @param useShortName if true the short names are used in the tags
     * @param modificationArrays modifications to annotate in arrays
     * corresponding to the peptide sequence with N-terminus at index 0
     *
     * @return the N-terminal annotation as string
     */
    public static String getNtermAsString(
            boolean useShortName,
            String[]  
        ... modificationArrays
    ) {

        for (String[] modificationArray : modificationArrays) {

            String modName = modificationArray[0];

            if (modName != null) {

                if (useShortName) {

                    ModificationFactory modificationFactory = ModificationFactory.getInstance();
                    Modification modification = modificationFactory.getModification(modName);
                    return modification.getShortName();

                } else {

                    return modName.replaceAll(" ", ".");

                }
            }
        }

        return "NH2";

    }

    /**
     * Returns the C-terminal annotation as string.
     *
     * @param useShortName if true the short names are used in the tags
     * @param length the length of the peptide
     * @param modificationArrays modifications to annotate in arrays
     * corresponding to the peptide sequence with C-terminus at index length + 2
     *
     * @return the C-terminal annotation as string
     */
    public static String getCtermAsString(
            boolean useShortName,
            int length,
            String[]  
        ... modificationArrays
    ) {

        for (String[] modificationArray : modificationArrays) {

            String modName = modificationArray[length + 1];

            if (modName != null) {
                if (useShortName) {

                    ModificationFactory modificationFactory = ModificationFactory.getInstance();
                    Modification modification = modificationFactory.getModification(modName);
                    return modification.getShortName();

                } else {

                    return modName.replaceAll(" ", ".");

                }
            }
        }

        return "COOH";

    }

    /**
     * Returns the number of enzymatic termini for the given peptide coordinates
     * and enzyme on this protein.
     *
     * @param peptideStart the 0 based index of the peptide start on the protein
     * @param peptideEnd the 0 based index of the peptide end on the protein
     * @param proteinSequence the protein sequence
     * @param enzyme the enzyme to use
     *
     * @return the number of enzymatic termini for the given peptide coordinates
     * and enzyme on this protein
     */
    public static int getNEnzymaticTermini(
            int peptideStart,
            int peptideEnd,
            String proteinSequence,
            Enzyme enzyme
    ) {

        int nEnzymatic = 0;

        if (peptideStart == 0) {

            nEnzymatic++;

        } else {

            char aaBefore = proteinSequence.charAt(peptideStart - 1);
            char aaAfter = proteinSequence.charAt(peptideStart);

            if (enzyme.isCleavageSite(aaBefore, aaAfter)) {

                nEnzymatic++;

            }

        }

        if (peptideEnd == proteinSequence.length() - 1) {

            nEnzymatic++;

        } else {

            char aaBefore = proteinSequence.charAt(peptideEnd);
            char aaAfter = proteinSequence.charAt(peptideEnd + 1);

            if (enzyme.isCleavageSite(aaBefore, aaAfter)) {

                nEnzymatic++;

            }
        }

        return nEnzymatic;
    }

    /**
     * Returns a boolean indicating whether the peptide is enzymatic using one
     * of the given enzymes.
     *
     * @param peptide the peptide
     * @param proteinAccession the accession of the protein
     * @param proteinSequence the sequence of the protein
     * @param enzymes the enzymes used for digestion
     *
     * @return a boolean indicating whether the peptide is enzymatic using one
     * of the given enzymes
     */
    public static boolean isEnzymatic(
            Peptide peptide,
            String proteinAccession,
            String proteinSequence,
            ArrayList<Enzyme> enzymes
    ) {

        int[] startIndexes = peptide.getProteinMapping().get(proteinAccession);

        if (startIndexes == null) {
            return false;
        }

        return enzymes.stream()
                .anyMatch(
                        enzyme -> Arrays.stream(startIndexes)
                                .map(
                                        index -> getNEnzymaticTermini(
                                                index,
                                                peptide.getPeptideEnd(proteinAccession, index),
                                                proteinSequence,
                                                enzyme
                                        )
                                )
                                .anyMatch(
                                        nTermini -> nTermini == 2
                                )
                );
    }

    /**
     * Returns a boolean indicating whether the peptide is enzymatic in at least
     * one protein using one of the given enzymes.
     *
     * @param peptide the peptide
     * @param sequenceProvider the sequence provider
     * @param enzymes the enzymes used for digestion
     *
     * @return a boolean indicating whether the peptide is enzymatic using one
     * of the given enzymes
     */
    public static boolean isEnzymatic(
            Peptide peptide,
            SequenceProvider sequenceProvider,
            ArrayList<Enzyme> enzymes
    ) {

        return peptide.getProteinMapping().entrySet().stream()
                .anyMatch(
                        entry -> isEnzymatic(
                                peptide,
                                entry.getKey(),
                                sequenceProvider.getSequence(entry.getKey()),
                                enzymes
                        )
                );

    }

    /**
     * Returns a boolean indicating whether the peptide needs variants to be
     * mapped to the given protein.
     *
     * @param peptide the peptide
     * @param accession the accession of the protein
     *
     * @return a boolean indicating whether the peptide needs variants to be
     * mapped to the given protein
     */
    public static boolean isVariant(
            Peptide peptide,
            String accession
    ) {

        int[] indexesOnProtein = peptide.getProteinMapping().get(accession);
        HashMap<Integer, PeptideVariantMatches> variantOnProtein = peptide.getVariantMatches().get(accession);

        return indexesOnProtein.length == variantOnProtein.size();

    }

    /**
     * Indicates whether a peptide is at the N-terminus of a protein.
     *
     * @param peptide the peptide
     * @param sequenceProvider a sequence provider
     *
     * @return a boolean indicating whether a peptide is at the N-terminus of a
     * protein
     */
    public static boolean isNterm(
            Peptide peptide, 
            SequenceProvider sequenceProvider
    ) {

        return peptide.getProteinMapping().keySet().stream()
                .anyMatch(
                        accession -> isNterm(
                                peptide, 
                                accession, 
                                sequenceProvider
                        )
                );

    }

    /**
     * Indicates whether a peptide is at the N-terminus of a given protein.
     *
     * @param peptide the peptide
     * @param proteinAccession the accession of the protein
     * @param sequenceProvider a sequence provider
     *
     * @return a boolean indicating whether a peptide is at the N-terminus of a
     * given protein
     */
    public static boolean isNterm(
            Peptide peptide, 
            String proteinAccession, 
            SequenceProvider sequenceProvider
    ) {

        return Arrays.stream(peptide.getProteinMapping().get(proteinAccession))
                .anyMatch(
                        aa -> aa == 0 || aa == 1 && sequenceProvider.getSequence(proteinAccession).charAt(0) == 'M'
                );

    }

    /**
     * Indicates whether a peptide is at the C-terminus of a protein.
     *
     * @param peptide the peptide
     * @param sequenceProvider a sequence provider
     *
     * @return a boolean indicating whether a peptide is at the C-terminus of a
     * protein
     */
    public static boolean isCterm(
            Peptide peptide, 
            SequenceProvider sequenceProvider
    ) {

        return peptide.getProteinMapping().keySet().stream()
                .anyMatch(
                        accession -> isCterm(
                                peptide, 
                                accession, 
                                sequenceProvider
                        )
                );
    }

    /**
     * Indicates whether a peptide is at the C-terminus of a given protein.
     *
     * @param peptide the peptide
     * @param proteinAccession the accession of the protein
     * @param sequenceProvider a sequence provider
     *
     * @return a boolean indicating whether a peptide is at the N-terminus of a
     * given protein
     */
    public static boolean isCterm(
            Peptide peptide, 
            String proteinAccession, 
            SequenceProvider sequenceProvider
    ) {

        return Arrays.stream(peptide.getProteinMapping().get(proteinAccession))
                .anyMatch(
                        aa -> sequenceProvider.getSequence(proteinAccession).length() == aa + peptide.getSequence().length()
                );

    }

    /**
     * Returns the index of a modification on the amino acid sequence. 0 is the
     * first amino acid. The modification site is expected to be the zero-based
     * index on the sequence. -1 and sequenceLength for N-term and C-term
     * modifications, respectively.
     *
     * @param modSite the modification site
     * @param sequenceLength the length of the peptide sequence
     *
     * @return the index of a modification on the amino acid sequence
     */
    public static int getModifiedAaIndex(
            int modSite,
            int sequenceLength
    ) {

        if (modSite >= 0 & modSite < sequenceLength) {

            return modSite;

        } else if (modSite == -1) {

            return 0;

        } else if (modSite == sequenceLength) {

            return sequenceLength - 1;

        }

        throw new IllegalArgumentException(
                "Modification site " + modSite + " not supported."
        );
    }
}<|MERGE_RESOLUTION|>--- conflicted
+++ resolved
@@ -184,14 +184,7 @@
      */
     public static String getVariableModificationsAsString(ModificationMatch[] modificationMatches) {
 
-<<<<<<< HEAD
-        TreeMap<String, HashSet<Integer>> modMap = Arrays.stream(modificationMatches)
-                .collect(Collectors.groupingBy(ModificationMatch::getModification,
-                        TreeMap::new,
-                        Collectors.mapping(ModificationMatch::getSite,
-                                Collectors.toCollection(HashSet::new))));
-=======
-        TreeMap<String, TreeSet<Integer>> modMap = Arrays.stream(peptide.getVariableModifications())
+        TreeMap<String, TreeSet<Integer>> modMap = Arrays.stream(modificationMatches)
                 .collect(
                         Collectors.groupingBy(
                                 ModificationMatch::getModification,
@@ -202,7 +195,6 @@
                                 )
                         )
                 );
->>>>>>> 14cfc3e5
 
         return modMap.entrySet().stream()
                 .map(
