--- conflicted
+++ resolved
@@ -56,11 +56,7 @@
     /**
      * The PSM filename.
      */
-<<<<<<< HEAD
-    private String SpectrumFileName;
-=======
     private String spectrumFileName;
->>>>>>> 43879c82
     /**
      * The software version.
      */
@@ -218,21 +214,14 @@
         }
 
         try (SimpleFileReader reader = SimpleFileReader.getFileReader(inputFile)) {
-<<<<<<< HEAD
-
-=======
             
->>>>>>> 43879c82
             XMLInputFactory factory = XMLInputFactory.newInstance();
             XMLStreamReader parser = factory.createXMLStreamReader(reader.getReader());
 
             while (parser.hasNext()) {
-<<<<<<< HEAD
-=======
                 
                 double progress = reader.getProgressInPercent();
                 waitingHandler.setSecondaryProgressCounter((int) progress);
->>>>>>> 43879c82
 
                 parser.next();
 
@@ -270,11 +259,7 @@
                                 case "model":
 
                                     int id = Integer.parseInt(parser.getAttributeValue("", "id"));
-<<<<<<< HEAD
-                                    SpectrumMatch spectrumMatch = new SpectrumMatch(SpectrumFileName, Integer.toString(id));
-=======
                                     SpectrumMatch spectrumMatch = new SpectrumMatch(spectrumFileName, Integer.toString(id));
->>>>>>> 43879c82
                                     allMatches.put(id, spectrumMatch);
                                     double expect = Double.parseDouble(parser.getAttributeValue("", "expect"));
 
@@ -301,15 +286,9 @@
 
                         } else if (element.equalsIgnoreCase("bioml")) {
 
-<<<<<<< HEAD
-                            SpectrumFileName = parser.getAttributeValue("", "label");
-                            SpectrumFileName = SpectrumFileName.split("'")[1];
-                            SpectrumFileName = (new File(SpectrumFileName.replaceAll("\\\\", "/"))).getName();
-=======
                             spectrumFileName = parser.getAttributeValue("", "label");
                             spectrumFileName = spectrumFileName.split("'")[1];
                             spectrumFileName = (new File(spectrumFileName.replaceAll("\\\\", "/"))).getName();
->>>>>>> 43879c82
 
                         }
 
