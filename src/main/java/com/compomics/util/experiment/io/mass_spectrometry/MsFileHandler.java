--- conflicted
+++ resolved
@@ -105,21 +105,8 @@
                 cmsFolder
         );
 
-<<<<<<< HEAD
-        // it may happen that we try to register one cms file and its source spectrum file,
-        // which usually have the same name but different extension (ie: mgf). 
-        // As we remove the extension, they would
-        // have the same key and we may lost the source file if we don't check it firstly
-        if (filePathMap.get(spectrumFileNameWithoutExtension) == null
-                || (filePathMap.get(spectrumFileNameWithoutExtension) != null
-                && !msFile.getAbsolutePath().endsWith(".cms"))) {
-            filePathMap.put(spectrumFileNameWithoutExtension, msFile.getAbsolutePath());
-        }
-
-=======
         
         filePathMap.put(spectrumFileNameWithoutExtension, msFile.getAbsolutePath());
->>>>>>> 1d1c6a8c
         cmsFilePathMap.put(spectrumFileNameWithoutExtension, cmsFilePath);
 
         File cmsFile = new File(cmsFilePath);
