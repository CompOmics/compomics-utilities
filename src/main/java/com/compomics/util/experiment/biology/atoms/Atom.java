package com.compomics.util.experiment.biology.atoms;

<<<<<<< HEAD
=======
import com.compomics.util.db.object.ObjectsDB;
>>>>>>> 31e0b0d3
import com.compomics.util.experiment.biology.atoms.impl.Carbon;
import com.compomics.util.experiment.biology.atoms.impl.Fluorine;
import com.compomics.util.experiment.biology.atoms.impl.Helium;
import com.compomics.util.experiment.biology.atoms.impl.Hydrogen;
import com.compomics.util.experiment.biology.atoms.impl.Iodine;
import com.compomics.util.experiment.biology.atoms.impl.Lithium;
import com.compomics.util.experiment.biology.atoms.impl.Nitrogen;
import com.compomics.util.experiment.biology.atoms.impl.Oxygen;
import com.compomics.util.experiment.biology.atoms.impl.Phosphorus;
import com.compomics.util.experiment.biology.atoms.impl.Selenium;
import com.compomics.util.experiment.biology.atoms.impl.Sodium;
import com.compomics.util.experiment.biology.atoms.impl.Sulfur;
import com.compomics.util.experiment.personalization.ExperimentObject;
import java.util.ArrayList;
import java.util.HashMap;

/**
 * This interface contains information about atoms.
 *
 * @author Marc Vaudel
 * @author Harald Barsnes
 */
public abstract class Atom extends ExperimentObject {

    /**
<<<<<<< HEAD
=======
     * Empty default constructor
     */
    public Atom() {
    }

    /**
>>>>>>> 31e0b0d3
     * The version UID for Serialization/Deserialization compatibility.
     */
    static final long serialVersionUID = 1059024301538472131L;
    /**
     * The hydrogen atom.
     */
    public static final Atom H = new Hydrogen();
    /**
     * The nitrogen atom.
     */
    public static final Atom N = new Nitrogen();
    /**
     * The oxygen atom.
     */
    public static final Atom O = new Oxygen();
    /**
     * The carbon atom.
     */
    public static final Atom C = new Carbon();
    /**
     * The sulfur atom.
     */
    public static final Atom S = new Sulfur();
    /**
     * The phosphorus atom.
     */
    public static final Atom P = new Phosphorus();
    /**
     * The helium atom.
     */
    public static final Atom He = new Helium();
    /**
     * The phosphorus atom.
     */
    public static final Atom Li = new Lithium();
    /**
     * The sodium atom.
     */
    public static final Atom Na = new Sodium();
    /**
     * The selenium atom.
     */
    public static final Atom Se = new Selenium();
    /**
     * The Iodine atom.
     */
    public static final Atom I = new Iodine();
    /**
     * The Fluorine atom.
     */
    public static final Atom F = new Fluorine();
    /**
     * The monoisotopic mass. Access is faster then querying the isotope map.
     */
    protected Double monoisotopicMass;
    /**
     * Map of the isotope masses relative to the monoisotopic peak (+1 for
     * carbon 13).
     */
    protected HashMap<Integer, Double> isotopeMap;
    /**
     * Map of the isotope representative composition of the stable isotopes.
     */
    protected HashMap<Integer, Double> representativeComposition;
    /**
     * The name of the atom.
     */
    protected String name;
    /**
     * The single letter code of the atom.
     */
    protected String letter;
    
    /**
     * Returns an array of implemented atoms indicated by their short name.
     * 
     * @param includeSelect if true, the first item is set to '- Select -' 
     * @return an array of implemented atoms
     */
    public static String[] getImplementedAtoms(boolean includeSelect) {
        if (includeSelect) {
            return new String[] {"- Select -", "C", "H", "I", "N", "O", "S", "P", "He", "Li", "Na", "Se", "F"};
        } else {
            return new String[] {"C", "H", "I", "N", "O", "S", "P", "He", "Li", "Na", "Se", "F"};
        }
    }

    /**
     * Returns the atom corresponding to the given short name.
     *
     * @param shortName the short name of the atom
     *
     * @return the atom corresponding to the given short name
     */
    public static Atom getAtom(String shortName) {
        if (shortName.equals("H")) {
            return H;
        } else if (shortName.equals("I")) {
            return I;
        } else if (shortName.equals("N")) {
            return N;
        } else if (shortName.equals("O")) {
            return O;
        } else if (shortName.equals("C")) {
            return C;
        } else if (shortName.equals("S")) {
            return S;
        } else if (shortName.equals("P")) {
            return P;
        } else if (shortName.equals("He")) {
            return He;
        } else if (shortName.equals("Li")) {
            return Li;
        } else if (shortName.equals("Na")) {
            return Na;
        } else if (shortName.equals("Se")) {
            return Se;
        } else if (shortName.equals("F")) {
            return F;
        }
        throw new UnsupportedOperationException("Atom " + shortName + " not implemented.");
    }

    /**
     * Returns the monoisotopic mass.
     *
     * @return the monoisotopic mass in Da
     */
    public Double getMonoisotopicMass() {
        readDBMode();
        return monoisotopicMass;
    }

    /**
     * Returns the name of the atom.
     *
     * @return the name of the atom
     */
    public String getName() {
        readDBMode();
        return name;
    }

    /**
     * Returns the single letter code of the atom.
     *
     * @return the single letter code of the atom
     */
    public String getLetter() {
        readDBMode();
        return letter;
    }

    /**
     * returns an unsorted list of isotopes for which a mass is available relative to the
     * monoisotopic peak (+1 for carbon 13).
     *
     * @return a list of isotopes for which a mass is available
     */
    public ArrayList<Integer> getImplementedIsotopes() {
        readDBMode();
        if (isotopeMap != null) {
            return new ArrayList<>(isotopeMap.keySet());
        }
        return new ArrayList<>();
    }

    /**
     * Returns the mass corresponding to the given isotope number. Null if not
     * found.
     *
     * @param isotopeNumber the isotope number of interest relative to the
     * monoisotopic peak (+1 for carbon 13).
     *
     * @return the corresponding mass
     */
    public Double getIsotopeMass(int isotopeNumber) {
        readDBMode();
        if (isotopeMap != null) {
            return isotopeMap.get(isotopeNumber);
        }
        return null;
    }

    /**
     * Returns the mass difference between the given isotope and the
     * monoisotopic mass.
     *
     * @param isotopeNumber the isotope number relative to the monoisotopic peak
     * (+1 for carbon 13)
     *
     * @return the mass difference between the given isotope and the
     * monoisotopic mass
     */
    public Double getDifferenceToMonoisotopic(int isotopeNumber) {
        readDBMode();
        Double isotopeMass = null;
        if (isotopeMap != null) {
            isotopeMass = isotopeMap.get(isotopeNumber);
        }
        if (isotopeMass == null) {
            throw new IllegalArgumentException("No isotope mass found for isotope " + isotopeNumber + " of atom " + name + ".");
        }
        return isotopeMass - getMonoisotopicMass();
    }
    
    @Override
    public String toString() {
        readDBMode();
        return getLetter();
    }
}<|MERGE_RESOLUTION|>--- conflicted
+++ resolved
@@ -1,9 +1,5 @@
 package com.compomics.util.experiment.biology.atoms;
 
-<<<<<<< HEAD
-=======
-import com.compomics.util.db.object.ObjectsDB;
->>>>>>> 31e0b0d3
 import com.compomics.util.experiment.biology.atoms.impl.Carbon;
 import com.compomics.util.experiment.biology.atoms.impl.Fluorine;
 import com.compomics.util.experiment.biology.atoms.impl.Helium;
@@ -29,15 +25,12 @@
 public abstract class Atom extends ExperimentObject {
 
     /**
-<<<<<<< HEAD
-=======
      * Empty default constructor
      */
     public Atom() {
     }
 
     /**
->>>>>>> 31e0b0d3
      * The version UID for Serialization/Deserialization compatibility.
      */
     static final long serialVersionUID = 1059024301538472131L;
