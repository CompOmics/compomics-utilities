package com.compomics.util.db.object;

import static com.compomics.util.db.object.DbMutex.loadObjectMutex;
import com.compomics.util.waiting.WaitingHandler;
import java.sql.Connection;
import java.sql.PreparedStatement;
import java.util.HashMap;
import java.util.HashSet;
import java.util.Map.Entry;
import java.util.Set;
<<<<<<< HEAD
import com.esotericsoftware.kryo.Kryo;
import com.esotericsoftware.kryo.io.Input;
import com.esotericsoftware.kryo.io.Output;
import static java.lang.System.out;
import java.lang.reflect.Field;
=======
>>>>>>> ab7e3004

/**
 * An object cache can be combined to an ObjectDB to improve its performance. A
 * single cache can be used by different databases. This ought not to be
 * serialized. The length of lists/maps in the cache shall stay independent from
 * the number of objects in cache.
 *
 * @author Marc Vaudel
 * @author Dominik Kopczynski
 * @author Harald Barsnes
 */
public class ObjectsCache {

    /**
     * Share of the memory to be used.
     */
    private double memoryShare = 0.75;
    /**
     * Map of the loaded matches. db &gt; table &gt; object key &gt; object.
     */
    private final HashMap<Long, ObjectsCacheElement> loadedObjects = new HashMap<>();
    /**
     * HashMap to store the class type of the objects in cache.
     */
    private HashMap<Class, HashSet<Long>> classMap = new HashMap<>();
    /**
     * Indicates whether the cache is read only.
     */
    private boolean readOnly = false;
    /**
     * Reference to the objects DB.
     */
    private ObjectsDB objectsDB = null;
    /**
     * Number of objects that should at least be kept.
     */
    private final int keepObjectsThreshold = 10000;
<<<<<<< HEAD
    
=======
    //static FSTConfiguration conf = FSTConfiguration.createDefaultConfiguration();

    /**
     * Empty default constructor.
     */
    public ObjectsCache() {
    }
>>>>>>> ab7e3004

    /**
     * Constructor.
     *
     * @param objectsDB the object database
     */
    public ObjectsCache(ObjectsDB objectsDB) {
        this.objectsDB = objectsDB;
    }

    /**
     * Returns the cache size in number of objects.
     *
     * @return the cache size in number of objects
     */
    public int getCacheSize() {
        return loadedObjects.size();
    }

    /**
     * Returns the share of heap size which can be used before emptying the
     * cache. 0.75 (default) means that objects will be removed from the cache
     * as long as more than 75% of the heap size is used.
     *
     * @return the share of heap size which can be used before emptying the
     * cache
     */
    public double getMemoryShare() {
        return memoryShare;
    }

    /**
     * Sets the share of heap size which can be used before emptying the cache.
     *
     * @param memoryShare the share of heap size which can be used before
     * emptying the cache
     */
    public void setMemoryShare(double memoryShare) {

        this.memoryShare = memoryShare;

        try {
            updateCache();
        } catch (Exception e) {
            e.printStackTrace();
        }

    }

    /**
     * Returns the objects if present in the cache. Null if not.
     *
     * @param objectKey the key of the object
     *
     * @return the object of interest, null if not present in the cache
     */
    public Object getObject(long objectKey) {
        Object object = null;

        if (loadedObjects.containsKey(objectKey)) {
            object = loadedObjects.get(objectKey).object;
        }

        return object;
    }

    /**
     * Removes an object from the cache.
     *
     * @param objectKey the key of the object
     */
    public void removeObject(long objectKey) {

        if (!readOnly) {
            if (loadedObjects.containsKey(objectKey)) {
                Object object = getObject(objectKey);
                classMap.get(object.getClass()).remove(objectKey);
                loadedObjects.remove(objectKey);

            }
        }
    }

    /**
     * Adds an object to the cache. The object must not necessarily be in the
     * database. If an object is already present with the same identifiers, it
     * will be silently overwritten.
     *
     * @param objectKey the key of the object
     * @param object the object to store in the cache
     */
    public void addObject(long objectKey, Object object) {
        addObject(objectKey, object, false, false);
    }

    /**
     * Adds an object to the cache. The object must not necessarily be in the
     * database. If an object is already present with the same identifiers, it
     * will be silently overwritten.
     *
     * @param objectKey the key of the object
     * @param object the object to store in the cache
     * @param inDB the database state
     * @param edited the edited state
     */
    public void addObject(long objectKey, Object object, boolean inDB, boolean edited) {

        if (!readOnly) {

            if (!loadedObjects.containsKey(objectKey)) {
                loadedObjects.put(objectKey, new ObjectsCacheElement(object, inDB, edited));
            } else {
                loadedObjects.get(objectKey).object = object;
                loadedObjects.get(objectKey).inDB = inDB;
                loadedObjects.get(objectKey).edited = edited;
            }

            if (!classMap.containsKey(object.getClass())) {
                classMap.put(object.getClass(), new HashSet<>());
            }

            classMap.get(object.getClass()).add(objectKey);

            updateCache();
        }

    }

    /**
     * Adds an object to the cache. The object must not necessarily be in the
     * database. If an object is already present with the same identifiers, it
     * will be silently overwritten.
     *
     * @param objects the key / objects to store in the cache
     *
     */
    public void addObjects(HashMap<Long, Object> objects) {
        addObjects(objects, false, false);
    }

    /**
     * Adds an object to the cache. The object must not necessarily be in the
     * database. If an object is already present with the same identifiers, it
     * will be silently overwritten.
     *
     * @param objects the key / objects to store in the cache
     * @param inDB their database state
     * @param edited their editing state
     *
     */
    public void addObjects(HashMap<Long, Object> objects, boolean inDB, boolean edited) {

        if (!readOnly) {

            for (Entry<Long, Object> kv : objects.entrySet()) {

                long objectKey = kv.getKey();
                Object object = kv.getValue();

                if (!loadedObjects.containsKey(objectKey)) {
                    loadedObjects.put(objectKey, new ObjectsCacheElement(object, inDB, edited));
                } else {
                    loadedObjects.get(objectKey).object = object;
                    loadedObjects.get(objectKey).inDB = inDB;
                    loadedObjects.get(objectKey).edited = edited;
                }

                if (!classMap.containsKey(object.getClass())) {
                    classMap.put(object.getClass(), new HashSet<>());
                }

                classMap.get(object.getClass()).add(objectKey);
            }

            updateCache();
        }

    }

    /**
     * Indicates whether the memory used by the application is lower than 99% of
     * the heap size.
     *
     * @return a boolean indicating whether the memory used by the application
     * is lower than 75% of the heap
     */
    private boolean memoryCheck() {
        return Runtime.getRuntime().totalMemory() - Runtime.getRuntime().freeMemory()
                < (long) (memoryShare * Runtime.getRuntime().maxMemory());
    }

    /**
     * Saves an entry in the database if modified and clears it from the cache.
     *
     * @param numLastEntries number of keys of the entries
     */
    public void saveObjects(int numLastEntries) {
        saveObjects(numLastEntries, null, true);
    }

    /**
     * Saves an entry in the database if modified.
     *
     * @param numLastEntries number of keys of the entries
     * @param waitingHandler a waiting handler displaying progress to the user.
     * Can be null. Progress will be displayed as secondary.
     * @param clearEntries a boolean indicating whether the entry shall be
     * cleared from the cache
     */
    public void saveObjects(int numLastEntries, WaitingHandler waitingHandler, boolean clearEntries) {
        Kryo kryo = objectsDB.kryo;

        if (!readOnly) {

            Connection connection = objectsDB.getDB();
            PreparedStatement psInsert = null, psUpdate = null;

            try {
                psInsert = connection.prepareStatement("INSERT INTO data (id, class, data) VALUES (?, ?, ?);");
                psUpdate = connection.prepareStatement("UPDATE data SET data = ? WHERE id = ?;");
            } catch (Exception e) {
                e.printStackTrace();
            }

            HashSet<Long> keysInBackend = objectsDB.getKeysInBackend();

            Set<Long> removeKeys = new HashSet<Long>();

            int i = 0;

            for (Entry<Long, ObjectsCacheElement> entry : loadedObjects.entrySet()) {

                if (numLastEntries <= i++) {
                    break;
                }

                if (waitingHandler != null) {
                    waitingHandler.increaseSecondaryProgressCounter();

                    if (waitingHandler.isRunCanceled()) {
                        break;
                    }
                }
                long key = entry.getKey();
<<<<<<< HEAD
                
                
                ObjectsCacheElement obj = loadedObjects.get(key);
                obj.edited = false;
                
                
                try {
                    ByteArrayOutputStream baos = new ByteArrayOutputStream();
                    Output output = new Output(baos);
                    kryo.writeObject(output, obj.object);
                    output.close();
                    byte[] barray = baos.toByteArray();
                    baos.close();
                    
                    
                    if (obj.inDB){
=======

                ObjectsCacheElement obj = loadedObjects.get(key);

                obj.edited = false;

                byte barray[] = objectsDB.conf.asByteArray(obj.object);

                /*
                byte[] barray = null;
                ByteArrayOutputStream bos = new ByteArrayOutputStream();
                ObjectOutputStream out = null;
                try {
                  out = new ObjectOutputStream(bos);   
                  out.writeObject(obj.object);
                  out.flush();
                  barray = bos.toByteArray();
                }
                catch (IOException ex){
                    ex.printStackTrace();
                    System.exit(-1);
                }
                finally {
                  try {
                    bos.close();
                  } catch (IOException ex) {
                    // ignore close exception
                  }
                }
                
                 */
                try {
                    if (obj.inDB) {
>>>>>>> ab7e3004
                        psUpdate.setBytes(1, barray);
                        psUpdate.setLong(2, key);
                        psUpdate.addBatch();
                    } else {
                        psInsert.setLong(1, key);
                        psInsert.setString(2, obj.object.getClass().getName());
                        psInsert.setBytes(3, barray);
                        psInsert.addBatch();
                        keysInBackend.add(key);
                    }
                    obj.inDB = true;
                } catch (Exception e) {
                    e.printStackTrace();
                }

                if (clearEntries) {
                    removeKeys.add(key);
                    classMap.get(obj.object.getClass()).remove(key);
                }

            }

            try {
                loadObjectMutex.acquire();
                psInsert.executeBatch();
                psUpdate.executeBatch();
                if (removeKeys.size() > 0) {
                    loadedObjects.keySet().removeAll(removeKeys);
                }
                connection.commit();
            } catch (Exception e) {
                e.printStackTrace();
            } finally {
                loadObjectMutex.release();
            }

        }

    }

    /**
     * Updates the cache according to the memory settings.
     *
     * @throws InterruptedException if the thread is interrupted
     */
    private void updateCache() {

        while (loadedObjects.size() > keepObjectsThreshold && !memoryCheck()) {

            int toRemove = loadedObjects.size() >> 2;
            saveObjects(toRemove, null, true);
        }
    }

    /**
     * Check if key in cache.
     *
     * @param longKey key of the entry
     * @return if key in cache
     */
    public boolean inCache(long longKey) {
        return loadedObjects.containsKey(longKey);
    }

    /**
     * Saves the cache content in the database.
     *
     * @param waitingHandler a waiting handler on which the progress will be
     * displayed
     * @param emptyCache boolean indicating whether the cache content shall be
     * cleared while saving displayed as secondary progress. Can be null.
     */
    public void saveCache(WaitingHandler waitingHandler, boolean emptyCache) {

        if (waitingHandler != null) {
            waitingHandler.resetSecondaryProgressCounter();
            waitingHandler.setMaxSecondaryProgressCounter(loadedObjects.size() + 1); // @TODO: can this number get bigger than the max integer value? 
        }

        saveObjects(loadedObjects.size(), waitingHandler, emptyCache);

        if (waitingHandler != null) {

            waitingHandler.setSecondaryProgressCounterIndeterminate(true);

        }

    }

    /**
     * Indicates whether the cache is empty.
     *
     * @return a boolean indicating whether the cache is empty
     */
    public boolean isEmpty() {
        return loadedObjects.isEmpty();
    }

    /**
     * Clears the cache.
     */
    public void clearCache() {
        loadedObjects.clear();
    }

    /**
     * Sets the cache in read only.
     *
     * @param readOnly boolean indicating whether the cache should be in read
     * only
     */
    public void setReadOnly(boolean readOnly) {
        this.readOnly = readOnly;
    }

    /**
     * Returns the class type of the objects in cache.
     *
     * @param className the class name
     * @return the class type of the objects in cache
     */
    public HashSet<Long> getClassInCache(Class className) {
        return classMap.get(className);
    }

    /**
     * Objects cache element.
     */
    public class ObjectsCacheElement {

        /**
         * The object.
         */
        public Object object;
        /**
         * The database state.
         */
        public boolean inDB;
        /**
         * The edited state.
         */
        public boolean edited;

        /**
         * Constructor.
         *
         * @param object the object
         */
        public ObjectsCacheElement(Object object) {
            this(object, false, true);
        }

        /**
         * Constructor.
         *
         * @param object the object
         * @param inDB the database state
         * @param edited the edited state
         */
        public ObjectsCacheElement(Object object, boolean inDB, boolean edited) {
            this.object = object;
            this.inDB = inDB;
            this.edited = edited;
        }
    }
}<|MERGE_RESOLUTION|>--- conflicted
+++ resolved
@@ -8,14 +8,12 @@
 import java.util.HashSet;
 import java.util.Map.Entry;
 import java.util.Set;
-<<<<<<< HEAD
 import com.esotericsoftware.kryo.Kryo;
 import com.esotericsoftware.kryo.io.Input;
 import com.esotericsoftware.kryo.io.Output;
+import java.io.ByteArrayOutputStream;
 import static java.lang.System.out;
 import java.lang.reflect.Field;
-=======
->>>>>>> ab7e3004
 
 /**
  * An object cache can be combined to an ObjectDB to improve its performance. A
@@ -53,17 +51,6 @@
      * Number of objects that should at least be kept.
      */
     private final int keepObjectsThreshold = 10000;
-<<<<<<< HEAD
-    
-=======
-    //static FSTConfiguration conf = FSTConfiguration.createDefaultConfiguration();
-
-    /**
-     * Empty default constructor.
-     */
-    public ObjectsCache() {
-    }
->>>>>>> ab7e3004
 
     /**
      * Constructor.
@@ -308,12 +295,9 @@
                     }
                 }
                 long key = entry.getKey();
-<<<<<<< HEAD
-                
                 
                 ObjectsCacheElement obj = loadedObjects.get(key);
                 obj.edited = false;
-                
                 
                 try {
                     ByteArrayOutputStream baos = new ByteArrayOutputStream();
@@ -325,40 +309,6 @@
                     
                     
                     if (obj.inDB){
-=======
-
-                ObjectsCacheElement obj = loadedObjects.get(key);
-
-                obj.edited = false;
-
-                byte barray[] = objectsDB.conf.asByteArray(obj.object);
-
-                /*
-                byte[] barray = null;
-                ByteArrayOutputStream bos = new ByteArrayOutputStream();
-                ObjectOutputStream out = null;
-                try {
-                  out = new ObjectOutputStream(bos);   
-                  out.writeObject(obj.object);
-                  out.flush();
-                  barray = bos.toByteArray();
-                }
-                catch (IOException ex){
-                    ex.printStackTrace();
-                    System.exit(-1);
-                }
-                finally {
-                  try {
-                    bos.close();
-                  } catch (IOException ex) {
-                    // ignore close exception
-                  }
-                }
-                
-                 */
-                try {
-                    if (obj.inDB) {
->>>>>>> ab7e3004
                         psUpdate.setBytes(1, barray);
                         psUpdate.setLong(2, key);
                         psUpdate.addBatch();
