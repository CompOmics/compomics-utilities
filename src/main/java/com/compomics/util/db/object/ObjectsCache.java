--- conflicted
+++ resolved
@@ -59,11 +59,7 @@
     /**
      * HashMap to store the class type of the objects in cache
      */
-<<<<<<< HEAD
-    //private final LinkedList<Long> objectQueue = new LinkedList<>();
-=======
     private HashMap<Class, HashSet<Long>> classMap = new HashMap<>();
->>>>>>> 7c030df2
     /**
      * Indicates whether the cache is read only.
      */
@@ -77,10 +73,7 @@
      */
     private final int keepObjectsThreshold = 10000;
     static FSTConfiguration conf = FSTConfiguration.createDefaultConfiguration();
-<<<<<<< HEAD
-=======
-    
->>>>>>> 7c030df2
+    
 
     /**
      * Constructor.
@@ -155,15 +148,10 @@
         
         if (!readOnly) {
             if (loadedObjects.containsKey(objectKey)) {
-<<<<<<< HEAD
-                loadedObjects.remove(objectKey);
-                //objectQueue.remove(objectKey);
-=======
                 Object object = getObject(objectKey);
                 classMap.get(object.getClass()).remove(objectKey);
                 loadedObjects.remove(objectKey);
                 
->>>>>>> 7c030df2
             }
         }
     }
@@ -196,27 +184,17 @@
             
             if (!loadedObjects.containsKey(objectKey)) {
                 loadedObjects.put(objectKey, new ObjectsCacheElement(object, inDB, edited));
-<<<<<<< HEAD
-                //objectQueue.add(objectKey);
             }
             else {
                 loadedObjects.get(objectKey).object = object;
                 loadedObjects.get(objectKey).inDB = inDB;
                 loadedObjects.get(objectKey).edited = edited;
             }
-=======
-            }
-            else {
-                loadedObjects.get(objectKey).object = object;
-                loadedObjects.get(objectKey).inDB = inDB;
-                loadedObjects.get(objectKey).edited = edited;
-            }
             if (!classMap.containsKey(object.getClass())){
                 classMap.put(object.getClass(), new HashSet<>());
             }
             classMap.get(object.getClass()).add(objectKey);
             
->>>>>>> 7c030df2
             updateCache();
         }
 
@@ -258,14 +236,11 @@
                     loadedObjects.get(objectKey).inDB = inDB;
                     loadedObjects.get(objectKey).edited = edited;
                 }
-<<<<<<< HEAD
-=======
                 
                 if (!classMap.containsKey(object.getClass())){
                     classMap.put(object.getClass(), new HashSet<>());
                 }
                 classMap.get(object.getClass()).add(objectKey);
->>>>>>> 7c030df2
             }
 
             updateCache();
@@ -332,10 +307,6 @@
                 long key = entry.getKey();
                 
                 ObjectsCacheElement obj = loadedObjects.get(key);
-<<<<<<< HEAD
-                //if (!obj.edited) continue;
-=======
->>>>>>> 7c030df2
                 
                 obj.edited = false;
                 
@@ -360,10 +331,7 @@
                     
                 if (clearEntries) {
                     removeKeys.add(key);
-<<<<<<< HEAD
-=======
                     classMap.get(obj.object.getClass()).remove(key);
->>>>>>> 7c030df2
                 }
 
             }
@@ -460,13 +428,10 @@
     public void setReadOnly(boolean readOnly) {
         this.readOnly = readOnly;
 
-<<<<<<< HEAD
-=======
     }
     
     
     public HashSet<Long> getClassInCache(Class className){
         return classMap.get(className);
->>>>>>> 7c030df2
     }
 }