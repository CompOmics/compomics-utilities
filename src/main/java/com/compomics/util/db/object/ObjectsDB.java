--- conflicted
+++ resolved
@@ -6,15 +6,10 @@
 import com.compomics.util.waiting.WaitingHandler;
 import java.io.*;
 import java.util.*;
-<<<<<<< HEAD
 import com.esotericsoftware.kryo.Kryo;
 import com.esotericsoftware.kryo.io.Input;
 
 
-
-=======
-import org.nustaq.serialization.FSTConfiguration;
->>>>>>> ab7e3004
 import java.sql.*;
 import java.util.Map.Entry;
 
@@ -340,7 +335,6 @@
             PreparedStatement pstmt = connection.prepareStatement("SELECT class, data FROM data WHERE id = ?;");
             pstmt.setLong(1, objectKey);
             ResultSet rs = pstmt.executeQuery();
-<<<<<<< HEAD
             if (rs.next()){
              
                 ProteinMatch prmIn = null;
@@ -351,29 +345,6 @@
                 input.close();
                 bis.close();
                 
-=======
-
-            if (rs.next()) {
-
-                FSTObjectInput in = new FSTObjectInput(rs.getBinaryStream("data"));
-                object = in.readObject();
-
-                /*
-                ByteArrayInputStream bis = new ByteArrayInputStream(rs.getBinaryStream("data").readAllBytes());
-                ObjectInput in = null;
-                try {
-                  in = new ObjectInputStream(bis);
-                  object = in.readObject(); 
-                } finally {
-                  try {
-                    if (in != null) {
-                      in.close();
-                    }
-                  } catch (IOException ex) {
-                  }
-                }
-                 */
->>>>>>> ab7e3004
             }
         } catch (Exception ex) {
             ex.printStackTrace();
@@ -450,8 +421,6 @@
                 if (waitingHandler != null && waitingHandler.isRunCanceled()) {
                     return;
                 }
-<<<<<<< HEAD
-                
                 
                 ByteArrayInputStream bis = new ByteArrayInputStream(rs.getBinaryStream("data").readAllBytes());
                 Input input = new Input(bis);
@@ -463,29 +432,6 @@
                 
                 
                 
-=======
-
-                FSTObjectInput in = new FSTObjectInput(rs.getBinaryStream("data"));
-                long objectKey = rs.getLong("id");
-                Object object = in.readObject();
-
-                /*
-                ByteArrayInputStream bis = new ByteArrayInputStream(rs.getBinaryStream("data").readAllBytes());
-                ObjectInput in = null;
-                Object object = null;
-                try {
-                  in = new ObjectInputStream(bis);
-                  object = in.readObject(); 
-                } finally {
-                  try {
-                    if (in != null) {
-                      in.close();
-                    }
-                  } catch (IOException ex) {
-                  }
-                }
-                 */
->>>>>>> ab7e3004
                 objectsNotInCache.put(objectKey, object);
             }
         } catch (Exception ex) {
@@ -638,8 +584,6 @@
                 if (waitingHandler != null && waitingHandler.isRunCanceled()) {
                     return retrievingObjects;
                 }
-<<<<<<< HEAD
-                
                 
                 
                 ByteArrayInputStream bis = new ByteArrayInputStream(rs.getBinaryStream("data").readAllBytes());
@@ -653,32 +597,6 @@
                 long objectKey = rs.getLong("id");
                 
                 if (!objectInCache.contains(objectKey)){
-=======
-
-                FSTObjectInput in = new FSTObjectInput(rs.getBinaryStream("data"));
-                long objectKey = rs.getLong("id");
-                Object object = in.readObject();
-
-                /*
-                ByteArrayInputStream bis = new ByteArrayInputStream(rs.getBinaryStream("data").readAllBytes());
-                ObjectInput in = null;
-                Object object = null;
-                try {
-                  in = new ObjectInputStream(bis);
-                  object = in.readObject(); 
-                } finally {
-                  try {
-                    if (in != null) {
-                      in.close();
-                    }
-                  } catch (IOException ex) {
-                  }
-                }
-                
-                
-                 */
-                if (!objectInCache.contains(objectKey)) {
->>>>>>> ab7e3004
                     objectsNotInCache.put(objectKey, object);
                 }
                 retrievingObjects.add(object);
