--- conflicted
+++ resolved
@@ -237,15 +237,10 @@
      * @return the iterator
      */
     public HashSet<Long> getClassObjectIDs(Class className, String filters) {
-<<<<<<< HEAD
-        dumpToDB();
-        HashSet<Long> classObjectIds = new HashSet<Long>();
-=======
         HashSet<Long> cacheIDs = objectsCache.getClassInCache(className);
         HashSet<Long> classObjectIds;
         if (cacheIDs != null) classObjectIds = new HashSet<>(cacheIDs);
         else classObjectIds = new HashSet<>();
->>>>>>> 7c030df2
         
         
         String sqlQuery = "SELECT id FROM data WHERE class = ?";
@@ -406,11 +401,7 @@
             PreparedStatement pstmt = connection.prepareStatement("SELECT id, data FROM data WHERE class = ?;");
             pstmt.setString(1, className.getSimpleName());
             ResultSet rs = pstmt.executeQuery();
-<<<<<<< HEAD
-            if (rs.next()){
-=======
             while (rs.next()){
->>>>>>> 7c030df2
                 if (waitingHandler != null && waitingHandler.isRunCanceled()) {
                     return;
                 }
@@ -448,11 +439,7 @@
 
         if (obj == null) {
             obj = loadFromDB(objectKey);
-<<<<<<< HEAD
-            objectsCache.addObject(objectKey, obj, true, false);
-=======
             if (obj != null) objectsCache.addObject(objectKey, obj, true, false);
->>>>>>> 7c030df2
         }
         
         return obj;
@@ -467,35 +454,7 @@
      *
      */
     public int getNumber(Class className) {
-<<<<<<< HEAD
-        dumpToDB();
-        int counter = 0;
-        
-
-        if (debugInteractions) {
-            System.out.println(System.currentTimeMillis() + " query number of " + className.getSimpleName() + " objects");
-        }
-        
-        try {
-            dbMutex.acquire();
-            PreparedStatement pstmt = connection.prepareStatement("SELECT count(id) cnt FROM data WHERE class = ?;");
-            pstmt.setString(1, className.getSimpleName());
-            ResultSet rs = pstmt.executeQuery();
-            if (rs.next()){
-                counter = rs.getInt("cnt");
-            }
-        }
-        catch(Exception ex){
-            ex.printStackTrace();
-        }
-        finally {
-            dbMutex.release();
-        }
-        
-        return counter;
-=======
         return getClassObjectIDs(className).size();
->>>>>>> 7c030df2
     }
     
     
@@ -542,11 +501,7 @@
 
             if (obj == null) {
                 obj = loadFromDB(objectKey);
-<<<<<<< HEAD
-                objectsNotInCache.put(objectKey, obj);
-=======
                 if (obj != null) objectsNotInCache.put(objectKey, obj);
->>>>>>> 7c030df2
             }
 
             retrievingObjects.add(obj);
@@ -579,12 +534,6 @@
      * @return the list of objects
      */
     public ArrayList<Object> retrieveObjects(Class className, WaitingHandler waitingHandler, boolean displayProgress) {
-<<<<<<< HEAD
-        dumpToDB();
-        ArrayList<Object> retrievingObjects = new ArrayList<>();
-        HashMap<Long, Object> objectsNotInCache = new HashMap<>();
-
-=======
         
         ArrayList<Object> retrievingObjects = new ArrayList<>();
         HashMap<Long, Object> objectsNotInCache = new HashMap<>();
@@ -593,7 +542,6 @@
             retrievingObjects.add(objectsCache.getObject(key));
         });
         
->>>>>>> 7c030df2
 
         if (debugInteractions) {
             System.out.println(System.currentTimeMillis() + " retrieving all " + className + " objects");
@@ -604,22 +552,14 @@
             PreparedStatement pstmt = connection.prepareStatement("SELECT id, data FROM data WHERE class = ?;");
             pstmt.setString(1, className.getSimpleName());
             ResultSet rs = pstmt.executeQuery();
-<<<<<<< HEAD
-            if (rs.next()){
-=======
             while (rs.next()){
->>>>>>> 7c030df2
                 if (waitingHandler != null && waitingHandler.isRunCanceled()) {
                     return retrievingObjects;
                 }
                 FSTObjectInput in = new FSTObjectInput(rs.getBinaryStream("data"));
                 long objectKey = rs.getLong("id");
                 Object object = in.readObject();
-<<<<<<< HEAD
-                if (!objectsCache.inCache(objectKey)) objectsNotInCache.put(objectKey, object);
-=======
                 if (!objectInCache.contains(objectKey)) objectsNotInCache.put(objectKey, object);
->>>>>>> 7c030df2
                 retrievingObjects.add(object);
             }
         }
@@ -733,11 +673,7 @@
             pstmt.setLong(1, objectKey);
             ResultSet rs = pstmt.executeQuery();
             if (rs.next()){
-<<<<<<< HEAD
-                result = rs.getLong("id") == 1;
-=======
                 result = rs.getLong("cnt") == 1;
->>>>>>> 7c030df2
             }
         }
         catch(Exception ex){
