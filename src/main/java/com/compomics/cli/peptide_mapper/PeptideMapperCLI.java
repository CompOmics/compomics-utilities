package com.compomics.cli.peptide_mapper;

import com.compomics.util.experiment.biology.aminoacids.sequence.AminoAcidSequence;
import com.compomics.util.experiment.identification.amino_acid_tags.MassGap;
import com.compomics.util.experiment.identification.amino_acid_tags.Tag;
import com.compomics.util.experiment.identification.matches.SpectrumMatch;
import com.compomics.util.parameters.identification.search.ModificationParameters;
import com.compomics.util.parameters.identification.search.SearchParameters;
import com.compomics.util.experiment.identification.protein_inference.fm_index.FMIndex;
import com.compomics.util.gui.waiting.waitinghandlers.WaitingHandlerCLIImpl;
import com.compomics.util.parameters.identification.IdentificationParameters;
import com.compomics.util.parameters.identification.advanced.PeptideVariantsParameters;
import com.compomics.util.parameters.identification.advanced.SequenceMatchingParameters;
import java.io.File;
import java.io.PrintWriter;
import java.io.BufferedReader;
import java.io.FileReader;
import com.compomics.util.experiment.identification.protein_inference.FastaMapper;
import com.compomics.util.experiment.io.identification.IdfileReader;
import com.compomics.util.experiment.io.identification.IdfileReaderFactory;
import com.compomics.util.experiment.io.mass_spectrometry.MsFileHandler;
import com.compomics.util.io.IoUtil;
import com.compomics.util.io.compression.ZipUtils;
import java.nio.file.Files;
import java.nio.file.Path;
import java.nio.file.Paths;
import java.text.SimpleDateFormat;
import java.util.ArrayList;
import java.util.Date;
import java.util.concurrent.*;
import java.util.stream.Collectors;



/**
 * Command line peptide mapping.
 *
 * @author Dominik Kopczynski
 */
public class PeptideMapperCLI {
    public static int TIMEOUT_DAYS = 1;
    
    
    public static void printHelp(){
        System.out.println("PeptideMapping: a tool to map peptides or sequence tags against a given proteome.");
        System.out.println("usage: PeptideMapping -[p|t|c] input-fasta input-peptide/tag-csv output-csv [additonal options]");
        System.out.println();
        System.out.println("Options are:");
        System.out.println("\t-p\tpeptide mapping");
        System.out.println("\t-t\tsequence tag mapping");
        System.out.println("\t-x\textract peptide spectrum matches from SearchGUI output file");
        System.out.println("\t-h\tprint this info");
        System.out.println();
        System.out.println("Additional options are:");
        System.out.println("\t-u [utilities-parameter-file]\tpeptide mapping");
        System.out.println("\t-f\tadd flanking amino acids to peptide in output");
        System.out.println("\t-c\tspecify the number of cores used");

        System.out.println();
        System.out.println("Default parameters:");
        System.out.println("\tindexing method:\t\tfm-index");
        System.out.println("\tframentation tolerance [Da]:\t0.02");
    }
    
    
    
    /**
     * Main class.
     *
     * @param args command line arguments
     */
    public static void main(String[] args) {
        if (args.length < 1 || args[0].equals("-h") || args[0].equals("--help")) {
            printHelp();
            System.exit(-1);
        }
        
        switch (args[0]){
            case "-x":
                convertSearchGUIFile(args);
                break;
                
            case "-p":
            case "-t":
                handleParameters(args);
                break;
                
            default:
                printHelp();
                System.exit(-1);
                
        }
    }
    
    
    
    public static String tagToString(Tag tag){
        StringBuilder sb = new StringBuilder();
        
        for (int i = 0; i < tag.getContent().size(); ++i) {
            if (i > 0) sb.append(",");
            if (tag.getContent().get(i) instanceof MassGap) {
                sb.append(tag.getContent().get(i).getMass());
            } else if (tag.getContent().get(i) instanceof AminoAcidSequence) {
                sb.append(tag.getContent().get(i).asSequence());
            }
        }
        
        return sb.toString();
    }
    
    
    
    public static void convertSearchGUIFile(String[] args){
        if (args.length < 2){
            printHelp();
            System.exit(-1);
        }
        
        
<<<<<<< HEAD
        IdentificationParameters identificationParameters = new IdentificationParameters();
        boolean parametersLoaded = false;
=======
        SearchParameters searchParameters = null;
        SequenceMatchingParameters sequenceMatchingPreferences = null;
>>>>>>> 43879c82
        
        ArrayList<File> idFiles = new ArrayList<>();
        
        try {
            File SGfile = new File(args[1]);
            MsFileHandler msFileHandler = new MsFileHandler();
            File tmpDir = Paths.get(SGfile.getAbsoluteFile().getParent(), "tmpDir").toFile();
            tmpDir.mkdir();
            ZipUtils.unzip(
                    SGfile,
                    tmpDir,
                    null
            );
            IdfileReaderFactory readerFactory = IdfileReaderFactory.getInstance();
            
            ArrayList<File> dirs = new ArrayList<>();
            dirs.add(tmpDir);
            
            for (int d = 0; d < dirs.size(); ++d){
                File dir = dirs.get(d);
                for (File zippedFile : dir.listFiles()) {
                    if (zippedFile.isDirectory()){
                        dirs.add(zippedFile);
                    }
                    String lowerCaseName = zippedFile.getName().toLowerCase();

                    if (lowerCaseName.endsWith(".dat")
                            || lowerCaseName.endsWith(".omx")
                            || lowerCaseName.endsWith(".res")
                            || lowerCaseName.endsWith(".xml")
                            || lowerCaseName.endsWith(".mzid")
                            || lowerCaseName.endsWith(".csv")
                            || lowerCaseName.endsWith(".tsv")
                            || lowerCaseName.endsWith(".tags")
                            || lowerCaseName.endsWith(".pnovo.txt")
                            || lowerCaseName.endsWith(".tide-search.target.txt")
                            || lowerCaseName.endsWith(".psm.gz")
                            || lowerCaseName.endsWith(".omx.gz")
                            || lowerCaseName.endsWith(".res.gz")
                            || lowerCaseName.endsWith(".xml.gz")
                            || lowerCaseName.endsWith(".mzid.gz")
                            || lowerCaseName.endsWith(".csv.gz")
                            || lowerCaseName.endsWith(".tsv.gz")
                            || lowerCaseName.endsWith(".tags.gz")
                            || lowerCaseName.endsWith(".pnovo.txt.gz")
                            || lowerCaseName.endsWith(".tide-search.target.txt.gz")
                            || lowerCaseName.endsWith(".psm.gz")) {

                        if (!lowerCaseName.endsWith("mods.xml")
                                && !lowerCaseName.endsWith("usermods.xml")
                                && !lowerCaseName.endsWith("settings.xml")) {

                            idFiles.add(zippedFile);

                        }
                    } else if (lowerCaseName.endsWith(".par")) {

<<<<<<< HEAD
                        try {
                            identificationParameters = IdentificationParameters.getIdentificationParameters(zippedFile);
                            parametersLoaded = true;
=======
                        IdentificationParameters identificationParameters = null;
                        try {
                            identificationParameters = IdentificationParameters.getIdentificationParameters(zippedFile);
>>>>>>> 43879c82
                        } catch (Exception e) {
                            System.err.println("Error: cound not open or parse parameter file");
                            System.exit(-1);
                        }

<<<<<<< HEAD
=======
                        sequenceMatchingPreferences = identificationParameters.getSequenceMatchingParameters();
                        searchParameters = identificationParameters.getSearchParameters();

>>>>>>> 43879c82
                    } else if (lowerCaseName.endsWith(".mgf")){
                        msFileHandler.register(zippedFile, zippedFile.getParentFile(), null);
                    }
                }
            }
            
<<<<<<< HEAD
            if (!parametersLoaded) {
                identificationParameters.getSearchParameters().setModificationParameters(new ModificationParameters());
                identificationParameters.getSearchParameters().setFragmentIonAccuracy(0.02);
                identificationParameters.getSearchParameters().setFragmentAccuracyType(SearchParameters.MassAccuracyType.DA);
                
                identificationParameters.getSequenceMatchingParameters().setSequenceMatchingType(SequenceMatchingParameters.MatchingType.indistiguishableAminoAcids);
                identificationParameters.getSequenceMatchingParameters().setLimitX(0.25);
=======
            if (searchParameters == null) {
                searchParameters = new SearchParameters();
                searchParameters.setModificationParameters(new ModificationParameters());
                searchParameters.setFragmentIonAccuracy(0.02);
                searchParameters.setFragmentAccuracyType(SearchParameters.MassAccuracyType.DA);
                sequenceMatchingPreferences = new SequenceMatchingParameters();
                sequenceMatchingPreferences.setSequenceMatchingType(SequenceMatchingParameters.MatchingType.indistiguishableAminoAcids);
                sequenceMatchingPreferences.setLimitX(0.25);
>>>>>>> 43879c82
            }
            
            ArrayList<SpectrumMatch> spectrumMatches = new ArrayList<>();
            
            for (File idFile : idFiles){
                    
                IdfileReader fileReader = null;
                try {

                    fileReader = readerFactory.getFileReader(idFile);

                } catch (OutOfMemoryError error) {
                    System.out.println("Ran out of memory when parsing \'" + IoUtil.getFileName(idFile) + "\'.");
                    System.exit(-1);
                }
                
                spectrumMatches.addAll(fileReader.getAllSpectrumMatches(
                    msFileHandler,
                    null,
<<<<<<< HEAD
                    identificationParameters.getSearchParameters(),
                    identificationParameters.getSequenceMatchingParameters(),
=======
                    searchParameters,
                    sequenceMatchingPreferences,
>>>>>>> 43879c82
                    true
                ));
                
            }
            
            
            boolean hasPeptides = false;
            boolean hasTags = false;
            for (SpectrumMatch spectrumMatch : spectrumMatches){
                hasPeptides |= spectrumMatch.hasPeptideAssumption();
                hasTags |= spectrumMatch.hasTagAssumption();
            }
            
            PrintWriter writerPeptides = null;
            PrintWriter writerTags = null;
            
            try {
                if (hasPeptides) writerPeptides = new PrintWriter(Paths.get((new File(args[1])).getParent(), "extracted-peptides.csv").toFile(), "UTF-8");
                if (hasTags) writerTags = new PrintWriter(Paths.get((new File(args[1])).getParent(), "extracted-tags.csv").toFile(), "UTF-8");
            }
            catch (Exception e){
                handleError("Opening error", "Error: could not open output files properly.", e);
            }
            
            
            for (SpectrumMatch spectrumMatch : spectrumMatches){
                if (spectrumMatch.hasPeptideAssumption()){
                    ArrayList<String> peptides = spectrumMatch.getAllPeptideAssumptions()
                    .map(assumption -> assumption.getPeptide().getSequence())
                    .collect(Collectors.toCollection(ArrayList::new));
                    
                    for (String peptide : peptides){
                        try {
                            writerPeptides.println(peptide);
                        }
                        catch (Exception e) {
                            handleError("Writing error", "Error: could not write into file.", e);
                        }
                    }
                }
                
                else if (spectrumMatch.hasTagAssumption()){
                    ArrayList<String> sequenceTags = spectrumMatch.getAllTagAssumptions()
                    .map(assumption -> tagToString(assumption.getTag()))
                    .collect(Collectors.toCollection(ArrayList::new));
                    
                    for (String sequenceTag : sequenceTags){
                        try {
                            writerTags.println(sequenceTag);
                        }
                        catch (Exception e) {
                            handleError("Writing error", "Error: could not write into file.", e);
                        }
                    }
                }
            }
            
            
            // close everything
            try {
                if (writerPeptides != null) writerPeptides.close();
                if (writerTags != null) writerTags.close();
            }
            catch (Exception e) {
                handleError("Closing error", "Error: could not close files properly", e);
            }
            IoUtil.deleteDir(tmpDir);
            
        } catch (Exception e) {
            handleError("SearchGUI file error", "Could not open SearchGUI zip file properly.", e);
        }
    }
    
        
    public static void handleParameters(String[] args){
        
        if (args.length < 4){
            printHelp();
            System.exit(-1);
        }        

        WaitingHandlerCLIImpl waitingHandlerCLIImpl = new WaitingHandlerCLIImpl();
        File fastaFile = new File(args[1]);
        String inputFileName = args[2];
        String outputFileName = args[3];
        boolean flanking = false;
        boolean peptideMapping = args[0].equals("-p");
        int nCores = Runtime.getRuntime().availableProcessors();
        
        if (!args[0].equals("-p") && !args[0].equals("-t")){
            System.out.println("Invalid first parameter: " + args[0]);
            System.exit(-1);
        }

        // read in the parameters
        IdentificationParameters identificationParameters = new IdentificationParameters();
        boolean customParameters = false;
        if (args.length >= 5) {
            int argPos = 4;
            while (argPos < args.length){
                switch(args[argPos]){
                    case "-f":  // flanking
                        flanking = true;
                        ++argPos;
                        break;
                        
                    case "-c": // number of cores
                        try {
                            nCores = Integer.parseInt(args[argPos + 1]);
                            if (nCores < 1 || 100000 < nCores) throw new Exception();
                        }
                        catch (Exception e){
                            System.out.println("Parameter -c has no valid number.");
                            System.exit(-1);
                        }
                        argPos += 2;
                        break;
                        
                    case "-u":  // use utilities parameter file
                        
                        try {
                            File parameterFile = new File(args[argPos + 1]);
                            identificationParameters = IdentificationParameters.getIdentificationParameters(parameterFile);
                        } catch (Exception e) {
                            System.err.println("Error: cound not open or parse parameter file");
                            System.exit(-1);
                        }
                        customParameters = true;
                        argPos += 2;
                        break;
                        
                    default:
                        ++argPos;
                        break;
                }
            }

        }
        if (!customParameters) {
            identificationParameters.getSearchParameters().setModificationParameters(new ModificationParameters());
            identificationParameters.getSearchParameters().setFragmentIonAccuracy(0.02);
            identificationParameters.getSearchParameters().setFragmentAccuracyType(SearchParameters.MassAccuracyType.DA);
            identificationParameters.getSequenceMatchingParameters().setSequenceMatchingType(SequenceMatchingParameters.MatchingType.indistiguishableAminoAcids);
            identificationParameters.getSequenceMatchingParameters().setLimitX(0.25);
        }
        identificationParameters.getSearchParameters().setFlanking(flanking);
        
        runMapping(fastaFile,
                   waitingHandlerCLIImpl,
                   identificationParameters,
                   inputFileName,
                   outputFileName,
                   nCores,
                   peptideMapping);
    }
    
    
    
    
    public static void handleError(String outputFileName, String errorMessage, Throwable e){
        PrintWriter writer = null;
        System.out.println(errorMessage);
        
        String path = (new File(outputFileName)).getParent();
        String timeStamp = new SimpleDateFormat("yyyy-MM-dd_HH-mm").format(new Date());
        
        String logFileName = Paths.get(path, "PeptideMapper_Error-log_" + timeStamp + ".txt").toString();
        
        
        try {
            if (e instanceof OutOfMemoryError) System.gc();
            writer = new PrintWriter(logFileName, "UTF-8");
            e.printStackTrace(writer);
            writer.close();
            System.out.println("A proper error log was stored in '" + logFileName + "'");
            
        } catch (Exception e2){
            System.out.println("Could not store the error log into a file, it will be printed directly:");
            System.out.println();
            System.out.println(e.getMessage());
        }
        System.exit(-1);
    }
    
    
    
    
        
    public static void runMapping(File fastaFile,
                                  WaitingHandlerCLIImpl waitingHandlerCLIImpl,
                                  IdentificationParameters identificationParameters,
                                  String inputFileName,
                                  String outputFileName,
                                  int nCores,
                                  boolean peptideMapping){
        
        
        
        // setting up the mapper
        FastaMapper peptideMapper = null;
        System.out.println("Start indexing fasta file");
        long startTimeIndex = System.nanoTime();
        try {
            peptideMapper = new FMIndex(fastaFile, null, waitingHandlerCLIImpl, true, identificationParameters);
        } catch (Exception e) {
            handleError(outputFileName, "Error: cound not index the fasta file", e);
        } catch (OutOfMemoryError e){
            handleError(outputFileName, "Error: not enough memory available. Please try to run Java with more memory, e.g.: java -Xmx16G ...\n\n", e);
        }
        
        double diffTimeIndex = System.nanoTime() - startTimeIndex;
        System.out.println();
        System.out.println("Indexing took " + (diffTimeIndex / 1e9) + " seconds and consumes " + (((float) ((FMIndex) peptideMapper).getAllocatedBytes()) / 1e6) + " MB");
        System.out.println();
        System.out.println("Start mapping using " + nCores + " threads");
        
        
        
        // open input / output files
        BufferedReader br = null;
        PrintWriter writer = null;
        long lineCount = 0;
        try {
            br = new BufferedReader(new FileReader(inputFileName), 1024 * 1024 * 10);
            Path path = Paths.get(inputFileName);
            lineCount = Files.lines(path).count();
            writer = new PrintWriter(outputFileName, "UTF-8");
        }
        catch (Exception e){
            handleError(outputFileName, "Error: could not open files properly.", e);
        }
        waitingHandlerCLIImpl.setSecondaryProgressCounterIndeterminate(false);
        waitingHandlerCLIImpl.setMaxSecondaryProgressCounter((int)lineCount);
        waitingHandlerCLIImpl.setSecondaryProgressCounter(0);



        
        
        // starting the mapping
        try {
            long startTimeMapping = System.nanoTime();

            ArrayList<MappingWorker> workers = new ArrayList<>();
            ExecutorService importPool = Executors.newFixedThreadPool(nCores);
            for (int i = 0; i < nCores; ++i){
                MappingWorker mw = new MappingWorker(waitingHandlerCLIImpl, peptideMapper, identificationParameters, br, writer, peptideMapping);
                importPool.submit(mw);
                workers.add(mw);
            };
            importPool.shutdown();
            if (!importPool.awaitTermination(TIMEOUT_DAYS, TimeUnit.DAYS)) {
                System.out.println("Analysis timed out (time out: " + TIMEOUT_DAYS + " days)");
            }
            for (MappingWorker mw : workers){
                if (mw.exception != null) throw mw.exception;
            }

            long diffTimeMapping = System.nanoTime() - startTimeMapping;
            System.out.println();
            System.out.println("Mapping " + lineCount + " peptides took " + (diffTimeMapping / 1e9) + " seconds");

        } catch (Exception e) {
            handleError(outputFileName, "Error: mapping went wrong", e);
        }
            
            
            
        // close everything
        try {
            writer.close();
            br.close();
        }
        catch (Exception e) {
            handleError(outputFileName, "Error: could not close files properly", e);
        }
    }
}<|MERGE_RESOLUTION|>--- conflicted
+++ resolved
@@ -118,13 +118,8 @@
         }
         
         
-<<<<<<< HEAD
         IdentificationParameters identificationParameters = new IdentificationParameters();
         boolean parametersLoaded = false;
-=======
-        SearchParameters searchParameters = null;
-        SequenceMatchingParameters sequenceMatchingPreferences = null;
->>>>>>> 43879c82
         
         ArrayList<File> idFiles = new ArrayList<>();
         
@@ -182,33 +177,21 @@
                         }
                     } else if (lowerCaseName.endsWith(".par")) {
 
-<<<<<<< HEAD
                         try {
                             identificationParameters = IdentificationParameters.getIdentificationParameters(zippedFile);
                             parametersLoaded = true;
-=======
-                        IdentificationParameters identificationParameters = null;
-                        try {
-                            identificationParameters = IdentificationParameters.getIdentificationParameters(zippedFile);
->>>>>>> 43879c82
                         } catch (Exception e) {
                             System.err.println("Error: cound not open or parse parameter file");
                             System.exit(-1);
                         }
 
-<<<<<<< HEAD
-=======
-                        sequenceMatchingPreferences = identificationParameters.getSequenceMatchingParameters();
-                        searchParameters = identificationParameters.getSearchParameters();
-
->>>>>>> 43879c82
+
                     } else if (lowerCaseName.endsWith(".mgf")){
                         msFileHandler.register(zippedFile, zippedFile.getParentFile(), null);
                     }
                 }
             }
             
-<<<<<<< HEAD
             if (!parametersLoaded) {
                 identificationParameters.getSearchParameters().setModificationParameters(new ModificationParameters());
                 identificationParameters.getSearchParameters().setFragmentIonAccuracy(0.02);
@@ -216,16 +199,7 @@
                 
                 identificationParameters.getSequenceMatchingParameters().setSequenceMatchingType(SequenceMatchingParameters.MatchingType.indistiguishableAminoAcids);
                 identificationParameters.getSequenceMatchingParameters().setLimitX(0.25);
-=======
-            if (searchParameters == null) {
-                searchParameters = new SearchParameters();
-                searchParameters.setModificationParameters(new ModificationParameters());
-                searchParameters.setFragmentIonAccuracy(0.02);
-                searchParameters.setFragmentAccuracyType(SearchParameters.MassAccuracyType.DA);
-                sequenceMatchingPreferences = new SequenceMatchingParameters();
-                sequenceMatchingPreferences.setSequenceMatchingType(SequenceMatchingParameters.MatchingType.indistiguishableAminoAcids);
-                sequenceMatchingPreferences.setLimitX(0.25);
->>>>>>> 43879c82
+
             }
             
             ArrayList<SpectrumMatch> spectrumMatches = new ArrayList<>();
@@ -245,13 +219,8 @@
                 spectrumMatches.addAll(fileReader.getAllSpectrumMatches(
                     msFileHandler,
                     null,
-<<<<<<< HEAD
                     identificationParameters.getSearchParameters(),
                     identificationParameters.getSequenceMatchingParameters(),
-=======
-                    searchParameters,
-                    sequenceMatchingPreferences,
->>>>>>> 43879c82
                     true
                 ));
                 
