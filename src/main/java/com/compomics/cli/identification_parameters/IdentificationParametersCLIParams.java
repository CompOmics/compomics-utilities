--- conflicted
+++ resolved
@@ -1,4 +1,3 @@
-<<<<<<< HEAD
 package com.compomics.cli.identification_parameters;
 
 import com.compomics.software.cli.CommandLineUtils;
@@ -132,6 +131,7 @@
     MSGF_ADDITIONAL("msgf_additional", "MS-GF+ additional features, 0: output basic scores only (Default, true), 1: output additional features.", false, true),
     MSGF_TERMINI("msgf_termini", "MS-GF+ number of tolerable termini, e.g. 0: non-tryptic, 1: semi-tryptic, 2: fully-tryptic, default is '2'.", false, true),
     MSGF_PTMS("msgf_num_ptms", "MS-GF+ max number of PTMs per peptide, default is '2'.", false, true),
+    MSGF_TASKS("msgf_num_tasks", "MS-GF+ number of tasks as an integer, default: internally calculated based on inputs", false, true),
     //////////////////////////////////
     // MS Amanda specific parameters
     //////////////////////////////////
@@ -506,6 +506,7 @@
         output += "-" + String.format(CommandLineUtils.formatter, IdentificationParametersCLIParams.MSGF_ADDITIONAL.id) + " " + IdentificationParametersCLIParams.MSGF_ADDITIONAL.description + "\n";
         output += "-" + String.format(CommandLineUtils.formatter, IdentificationParametersCLIParams.MSGF_TERMINI.id) + " " + IdentificationParametersCLIParams.MSGF_TERMINI.description + "\n";
         output += "-" + String.format(CommandLineUtils.formatter, IdentificationParametersCLIParams.MSGF_PTMS.id) + " " + IdentificationParametersCLIParams.MSGF_PTMS.description + "\n";
+        output += "-" + String.format(CommandLineUtils.formatter, IdentificationParametersCLIParams.MSGF_TASKS.id) + " " + IdentificationParametersCLIParams.MSGF_TASKS.description + "\n";
 
         output += "\n\nOMSSA advanced parameters:\n\n";
         output += "-" + String.format(CommandLineUtils.formatter, IdentificationParametersCLIParams.OMSSA_REMOVE_PREC.id) + " " + IdentificationParametersCLIParams.OMSSA_REMOVE_PREC.description + "\n";
@@ -672,666 +673,4 @@
 
         return output;
     }
-}
-=======
-package com.compomics.cli.identification_parameters;
-
-import com.compomics.software.cli.CommandLineUtils;
-import com.compomics.util.experiment.identification.protein_inference.PeptideMapperType;
-import com.compomics.util.experiment.identification.ptm.PtmScore;
-import com.compomics.util.preferences.DigestionPreferences;
-import com.compomics.util.preferences.SequenceMatchingPreferences;
-import org.apache.commons.cli.Options;
-
-/**
- * Enum class specifying the SearchParameter command line option parameters to
- * create a SearchParameters object
- *
- * @author Marc Vaudel
- * @author Harald Barsnes
- */
-public enum IdentificationParametersCLIParams {
-
-    //////////////////////////////////////////////////////////////////////////////////////////
-    // IMPORTANT: Any change here must be reported in the wiki: 
-    // https://github.com/compomics/compomics-utilities/wiki/IdentificationParametersCLI
-    //////////////////////////////////////////////////////////////////////////////////////////
-    
-    //////////////////////////////////
-    // General parameters
-    //////////////////////////////////
-    DESCRIPTION("description", "The description of the search parameters, short summary by default.", false, true),
-    USAGE("usage", "Lists the available options.", false, false),
-    USAGE_2("h", "Lists the available options.", false, false),
-    USAGE_3("help", "Lists the available options.", false, false),
-    MODS("mods", "Lists the available modifications.", false, false),
-    ENZYMES("enzymes", "Lists the available enzymes.", false, false),
-    IDENTIFICATION_PARAMETERS("id_params", "The identification parameters file to use.", false, true),
-    OUT("out", "The destination Identification Parameters file (.par).", true, true),
-    //////////////////////////////////
-    // Search Parameters
-    //////////////////////////////////
-    DB("db", "The sequence database to use for searching spectra in FASTA format.", false, true),
-    PREC_PPM("prec_ppm", "Precursor ion tolerance unit: ppm (1) or Da (0), default is '1'.", false, true),
-    FRAG_PPM("frag_ppm", "Fragment ion tolerance unit: ppm (1) or Da (0), default is '0'.", false, true),
-    PREC_TOL("prec_tol", "Precursor ion mass tolerance, default is '10'.", false, true),
-    FRAG_TOL("frag_tol", "Fragment ion mass tolerance, default is '0.5'.", false, true),
-    DIGESTION("digestion", "The type of digestion to consider: " + DigestionPreferences.CleavagePreference.getCommandLineDescription() + ". Default is 0.", false, true),
-    ENZYME("enzyme", "Enzyme used, default is 'Trypsin'. If more than one enzyme was used, please provide them as comma separated list with quotes, e.g. \"Trypsin, Glu-C\". See EnzymesCLI to list and edit the enzymes.", false, true),
-    MC("mc", "Number of allowed missed cleavages, default is '2'. If more than one enzyme was used, please provide the missed cleavages for every enzyme in the same order as comma separated list with quotes, e.g. \"2, 1\".", false, true),
-    SPECIFICITY("specificity", "Specificity of the enzyme." + DigestionPreferences.Specificity.getCommandLineDescription() + ". If more than one enzyme was used, please provide the missed cleavages for every enzyme in the same order as comma separated list with quotes, e.g. \"0, 1\".", false, true),
-    FIXED_MODS("fixed_mods", "Fixed modifications as comma separated list, e.g., \"Oxidation of M, Phosphorylation of S\"", false, true),
-    VARIABLE_MODS("variable_mods", "Variable modifications as comma separated list, e.g., \"Oxidation of M, Phosphorylation of S\". See ModificationsCLI to list and edit the enzymes", false, true),
-    MIN_CHARGE("min_charge", "Minimal charge to search for, default is '2'.", false, true),
-    MAX_CHARGE("max_charge", "Maximal charge to search for, default is '4'.", false, true),
-    FI("fi", "Type of forward ion searched, default is 'b'. If more than one ion should be used, please provide them as comma separated list with quotes, e.g. \"a, b\".", false, true),
-    RI("ri", "Type of rewind ion searched, default is 'y'. If more than one ion should be used, please provide them as comma separated list with quotes, e.g. \"y, z\".", false, true),    
-    MIN_ISOTOPE("min_isotope", "Minimal precursor isotope, default is '0'.", false, true),
-    MAX_ISOTOPE("max_isotope", "Maximal precursor isotope, default is '1'.", false, true),
-
-    //////////////////////////////////
-    // OMSSA specific parameters
-    //////////////////////////////////
-    OMSSA_SEQUENCES_IN_MEMORY("omssa_memory", "OMSSA map sequences in memory option, 1: true, 0: false, default is '1'.", false, true),
-    OMSSA_NEUTRON("omssa_neutron", "Mass after which OMSSA should consider neutron exact mass, default is '1446.94'.", false, true),
-    OMSSA_LOW_INTENSITY("omssa_low_intensity", "OMSSA low intensity cutoff as percentage of the most intense peak, default is '0.0'.", false, true),
-    OMSSA_HIGH_INTENSITY("omssa_high_intensity", "OMSSA high intensity cutoff as percentage of the most intense peak, default is '0.2'.", false, true),
-    OMSSA_INTENSITY_INCREMENT("omssa_intensity_incr", "OMSSA intensity increment, default is '0.0005'.", false, true),
-    OMSSA_SINGLE_WINDOW_WIDTH("omssa_single_window_wd", "OMSSA single charge window width in Da, integer, default is '27'.", false, true),
-    OMSSA_DOUBLE_WINDOW_WIDTH("omssa_double_window_wd", "OMSSA double charge window width in Da, integer, default is '14'.", false, true),
-    OMSSA_SINGLE_WINDOW_PEAKS("omssa_single_window_pk", "OMSSA single charge window number of peaks, integer, default is '2'.", false, true),
-    OMSSA_DOUBLE_WINDOW_PEAKS("omssa_double_window_pk", "OMSSA double charge window number of peaks, integer, default is '2'.", false, true),
-    OMSSA_MIN_ANNOTATED_INTENSE_PEAKS("omssa_min_ann_int_pks", "OMSSA minimum number of annotated peaks among the most intense ones, integer, default is '6'.", false, true),
-    OMSSA_MIN_ANNOTATED_PEAKS("omssa_min_annotated_peaks", "OMSSA minimum number of annotated peaks, integer, default is '2'.", false, true),
-    OMSSA_MIN_PEAKS("omssa_min_peaks", "OMSSA minimum number of peaks, integer, default is '4'.", false, true),
-    OMSSA_METHIONINE("omssa_methionine", "OMSSA N-terminal methionine cleavage option, 1: true, 0: false, default is '1'.", false, true),
-    OMSSA_MAX_LADDERS("omssa_max_ladders", "OMSSA maximum number of m/z ladders, integer, default is '128'.", false, true),
-    OMSSA_MAX_FRAG_CHARGE("omssa_max_frag_charge", "OMSSA maximum fragment charge, integer, default is '2'.", false, true),
-    OMSSA_MAX_FRACTION("omssa_fraction", "OMSSA fraction of peaks to estimate charge 1, default is '0.95'.", false, true),
-    OMSSA_PLUS_ONE("omssa_plus_one", "OMSSA estimate plus one charge algorithmically option, 1: true, 0: false, default is '1'.", false, true),
-    OMSSA_POSITIVE_IONS("omssa_charge", "OMSSA fragment charge option, 1: plus, 0: minus, default is '1'.", false, true),
-    OMSSA_PREC_PER_SPECTRUM("omssa_prec_per_spectrum", "OMSSA minimum number of precursors per spectrum, integer, default is '1'.", false, true),
-    OMSSA_FORWARD_IONS("omssa_forward", "OMSSA include first forward ion (b1) in search, 1: true, 0: false, default is '0'.", false, true),
-    OMSSA_REWIND_IONS("omssa_rewind", "OMSSA search rewind (C-terminal) ions option, 1: true, 0: false, default is '1'.", false, true),
-    OMSSA_MAX_FRAG_SERIES("omssa_max_frag_series", "OMSSA maximum fragment per series option, integer, default is '100'.", false, true),
-    OMSSA_CORRELATION_CORRECTION("omssa_corr", "OMSSA use correlation correction score option, 1: true, 0: false, default is '1'.", false, true),
-    OMSSA_CONSECUTIVE_ION_PROBABILITY("omssa_consecutive_p", "OMSSA consecutive ion probability, default is '0.5'.", false, true),
-    OMSSA_ITERATIVE_SEQUENCE_EVALUE("omssa_it_sequence_evalue", "OMSSA e-value cutoff to consider a sequence in the iterative search 0.0 means all, default is '0.0'.", false, true),
-    OMSSA_ITERATIVE_SPECTRUM_EVALUE("omssa_it_spectrum_evalue", "OMSSA e-value cutoff to consider a spectrum in the iterative search 0.0 means all, default is '0.01'.", false, true),
-    OMSSA_ITERATIVE_REPLACE_EVALUE("omssa_it_replace_evalue", "OMSSA e-value cutoff to replace a hit in the iterative search 0.0 means keep best, default is '0.0'.", false, true),
-    OMSSA_REMOVE_PREC("omssa_remove_prec", "OMSSA remove precursor option, 1: true, 0: false, default is '1'.", false, true),
-    OMSSA_SCALE_PREC("omssa_scale_prec", "OMSSA scale precursor mass option, 1: true, 0: false, default is '0'.", false, true),
-    OMSSA_ESTIMATE_CHARGE("omssa_estimate_charge", "OMSSA estimate precursor charge option, 1: true, 0: false, default is '1'.", false, true),
-    OMSSA_MAX_EVALUE("omssa_max_evalue", "OMSSA maximal evalue considered, default is '100'.", false, true),
-    OMSSA_HITLIST_LENGTH("omssa_hitlist_length", "OMSSA hitlist length, 0 means all, default is '10'.", false, true),
-    OMSSA_HITLIST_LENGTH_CHARGE("omssa_hitlist_charge", "OMSSA number of hits per spectrum per charge, default is '30'.", false, true),
-    OMSSA_MIN_PEP_LENGTH("omssa_min_pep_length", "OMSSA minumum peptide length (semi-tryptic or no enzyme searches only).", false, true),
-    OMSSA_MAX_PEP_LENGTH("omssa_max_pep_length", "OMSSA maximum peptide length (OMSSA semi-tryptic or no enzyme searches only).", false, true),
-    OMSSA_FORMAT("omssa_format", "OMSSA output format. 0: omx, 1: csv, 2: pepXML, default is 'omx'.", false, true),
-    //////////////////////////////////
-    // X!Tandem specific parameters
-    //////////////////////////////////
-    XTANDEM_DYNAMIC_RANGE("xtandem_dynamic_range", "X!Tandem 'spectrum, dynamic range' option, default is '100'.", false, true),
-    XTANDEM_NPEAKS("xtandem_npeaks", "X!Tandem 'spectrum, total peaks' option, default is '50'.", false, true),
-    XTANDEM_MIN_FRAG_MZ("xtandem_min_frag_mz", "X!Tandem 'spectrum, minimum fragment mz' option, default is '200'.", false, true),
-    XTANDEM_MIN_PEAKS("xtandem_min_peaks", "X!Tandem 'spectrum, minimum peaks' option, default is '15'.", false, true),
-    XTANDEM_NOISE_SUPPRESSION("xtandem_noise_suppr", "X!Tandem 'spectrum, use noise suppression' option. 1: true, 0: false, default is '0'.", false, true),
-    XTANDEM_MIN_PREC_MASS("xtandem_min_prec_mass", "X!Tandem 'spectrum, minimum parent m+h' option, default is '500'.", false, true),
-    XTANDEM_QUICK_ACETYL("xtandem_quick_acetyl", "X!Tandem 'protein, quick acetyl' option. 1: true, 0: false, default is '1'.", false, true),
-    XTANDEM_QUICK_PYRO("xtandem_quick_pyro", "X!Tandem 'protein, quick pyrolidone' option. 1: true, 0: false, default is '1'.", false, true),
-    XTANDEM_STP_BIAS("xtandem_stp_bias", "X!Tandem 'protein, stP bias' option. 1: true, 0: false, default is '0'.", false, true),
-    XTANDEM_REFINE("xtandem_refine", "X!Tandem 'refine' option. 1: true, 0: false, default is '1'.", false, true),
-    XTANDEM_REFINE_EVALUE("xtandem_refine_evalue", "X!Tandem 'refine, maximum valid expectation value' option, default is '0.01'.", false, true),
-    XTANDEM_REFINE_UNANTICIPATED_CLEAVAGE("xtandem_refine_unc", "X!Tandem 'refine, unanticipated cleavage' option. 1: true, 0: false, default is '1'.", false, true),
-    XTANDEM_REFINE_SEMI("xtandem_refine_semi", "X!Tandem 'refine, cleavage semi' option. 1: true, 0: false, default is '0'.", false, true),
-    XTANDEM_REFINE_POTENTIAL_MOD_FULL_REFINEMENT("xtandem_refine_pot", "X!Tandem 'refine, use potential modifications for full refinement' option. 1: true, 0: false, default is '0'.", false, true),
-    XTANDEM_REFINE_POINT_MUTATIONS("xtandem_refine_p_mut", "X!Tandem 'refine, point mutations' option. 1: true, 0: false, default is '0'.", false, true),
-    XTANDEM_REFINE_SNAPS("xtandem_refine_snaps", "X!Tandem 'refine, saps' option. 1: true, 0: false, default is '1'.", false, true),
-    XTANDEM_REFINE_SPECTRUM_SYNTHESIS("xtandem_refine_spec_synt", "X!Tandem 'refine, spectrum synthesis' option. 1: true, 0: false, default is '1'.", false, true),
-    XTANDEM_EVALUE("xtandem_evalue", "X!Tandem 'output, maximum valid expectation value' option, default is '0.01'.", false, true),
-    XTANDEM_OUTPUT_RESULTS("xtandem_output_results", "X!Tandem 'output, results' option (all|valid|stochastic), default is 'all'.", false, true),
-    XTANDEM_OUTPUT_PROTEINS("xtandem_output_proteins", "X!Tandem 'output, proteins' option. 1: true, 0: false, default is '0'.", true, true),
-    XTANDEM_OUTPUT_SEQUENCES("xtandem_output_sequences", "X!Tandem 'output, sequences' option. 1: true, 0: false, default is '0'.", false, true),
-    XTANDEM_OUTPUT_SPECTRA("xtandem_output_spectra", "X!Tandem 'output, spectra' option. 1: true, 0: false, default is '0'.", false, true),
-    XTANDEM_SKYLINE("xtandem_skyline_path", "X!Tandem 'spectrum, skyline path' option.", false, true),
-    //////////////////////////////////
-    // MS-GF+ specific parameters
-    //////////////////////////////////
-    MSGF_DECOY("msgf_decoy", "MS-GF+ search decoys option, 1: true, 0: false, default is '0'.", false, true),
-    MSGF_INSTRUMENT("msgf_instrument", "MS-GF+ instrument id option, 0: Low-res LCQ/LTQ, 1: Orbitrap/FTICR, 2: TOF, 3: Q-Exactive (Default).", false, true),
-    MSGF_FRAGMENTATION("msgf_fragmentation", "MS-GF+ fragmentation id option, 0: As written in the spectrum or CID if no info, 1: CID, 2: ETD, 3: HCD (Default), 4: UVPD.", false, true),
-    MSGF_PROTOCOL("msgf_protocol", "MS-GF+ protocol id option, 0: Automatic (Default, true), 1: Phosphorylation, 2: iTRAQ, 3: iTRAQPhospho, 4: TMT, 5: Standard.", false, true),
-    MSGF_MIN_PEP_LENGTH("msgf_min_pep_length", "MS-GF+ minumum peptide length, default is '6'.", false, true),
-    MSGF_MAX_PEP_LENGTH("msgf_max_pep_length", "MS-GF+ maximum peptide length, default is '30'.", false, true),
-    MSGF_NUM_MATCHES("msgf_num_matches", "MS-GF+ maximum number of spectrum matches, default is '10'.", false, true), // @TODO: find an optimal default
-    MSGF_ADDITIONAL("msgf_additional", "MS-GF+ additional features, 0: output basic scores only (Default, true), 1: output additional features.", false, true),
-    MSGF_TERMINI("msgf_termini", "MS-GF+ number of tolerable termini, e.g. 0: non-tryptic, 1: semi-tryptic, 2: fully-tryptic, default is '2'.", false, true),
-    MSGF_PTMS("msgf_num_ptms", "MS-GF+ max number of PTMs per peptide, default is '2'.", false, true),
-    MSGF_TASKS("msgf_num_tasks", "MS-GF+ number of tasks as an integer, default: internally calculated based on inputs.", false, true),
-    //////////////////////////////////
-    // MS Amanda specific parameters
-    //////////////////////////////////
-    MS_AMANDA_DECOY("ms_amanda_decoy", "MS Amanda generate decoys option, 0: false, 1: true, default is '0'.", false, true),
-    MS_AMANDA_INSTRUMENT("ms_amanda_instrument", "MS Amanda instrument id option. Available enzymes are listed in the GUI. (Note: case sensitive.).", false, true),
-    MS_AMANDA_MAX_RANK("ms_amanda_max_rank", "MS Amanda maximum rank, default is '10'.", false, true),
-    MS_AMANDA_MONOISOTOPIC("ms_amanda_mono", "MS Amanda use monoisotopic mass values, 0: false, 1: true, default is '1'.", false, true),
-    MS_AMANDA_LOW_MEM_MODE("ms_low_mem_mode", "MS Amanda use low memory mode option, 0: false, 1: true, default is '1'.", false, true),
-    //////////////////////////////////
-    // MyriMatch specific parameters
-    //////////////////////////////////
-    MYRIMATCH_MIN_PEP_LENGTH("myrimatch_min_pep_length", "MyriMatch minumum peptide length, default is '6'.", false, true),
-    MYRIMATCH_MAX_PEP_LENGTH("myrimatch_max_pep_length", "MyriMatch maximum peptide length, default is '30'.", false, true),
-    MYRIMATCH_MIN_PREC_MASS("myrimatch_min_prec_mass", "MyriMatch minumum precursor mass, default is '0.0'.", false, true),
-    MYRIMATCH_MAX_PREC_MASS("myrimatch_max_prec_mass", "MyriMatch maximum precursor mass, default is '10000.0'.", false, true),
-    MYRIMATCH_NUM_MATCHES("myrimatch_num_matches", "MyriMatch maximum number of spectrum matches, default is '10'.", false, true),
-    MYRIMATCH_PTMS("myrimatch_num_ptms", "MyriMatch max number of PTMs per peptide, default is '2'.", false, true),
-    MYRIMATCH_FRAGMENTATION("myrimatch_fragmentation", "MyriMatch fragmentation method, cid (b, y, true), etd (c, z*) or manual (a comma-separated list of [abcxyz] or z* (z+1, true), e.g. manual:b,y,z).", false, true),
-    MYRIMATCH_TERMINI("myrimatch_termini", "MyriMatch number of enzymatic termini, e.g. 0: non-tryptic, 1: semi-tryptic, 2: fully-tryptic, default is '2'.", false, true),
-    MYRIMATCH_SMART_PLUS_THREE("myrimatch_plus_three", "MyriMatch smart plus three option, 1: true, 0: false, default is '1'.", false, true),
-    MYRIMATCH_XCORR("myrimatch_xcorr", "MyriMatch xcorr option, 1: true, 0: false, default is '0'.", false, true),
-    MYRIMATCH_TIC_CUTOFF("myrimatch_tic_cutoff", "MyriMatch TIC cutoff percentage, default is '0.98'.", false, true),
-    MYRIMATCH_INTENSTITY_CLASSES("myrimatch_intensity_classes", "MyriMatch number of intensity classes, default is '3'.", false, true),
-    MYRIMATCH_CLASS_MULTIPLIER("myrimatch_class_multiplier", "MyriMatch class multiplier option, default is '2'.", false, true),
-    MYRIMATCH_NUM_BATCHES("myrimatch_num_batches", "MyriMatch number of batches option, default is '50'.", false, true),
-    MYRIMATCH_MAX_PEAK_COUNT("myrimatch_max_peak", "MyriMatch max number of peaks option, default is '100'.", false, true),
-    MYRIMATCH_OUTPUT_FORMAT("myrimatch_output", "MyriMatch output format option, mzIdentML or pepXML, default is 'mzIdentML'.", false, true),
-    //////////////////////////////////
-    // Comet specific parameters
-    //////////////////////////////////
-    COMET_NUM_MATCHES("comet_num_matches", "Comet maximum number of spectrum matches, default is '10'.", false, true),
-    COMET_PTMS("comet_num_ptms", "Comet max number of variable PTMs per peptide, default is '10'.", false, true),
-    COMET_REQ_PTMS("comet_req_ptms", "Comet require at least one variable PTM per peptide, 1: true, 0: false, default is '0'.", false, true),
-    COMET_MIN_PEAKS("comet_min_peaks", "Comet min number of peaks for a spectrum, default is '10'.", false, true),
-    COMET_MIN_PEAK_INTENSITY("comet_min_peak_int", "Comet min peak intensity, default is '0.0'.", false, true),
-    COMET_REMOVE_PRECURSOR("comet_remove_prec", "Comet remove precursor, 0: off, 1: on, 2: as expected for ETD/ECD spectra, default is '0'.", false, true),
-    COMET_REMOVE_PRECURSOR_TOLERANCE("comet_remove_prec_tol", "Comet remove precursor tolerance, default is '1.5'.", false, true),
-    COMET_CLEAR_MZ_RANGE_LOWER("comet_clear_mz_range_lower", "Comet clear mz range lower, default is '0.0'.", false, true),
-    COMET_CLEAR_MZ_RANGE_UPPER("comet_clear_mz_range_upper", "Comet clear mz range upper, default is '0.0'.", false, true),
-    COMET_ENZYME_TYPE("comet_enzyme_type", "Comet enzyme type, 1: semi-specific, 2: full-enzyme, 8: unspecific N-term, 9: unspecific C-term, default is '2'.", false, true),
-    COMET_ISOTOPE_CORRECTION("comet_isotope_correction", "Comet isotope correction, 0: off, 1: 0,+1,2: 0,+1,+2, 3: 0,+1,+2,+3, 4: -8,-4,0,+4,+8, 5: -1,0,+1,+2,+3, default is '3'.", false, true),
-    COMET_MIN_PREC_MASS("comet_min_prec_mass", "Comet minimum precursor mass, default is '0.0'.", false, true),
-    COMET_MAX_PREC_MASS("comet_max_prec_mass", "Comet maximum precursor mass, default is '10000.0'.", false, true),
-    COMET_MAX_FRAGMENT_CHARGE("comet_max_frag_charge", "Comet maximum fragment charge [1-5], default is '3'.", false, true),
-    COMET_REMOVE_METH("comet_remove_meth", "Comet remove methionine, 1: true, 0: false, default is '0'.", false, true),
-    COMET_BATCH_SIZE("comet_batch_size", "Comet batch size, '0' means load and search all spectra at once, default is '0'.", false, true),
-    COMET_THEORETICAL_FRAGMENT_IONS("comet_theoretical_fragment_ions", "Comet theoretical_fragment_ions option, 1: true, 0: false, default is '1'.", false, true),
-    COMET_FRAGMENT_BIN_OFFSET("comet_frag_bin_offset", "Comet fragment bin offset, default is '0.0'.", false, true),
-    COMET_OUTPUT("comet_output", "Comet output type, PepXML, SQT, TXT or Percolator, default is 'PepXML'.", false, true),
-    //////////////////////////////////
-    // Tide specific parameters
-    //////////////////////////////////
-    TIDE_PTMS("tide_num_ptms", "Tide max number of PTMs per peptide, default is no limit.", false, true),
-    TIDE_PTMS_PER_TYPE("tide_num_ptms_per_type", "Tide max number of PTMs of each type per peptide, default is '2'.", false, true),
-    TIDE_MIN_PEP_LENGTH("tide_min_pep_length", "Tide minumum peptide length, default is '6'.", false, true),
-    TIDE_MAX_PEP_LENGTH("tide_max_pep_length", "Tide maximum peptide length, default is '30'.", false, true),
-    TIDE_MIN_PREC_MASS("tide_min_prec_mass", "Tide minumum precursor mass, default is '200.0'.", false, true),
-    TIDE_MAX_PREC_MASS("tide_max_prec_mass", "Tide maximum precursor mass, default is '7200.0'.", false, true),
-    TIDE_DECOY_FORMAT("tide_decoy_format", "Tide decoy fomat (none|shuffle|peptide-reverse|protein-reverse, true), default is 'none'.", false, true),
-    TIDE_KEEP_TERM_AA("tide_keep_terminals", "Tide keep terminal amino acids when creating decoys (N|C|NC|none, true), default is 'NC'.", false, true),
-    TIDE_DECOY_SEED("tide_dedoy_seed", "Tide decoy seed, default is '1'.", false, true),
-    TIDE_OUTPUT_FOLDER("tide_output_folder", "Tide output folder (relative to the Tide working folder, true), default is 'crux-output'.", false, true),
-    TIDE_PRINT_PEPTIDES("tide_print_peptides", "Tide print peptides, 1: true, 0: false, default is '0'.", false, true),
-    TIDE_VERBOSITY("tide_verbosity", "Tide progress display verbosity (0|10|20|30|40|50|60, true), default is '30'.", false, true),
-    TIDE_MONOISOTOPIC("tide_monoisotopic", "Tide monoisotopic precursor, 1: true, 0: false, default is '1'.", false, true),
-    TIDE_CLIP_N_TERM("tide_clip_n_term", "Tide clip n term methionine, 1: true, 0: false, default is '0'.", false, true),
-    TIDE_DIGESTION_TYPE("tide_digestion_type", "Tide digetion type (full-digest or partial-digest, true), default is 'full-digest'.", false, true),
-    TIDE_COMPUTE_SP("tide_compute_sp", "Tide compute sp score, 1: true, 0: false, default is '0'.", false, true),
-    TIDE_MAX_PSMS("tide_max_psms", "Tide maximum number of spectrum matches spectrum, default is '10'.", false, true),
-    TIDE_COMPUTE_P("tide_compute_p", "Tide compute exact p-values, 1: true, 0: false, default is '0'.", false, true),
-    TIDE_MIN_SPECTRUM_MZ("tide_min_spectrum_mz", "Tide minimum spectrum mz, default is '0.0'.", false, true),
-    TIDE_MAX_SPECTRUM_MZ("tide_max_spectrum_mz", "Tide maximum spectrum mz, default is no limit.", false, true),
-    TIDE_MIN_SPECTRUM_PEAKS("tide_min_spectrum_peaks", "Tide min spectrum peaks, default is '20'.", false, true),
-    TIDE_SPECTRUM_CHARGES("tide_spectrum_charges", "Tide spectrum charges (1|2|3|all, true), default is 'all'.", false, true),
-    TIDE_REMOVE_PREC("tide_remove_prec", "Tide remove precursor, 1: true, 0: false, default is '0'.", false, true),
-    TIDE_REMOVE_PREC_TOL("tide_remove_prec_tol", "Tide remove precursor tolerance, default is '1.5'.", false, true),
-    TIDE_PROGRESS_INDICATOR("tide_progress_indicator", "Tide progress indicator frequency, default is '1000'.", false, true),
-    TIDE_USE_FLANKING("tide_use_flanking", "Tide use flanking peaks, 1: true, 0: false, default is '0'.", false, true),
-    TIDE_USE_NEUTRAL_LOSSES("tide_use_neutral_losses", "Tide use neutral losses peaks, 1: true, 0: false, default is '0'.", false, true),
-    TIDE_MZ_BIN_WIDTH("tide_mz_bin_width", "Tide mz bin width, default is '0.02'.", false, true),
-    TIDE_MZ_BIN_OFFSET("tide_mz_bin_offset", "Tide mz bin offset, default is '0.0'.", false, true),
-    TIDE_CONCAT("tide_concat", "Tide concatenate target and decoy results, 1: true, 0: false, default is '0'.", false, true),
-    TIDE_STORE_SPECTRA("tide_store_spectra", "Tide file name in with to store the binary spectra, default is null, i.e., not set.", false, true),
-    TIDE_EXPORT_TEXT("tide_export_text", "Tide export text file, 1: true, 0: false, default is '1'.", false, true),
-    TIDE_EXPORT_SQT("tide_export_sqt", "Tide export SQT file, 1: true, 0: false, default is '0'.", false, true),
-    TIDE_EXPORT_PEPXML("tide_export_pepxml", "Tide export pepxml, 1: true, 0: false, default is '0'.", false, true),
-    TIDE_EXPORT_MZID("tide_export_mzid", "Tide export mzid, 1: true, 0: false, default is '0'.", false, true),
-    TIDE_EXPORT_PIN("tide_export_pin", "Tide export Percolator input file, 1: true, 0: false, default is '0'.", false, true),
-    TIDE_REMOVE_TEMP("tide_remove_temp", "Tide remove temp folders when the search is done, 1: true, 0: false, default is '1'.", false, true),
-    //////////////////////////////////
-    // Andromeda specific parameters
-    //////////////////////////////////
-    ANDROMEDA_MAX_PEPTIDE_MASS("andromeda_max_pep_mass", "Andromeda maximum peptide mass, default is '4600.0'.", false, true),
-    ANDROMEDA_MAX_COMBINATIONS("andromeda_max_comb", "Andromeda maximum combinations, default is '250'.", false, true),
-    ANDROMEDA_TOP_PEAKS("andromeda_top_peaks", "Andromeda number of top peaks, default is '8'.", false, true),
-    ANDROMEDA_TOP_PEAKS_WINDOW("andromeda_top_peaks_window", "Andromeda top peaks window width, default is '100'.", false, true),
-    ANDROMEDA_INCL_WATER("andromeda_incl_water", "Andromeda account for water losses, 1: true, 0: false, default is '1'.", false, true),
-    ANDROMEDA_INCL_AMMONIA("andromeda_incl_ammonia", "Andromeda account for ammonina losses, 1: true, 0: false, default is '1'.", false, true),
-    ANDROMEDA_NEUTRAL_LOSSES("andromeda_neutral_losses", "Andromeda neutral losses are sequence dependent, 1: true, 0: false, default is '1'.", false, true),
-    ANDROMEDA_FRAGMENT_ALL("andromeda_fragment_all", "Andromeda fragment all option, 1: true, 0: false, default is '0'.", false, true),
-    ANDROMEDA_EMP_CORRECTION("andromeda_emp_correction", "Andromeda emperical correction, 1: true, 0: false, default is '1'.", false, true),
-    ANDROMEDA_HIGHER_CHARGE("andromeda_higher_charge", "Andromeda higher charge option, 1: true, 0: false, default is '1'.", false, true),
-    ANDROMEDA_FRAG_METHOD("andromeda_frag_method", "Andromeda fragmentation method, HCD, CID or EDT, default is 'CID'.", false, true),
-    ANDROMEDA_MAX_MODS("andromeda_max_mods", "Andromeda maximum number of modifications, default is '5'.", false, true),
-    ANDROMEDA_MIN_PEP_LENGTH("andromeda_min_pep_length", "Andromeda minimum peptide length when using no enzyme, default is '8'.", false, true),
-    ANDROMEDA_MAX_PEP_LENGTH("andromeda_max_pep_length", "Andromeda maximum peptide length when using no enzyme, default is '25'.", false, true),
-    ANDROMEDA_EQUAL_IL("andromeda_equal_il", "Andromeda whether I and L should be considered indistinguishable, 1: true, 0: false, default is '0'.", false, true),
-    ANDROMEDA_MAX_PSMS("andromeda_max_psms", "Andromeda maximum number of spectrum matches spectrum, default is '10'.", false, true),
-    ANDROMEDA_DECOY_MODE("andromeda_decoy_mode", "Andromeda decoy mode, none or decoy, default is 'none'.", false, true),
-    //////////////////////////////////
-    // PepNovo+ specific parameters
-    //////////////////////////////////
-    PEPNOVO_HITLIST_LENGTH("pepnovo_hitlist_length", "PepNovo+ number of de novo solutions [0-2000], default is '10'.", false, true),
-    PEPTNOVO_ESTIMATE_CHARGE("pepnovo_estimate_charge", "PepNovo+ estimate precursor charge option. 1: true, 0: false, default is '1'.", false, true),
-    PEPNOVO_CORRECT_PREC_MASS("pepnovo_correct_prec_mass", "PepNovo+ correct precursor mass option. 1: true, 0: false, default is '1'.", false, true),
-    PEPNOVO_DISCARD_SPECTRA("pepnovo_discard_spectra", "PepNovo+ discard low quality spectra optoin. 1: true, 0: false, default is '1'.", false, true),
-    PEPNOVO_FRAGMENTATION_MODEL("pepnovo_fragmentation_model", "PepNovo+ fragmentation model. Default is 'CID_IT_TRYP'.", false, true),
-    PEPNOVO_GENERATE_BLAST("pepnovo_generate_blast", "PepNovo+ generate a BLAST query. 1: true, 0: false, default is '0'.", false, true),
-    //////////////////////////////////
-    // DirecTag specific parameters
-    //////////////////////////////////
-    DIRECTAG_TIC_CUTOFF_PERCENTAGE("directag_tic_cutoff", "DirecTag TIC cutoff in percent, default is '85'.", false, true),
-    DIRECTAG_MAX_PEAK_COUNT("directag_max_peak_count", "DirecTag max peak count, default is '400'.", false, true),
-    DIRECTAG_NUM_INTENSITY_CLASSES("directag_intensity_classes", "DirecTag number of intensity classses, default is '3'.", false, true),
-    DIRECTAG_ADJUST_PRECURSOR_MASS("directag_adjust_precursor", "DirecTag adjust precursor, 1: true, 0: false, default is '0'.", false, true),
-    DIRECTAG_MIN_PRECUSOR_ADJUSTMENT("directag_min_adjustment", "DirecTag minimum precursor adjustment, default is '-2.5'.", false, true),
-    DIRECTAG_MAX_PRECUSOR_ADJUSTMENT("directag_max_adjustment", "DirecTag maximum precursor adjustment, default is '2.5'.", false, true),
-    DIRECTAG_PRECUSOR_ADJUSTMENT_STEP("directag_adjustment_step", "DirecTag precursor adjustment step, default is '0.1'.", false, true),
-    DIRECTAG_NUM_CHARGE_STATES("directag_charge_states", "DirecTag number of charge states considered, default is '3'.", false, true),
-    DIRECTAG_OUTPUT_SUFFIX("directag_output_suffix", "DirecTag output suffic, default is no suffix.", false, true),
-    DIRECTAG_USE_CHARGE_STATE_FROM_MS("directag_ms_charge_state", "DirecTag use charge state from M spectrum, 1: true, 0: false, default is '0'.", false, true),
-    DIRECTAG_DUPLICATE_SPECTRA("directag_duplicate_spectra", "DirecTag duplicate spectra per charge, 1: true, 0: false, default is '1'.", false, true),
-    DIRECTAG_DEISOTOPING_MODE("directag_deisotoping", "DirecTag deisotoping mode, default is '0', 0: no deisotoping, 1: precursor only, 2: precursor and candidate.", false, true),
-    DIRECTAG_ISOTOPE_MZ_TOLERANCE("directag_isotope_tolerance", "DirecTag isotope mz tolerance, default is '0.25'.", false, true),
-    DIRECTAG_COMPLEMENT_MZ_TOLERANCE("directag_complement_tolerance", "DirecTag complement mz tolerance, default is '0.5'.", false, true),
-    DIRECTAG_TAG_LENGTH("directag_tag_length", "DirecTag tag length, default is '3'.", false, true),
-    DIRECTAG_MAX_DYNAMIC_MODS("directag_max_var_mods", "DirecTag maximum variable modifications per sequence, default is '2'.", false, true),
-    DIRECTAG_MAX_TAG_COUNT("directag_max_tag_count", "DirecTag maximum tag count, default is '20'.", false, true),
-    DIRECTAG_INTENSITY_SCORE_WEIGHT("directag_intensity_weight", "DirecTag intensity score weight, default is '1.0'.", false, true),
-    DIRECTAG_MZ_FIDELITY_SCORE_WEIGHT("directag_fidelity_weight", "DirecTag fidelity score weight, default is '1.0'.", false, true),
-    DIRECTAG_COMPLEMENT_SCORE_WEIGHT("directag_complement_weight", "DirecTag complement_score_weight, default is '1.0'.", false, true),
-    //////////////////////////////////
-    // pNovo+ specific parameters
-    //////////////////////////////////
-    PNOVO_NUMBER_OF_PEPTIDES("pnovo_num_peptides", "pNovo+ number of peptides per spectrum, default is '10'.", false, true),
-    PNOVO_LOWER_PRECURSOR_MASS("pnovo_lower_prec", "pNovo+ minimum precursor mass, default is '300'.", false, true),
-    PNOVO_UPPER_PRECURSOR_MASS("pnovo_upper_prec", "pNovo+ maximum precursor mass, default is '5000'.", false, true),
-    PNOVO_ACTIVATION_TYPE("pnovo_activation", "pNovo+ actication type (HCD, CID or EDT, true), default is 'HCD'.", false, true),
-    //////////////////////////////////
-    // Novor specific parameters
-    //////////////////////////////////
-    NOVOR_FRAGMENTATION("novor_fragmentation", "Novor fragmentation method, CID or HCD, default is 'HCD'.", false, true),
-    NOVOR_MASS_ANALYZER("novor_mass_analyzer", "Novor mass analyzer, Trap, TOF, or FT, default is 'FT'.", false, true),
-    //////////////////////////////////
-    // Gene mapping preferences
-    //////////////////////////////////
-    USE_GENE_MAPPING("useGeneMapping", "If true gene mappings will be used and saved along with the project (UniProt databases only). (1: true, 0: false, default is '1')", false, true),
-    UPDATE_GENE_MAPPING("updateGeneMapping", "If true gene mappings will be updated automatically from Ensembl (UniProt databases only). (1: true, 0: false, default is '1')", false, true),
-    //////////////////////////////////
-    // Spectrum annotation
-    //////////////////////////////////
-    ANNOTATION_LEVEL("annotation_level", "The intensity percentile to consider for annotation, e.g. 0.75 means that the 25% most intense peaks will be annotated, default is 0.75.", false, true),
-    ANNOTATION_MZ_TOLERANCE("annotation_mz_tolerance", "The m/z tolerance to annotate peaks, default is equal to the search settings MS2 tolerance.", false, true),
-    ANNOTATION_HIGH_RESOLUTION("annotation_high_resolution", "If true the most accurate peak will be selected within the m/z tolerance. (1: true, 0: false, default is '1')", false, true),
-    //////////////////////////////////
-    // Sequence matching
-    //////////////////////////////////
-    SEQUENCE_INDEX_TYPE("sequence_index_type", "The protein database index type. (" + PeptideMapperType.getCommandLineOptions() + ", default is " + PeptideMapperType.fm_index.index + ")", false, true),
-    SEQUENCE_MATCHING_TYPE("sequence_matching_type", "The peptide to protein sequence matching type. (" + SequenceMatchingPreferences.MatchingType.getCommandLineOptions() 
-            + ", default is " + SequenceMatchingPreferences.MatchingType.indistiguishableAminoAcids + ")", false, true),
-    SEQUENCE_MATCHING_X("sequence_matching_x", "The maximum share of X's in a sequence, 0.25 means 25% of X's, default is 0.25.", false, true),
-    //////////////////////////////////
-    // Import filters
-    //////////////////////////////////
-    IMPORT_PEPTIDE_LENGTH_MIN("import_peptide_length_min", "The minimal peptide length to consider when importing identification files, default is 8.", false, true),
-    IMPORT_PEPTIDE_LENGTH_MAX("import_peptide_length_max", "The maximal peptide length to consider when importing identification files, default is 30.", false, true),
-    IMPORT_MC_MIN("import_missed_cleavages_min", "The minimal number if missed cleavages to consider when importing identification files, default is no filter.", false, true),
-    IMPORT_MC_MAX("import_missed_cleavages_max", "The maximal number if missed cleavages to consider when importing identification files, default is no filter.", false, true),
-    IMPORT_PRECURSOR_MZ("import_precurosor_mz", "The maximal precursor precursor deviation to allow when importing identification files, the precursor tolerance by default.", false, true),
-    IMPORT_PRECURSOR_MZ_PPM("import_precurosor_mz_ppm", "Maximal precursor ion deviation unit: ppm (1) or Da (0), default is '1'.", false, true),
-    EXCLUDE_UNKNOWN_PTMs("exclude_unknown_ptms", "If true peptides presenting unrecognized PTMs will be excluded. (1: true, 0: false, default is '1')", false, true),
-    //////////////////////////////////
-    // PTM localization parameters
-    //////////////////////////////////
-    PTM_SCORE("ptm_score", "The PTM probabilistic score to use for PTM localization (" + PtmScore.getCommandLineOptions() + ", default is '1').", false, true),
-    PTM_THRESHOLD("ptm_threshold", "The threshold to use for the PTM scores. Automatic mode will be used if not set. Default is automatic threshold.", false, true),
-    SCORE_NEUTRAL_LOSSES("score_neutral_losses", "Include neutral losses in spectrum annotation of the PTM score (1: true, 0: false, default is '0').", false, true),
-    PTM_SEQUENCE_MATCHING_TYPE("ptm_sequence_matching_type", "The PTM to peptide sequence matching type. (" + SequenceMatchingPreferences.MatchingType.getCommandLineOptions() 
-            + ", default is " + SequenceMatchingPreferences.MatchingType.aminoAcid + ")", false, true),
-    PTM_ALIGNMENT("ptm_alignment", "Align peptide ambiguously localized PTMs on confident sites (1: true, 0: false, default is '1').", false, true),
-    //////////////////////////////////
-    // Protein inference parameters
-    //////////////////////////////////
-    DB_PI("db_pi", "The sequence database to use for protein inference in FASTA format.", false, true),
-    SIMPLIFY_GOUPS("simplify_groups", "Simplify protein groups, 1: yes, 0: no, default is 1.", false, true),
-    SIMPLIFY_GOUPS_SCORE("simplify_score", "Simplify protein groups based on the PeptideShaker target/decoy score, 1: yes, 0: no, default is 1.", false, true),
-    SIMPLIFY_GOUPS_ENZYMATICITY("simplify_enzymaticity", "Simplify protein groups based on the peptide enzymaticity, 1: yes, 0: no, default is 1.", false, true),
-    SIMPLIFY_GOUPS_EVIDENCE("simplify_evidence", "Simplify protein groups based on the Uniprot protein evidence, 1: yes, 0: no, default is 1.", false, true),
-    SIMPLIFY_GOUPS_UNCHARACTERIZED("simplify_uncharacterized", "Simplify protein groups based on the protein characterization, 1: yes, 0: no, default is 1.", false, true),
-    //////////////////////////////////
-    // Validation parameters
-    //////////////////////////////////
-    PSM_FDR("psm_fdr", "FDR at the PSM level in percent, default is 1.", false, true),
-    PEPTIDE_FDR("peptide_fdr", "FDR at the peptide level in percent, default is 1.", false, true),
-    PROTEIN_FDR("protein_fdr", "FDR at the protein level in percent, default is 1.", false, true),
-    SEPARATE_PSMs("group_psms", "Group PSMs by charge for scoring and validation, 1: yes, 0: no, default is 1.", false, true),
-    SEPARATE_PEPTIDES("group_peptides", "Group peptides by modification status for scoring and validation, 1: yes, 0: no, default is 1.", false, true),
-    MERGE_SUBGROUPS("merge_subgroups", "Merge small PSM and peptide groups for scoring and validation, 1: yes, 0: no, default is 1.", false, true),
-    //////////////////////////////////
-    // Fraction parameters
-    //////////////////////////////////
-    PROTEIN_FRACTION_MW_CONFIDENCE("protein_fraction_mw_confidence", "Minimum confidence required for a protein in the fraction MW plot (default 95%: '95.0').", false, true);
-
-    /**
-     * Short Id for the CLI parameter.
-     */
-    public final String id;
-    /**
-     * Explanation for the CLI parameter.
-     */
-    public final String description;
-    /**
-     * Boolean indicating whether the parameter is mandatory.
-     */
-    public final boolean mandatory;
-    /**
-     * Boolean indicating whether this command line option needs an argument.
-     */
-    public final boolean hasArgument;
-
-    /**
-     * Private constructor managing the various variables for the enum
-     * instances.
-     *
-     * @param id the id
-     * @param description the description
-     * @param mandatory is the parameter mandatory
-     * @param hasArgument boolean indicating whether this command line option needs an argument
-     */
-    private IdentificationParametersCLIParams(String id, String description, boolean mandatory, boolean hasArgument) {
-        this.id = id;
-        this.description = description;
-        this.mandatory = mandatory;
-        this.hasArgument = hasArgument;
-    }
-    
-    /**
-     * Creates the options for the command line interface based on the possible
-     * values.
-     *
-     * @param aOptions the options object where the options will be added
-     */
-    public static void createOptionsCLI(Options aOptions) {
-        for (IdentificationParametersCLIParams identificationParametersCLIParams : IdentificationParametersCLIParams.values()) {
-            aOptions.addOption(identificationParametersCLIParams.id, identificationParametersCLIParams.hasArgument, identificationParametersCLIParams.description);
-        }
-    }
-
-    /**
-     * Returns the options as a string.
-     *
-     * @return the options as a string
-     */
-    public static String getOptionsAsString() {
-
-        String output = "";
-
-        output += "Parameters Files:\n\n";
-        output += "-" + String.format(CommandLineUtils.formatter, IdentificationParametersCLIParams.OUT.id) + " " + IdentificationParametersCLIParams.OUT.description + " (Mandatory)\n";
-        output += "-" + String.format(CommandLineUtils.formatter, IdentificationParametersCLIParams.IDENTIFICATION_PARAMETERS.id) + " " + IdentificationParametersCLIParams.IDENTIFICATION_PARAMETERS.description + " (Optional)\n";
-        output += getParametersOptionsAsString();
-        return output;
-    }
-
-    /**
-     * Returns the options as a string.
-     *
-     * @return the options as a string
-     */
-    public static String getParametersOptionsAsString() {
-
-        String output = "";
-
-        output += "\n\nSearch Parameters:\n\n";
-        output += "-" + String.format(CommandLineUtils.formatter, IdentificationParametersCLIParams.DB.id) + " " + IdentificationParametersCLIParams.DB.description + "\n";
-        output += "-" + String.format(CommandLineUtils.formatter, IdentificationParametersCLIParams.PREC_TOL.id) + " " + IdentificationParametersCLIParams.PREC_TOL.description + "\n";
-        output += "-" + String.format(CommandLineUtils.formatter, IdentificationParametersCLIParams.PREC_PPM.id) + " " + IdentificationParametersCLIParams.PREC_PPM.description + "\n";
-        output += "-" + String.format(CommandLineUtils.formatter, IdentificationParametersCLIParams.FRAG_TOL.id) + " " + IdentificationParametersCLIParams.FRAG_TOL.description + "\n";
-        output += "-" + String.format(CommandLineUtils.formatter, IdentificationParametersCLIParams.ENZYME.id) + " " + IdentificationParametersCLIParams.ENZYME.description + "\n";
-        output += "-" + String.format(CommandLineUtils.formatter, IdentificationParametersCLIParams.FIXED_MODS.id) + " " + IdentificationParametersCLIParams.FIXED_MODS.description + "\n";
-        output += "-" + String.format(CommandLineUtils.formatter, IdentificationParametersCLIParams.VARIABLE_MODS.id) + " " + IdentificationParametersCLIParams.VARIABLE_MODS.description + "\n";
-        output += "-" + String.format(CommandLineUtils.formatter, IdentificationParametersCLIParams.MIN_CHARGE.id) + " " + IdentificationParametersCLIParams.MIN_CHARGE.description + "\n";
-        output += "-" + String.format(CommandLineUtils.formatter, IdentificationParametersCLIParams.MAX_CHARGE.id) + " " + IdentificationParametersCLIParams.MAX_CHARGE.description + "\n";
-        output += "-" + String.format(CommandLineUtils.formatter, IdentificationParametersCLIParams.MC.id) + " " + IdentificationParametersCLIParams.MC.description + "\n";
-        output += "-" + String.format(CommandLineUtils.formatter, IdentificationParametersCLIParams.FI.id) + " " + IdentificationParametersCLIParams.FI.description + "\n";
-        output += "-" + String.format(CommandLineUtils.formatter, IdentificationParametersCLIParams.RI.id) + " " + IdentificationParametersCLIParams.RI.description + "\n";
-        output += "-" + String.format(CommandLineUtils.formatter, IdentificationParametersCLIParams.MIN_ISOTOPE.id) + " " + IdentificationParametersCLIParams.MIN_ISOTOPE.description + "\n";
-        output += "-" + String.format(CommandLineUtils.formatter, IdentificationParametersCLIParams.MAX_ISOTOPE.id) + " " + IdentificationParametersCLIParams.MAX_ISOTOPE.description + "\n";
-
-        output += "\n\nX!Tandem advanced parameters:\n\n";
-        output += "-" + String.format(CommandLineUtils.formatter, IdentificationParametersCLIParams.XTANDEM_DYNAMIC_RANGE.id) + " " + IdentificationParametersCLIParams.XTANDEM_DYNAMIC_RANGE.description + "\n";
-        output += "-" + String.format(CommandLineUtils.formatter, IdentificationParametersCLIParams.XTANDEM_NPEAKS.id) + " " + IdentificationParametersCLIParams.XTANDEM_NPEAKS.description + "\n";
-        output += "-" + String.format(CommandLineUtils.formatter, IdentificationParametersCLIParams.XTANDEM_MIN_FRAG_MZ.id) + " " + IdentificationParametersCLIParams.XTANDEM_MIN_FRAG_MZ.description + "\n";
-        output += "-" + String.format(CommandLineUtils.formatter, IdentificationParametersCLIParams.XTANDEM_MIN_PEAKS.id) + " " + IdentificationParametersCLIParams.XTANDEM_MIN_PEAKS.description + "\n";
-        output += "-" + String.format(CommandLineUtils.formatter, IdentificationParametersCLIParams.XTANDEM_NOISE_SUPPRESSION.id) + " " + IdentificationParametersCLIParams.XTANDEM_NOISE_SUPPRESSION.description + "\n";
-        output += "-" + String.format(CommandLineUtils.formatter, IdentificationParametersCLIParams.XTANDEM_MIN_PREC_MASS.id) + " " + IdentificationParametersCLIParams.XTANDEM_MIN_PREC_MASS.description + "\n";
-        output += "-" + String.format(CommandLineUtils.formatter, IdentificationParametersCLIParams.XTANDEM_QUICK_ACETYL.id) + " " + IdentificationParametersCLIParams.XTANDEM_QUICK_ACETYL.description + "\n";
-        output += "-" + String.format(CommandLineUtils.formatter, IdentificationParametersCLIParams.XTANDEM_QUICK_PYRO.id) + " " + IdentificationParametersCLIParams.XTANDEM_QUICK_PYRO.description + "\n";
-        output += "-" + String.format(CommandLineUtils.formatter, IdentificationParametersCLIParams.XTANDEM_STP_BIAS.id) + " " + IdentificationParametersCLIParams.XTANDEM_STP_BIAS.description + "\n";
-        output += "-" + String.format(CommandLineUtils.formatter, IdentificationParametersCLIParams.XTANDEM_REFINE.id) + " " + IdentificationParametersCLIParams.XTANDEM_REFINE.description + "\n";
-        output += "-" + String.format(CommandLineUtils.formatter, IdentificationParametersCLIParams.XTANDEM_REFINE_EVALUE.id) + " " + IdentificationParametersCLIParams.XTANDEM_REFINE_EVALUE.description + "\n";
-        output += "-" + String.format(CommandLineUtils.formatter, IdentificationParametersCLIParams.XTANDEM_REFINE_UNANTICIPATED_CLEAVAGE.id) + " " + IdentificationParametersCLIParams.XTANDEM_REFINE_UNANTICIPATED_CLEAVAGE.description + "\n";
-        output += "-" + String.format(CommandLineUtils.formatter, IdentificationParametersCLIParams.XTANDEM_REFINE_SEMI.id) + " " + IdentificationParametersCLIParams.XTANDEM_REFINE_SEMI.description + "\n";
-        output += "-" + String.format(CommandLineUtils.formatter, IdentificationParametersCLIParams.XTANDEM_REFINE_POTENTIAL_MOD_FULL_REFINEMENT.id) + " " + IdentificationParametersCLIParams.XTANDEM_REFINE_POTENTIAL_MOD_FULL_REFINEMENT.description + "\n";
-        output += "-" + String.format(CommandLineUtils.formatter, IdentificationParametersCLIParams.XTANDEM_REFINE_POINT_MUTATIONS.id) + " " + IdentificationParametersCLIParams.XTANDEM_REFINE_POINT_MUTATIONS.description + "\n";
-        output += "-" + String.format(CommandLineUtils.formatter, IdentificationParametersCLIParams.XTANDEM_REFINE_SNAPS.id) + " " + IdentificationParametersCLIParams.XTANDEM_REFINE_SNAPS.description + "\n";
-        output += "-" + String.format(CommandLineUtils.formatter, IdentificationParametersCLIParams.XTANDEM_REFINE_SPECTRUM_SYNTHESIS.id) + " " + IdentificationParametersCLIParams.XTANDEM_REFINE_SPECTRUM_SYNTHESIS.description + "\n";
-        output += "-" + String.format(CommandLineUtils.formatter, IdentificationParametersCLIParams.XTANDEM_EVALUE.id) + " " + IdentificationParametersCLIParams.XTANDEM_EVALUE.description + "\n";
-        output += "-" + String.format(CommandLineUtils.formatter, IdentificationParametersCLIParams.XTANDEM_OUTPUT_RESULTS.id) + " " + IdentificationParametersCLIParams.XTANDEM_OUTPUT_RESULTS.description + "\n";
-        output += "-" + String.format(CommandLineUtils.formatter, IdentificationParametersCLIParams.XTANDEM_OUTPUT_PROTEINS.id) + " " + IdentificationParametersCLIParams.XTANDEM_OUTPUT_PROTEINS.description + "\n";
-        output += "-" + String.format(CommandLineUtils.formatter, IdentificationParametersCLIParams.XTANDEM_OUTPUT_SEQUENCES.id) + " " + IdentificationParametersCLIParams.XTANDEM_OUTPUT_SEQUENCES.description + "\n";
-        output += "-" + String.format(CommandLineUtils.formatter, IdentificationParametersCLIParams.XTANDEM_OUTPUT_SPECTRA.id) + " " + IdentificationParametersCLIParams.XTANDEM_OUTPUT_SPECTRA.description + "\n";
-        output += "-" + String.format(CommandLineUtils.formatter, IdentificationParametersCLIParams.XTANDEM_SKYLINE.id) + " " + IdentificationParametersCLIParams.XTANDEM_SKYLINE.description + "\n";
-
-        output += "\n\nMyriMatch advanced parameters:\n\n";
-        output += "-" + String.format(CommandLineUtils.formatter, IdentificationParametersCLIParams.MYRIMATCH_MIN_PEP_LENGTH.id) + " " + IdentificationParametersCLIParams.MYRIMATCH_MIN_PEP_LENGTH.description + "\n";
-        output += "-" + String.format(CommandLineUtils.formatter, IdentificationParametersCLIParams.MYRIMATCH_MAX_PEP_LENGTH.id) + " " + IdentificationParametersCLIParams.MYRIMATCH_MAX_PEP_LENGTH.description + "\n";
-        output += "-" + String.format(CommandLineUtils.formatter, IdentificationParametersCLIParams.MYRIMATCH_MIN_PREC_MASS.id) + " " + IdentificationParametersCLIParams.MYRIMATCH_MIN_PREC_MASS.description + "\n";
-        output += "-" + String.format(CommandLineUtils.formatter, IdentificationParametersCLIParams.MYRIMATCH_MAX_PREC_MASS.id) + " " + IdentificationParametersCLIParams.MYRIMATCH_MAX_PREC_MASS.description + "\n";
-        output += "-" + String.format(CommandLineUtils.formatter, IdentificationParametersCLIParams.MYRIMATCH_NUM_MATCHES.id) + " " + IdentificationParametersCLIParams.MYRIMATCH_NUM_MATCHES.description + "\n";
-        output += "-" + String.format(CommandLineUtils.formatter, IdentificationParametersCLIParams.MYRIMATCH_PTMS.id) + " " + IdentificationParametersCLIParams.MYRIMATCH_PTMS.description + "\n";
-        output += "-" + String.format(CommandLineUtils.formatter, IdentificationParametersCLIParams.MYRIMATCH_FRAGMENTATION.id) + " " + IdentificationParametersCLIParams.MYRIMATCH_FRAGMENTATION.description + "\n";
-        output += "-" + String.format(CommandLineUtils.formatter, IdentificationParametersCLIParams.MYRIMATCH_TERMINI.id) + " " + IdentificationParametersCLIParams.MYRIMATCH_TERMINI.description + "\n";
-        output += "-" + String.format(CommandLineUtils.formatter, IdentificationParametersCLIParams.MYRIMATCH_SMART_PLUS_THREE.id) + " " + IdentificationParametersCLIParams.MYRIMATCH_SMART_PLUS_THREE.description + "\n";
-        output += "-" + String.format(CommandLineUtils.formatter, IdentificationParametersCLIParams.MYRIMATCH_XCORR.id) + " " + IdentificationParametersCLIParams.MYRIMATCH_XCORR.description + "\n";
-        output += "-" + String.format(CommandLineUtils.formatter, IdentificationParametersCLIParams.MYRIMATCH_TIC_CUTOFF.id) + " " + IdentificationParametersCLIParams.MYRIMATCH_TIC_CUTOFF.description + "\n";
-        output += "-" + String.format(CommandLineUtils.formatter, IdentificationParametersCLIParams.MYRIMATCH_INTENSTITY_CLASSES.id) + " " + IdentificationParametersCLIParams.MYRIMATCH_INTENSTITY_CLASSES.description + "\n";
-        output += "-" + String.format(CommandLineUtils.formatter, IdentificationParametersCLIParams.MYRIMATCH_CLASS_MULTIPLIER.id) + " " + IdentificationParametersCLIParams.MYRIMATCH_CLASS_MULTIPLIER.description + "\n";
-        output += "-" + String.format(CommandLineUtils.formatter, IdentificationParametersCLIParams.MYRIMATCH_NUM_BATCHES.id) + " " + IdentificationParametersCLIParams.MYRIMATCH_NUM_BATCHES.description + "\n";
-        output += "-" + String.format(CommandLineUtils.formatter, IdentificationParametersCLIParams.MYRIMATCH_MAX_PEAK_COUNT.id) + " " + IdentificationParametersCLIParams.MYRIMATCH_MAX_PEAK_COUNT.description + "\n";
-
-        output += "\n\nMS Amanda advanced parameters:\n\n";
-        output += "-" + String.format(CommandLineUtils.formatter, IdentificationParametersCLIParams.MS_AMANDA_DECOY.id) + " " + IdentificationParametersCLIParams.MS_AMANDA_DECOY.description + "\n";
-        output += "-" + String.format(CommandLineUtils.formatter, IdentificationParametersCLIParams.MS_AMANDA_INSTRUMENT.id) + " " + IdentificationParametersCLIParams.MS_AMANDA_INSTRUMENT.description + "\n";
-        output += "-" + String.format(CommandLineUtils.formatter, IdentificationParametersCLIParams.MS_AMANDA_MAX_RANK.id) + " " + IdentificationParametersCLIParams.MS_AMANDA_MAX_RANK.description + "\n";
-        output += "-" + String.format(CommandLineUtils.formatter, IdentificationParametersCLIParams.MS_AMANDA_MONOISOTOPIC.id) + " " + IdentificationParametersCLIParams.MS_AMANDA_MONOISOTOPIC.description + "\n";
-        output += "-" + String.format(CommandLineUtils.formatter, IdentificationParametersCLIParams.MS_AMANDA_LOW_MEM_MODE.id) + " " + IdentificationParametersCLIParams.MS_AMANDA_LOW_MEM_MODE.description + "\n";
-
-        output += "\n\nMS-GF+ advanced parameters:\n\n";
-        output += "-" + String.format(CommandLineUtils.formatter, IdentificationParametersCLIParams.MSGF_DECOY.id) + " " + IdentificationParametersCLIParams.MSGF_DECOY.description + "\n";
-        output += "-" + String.format(CommandLineUtils.formatter, IdentificationParametersCLIParams.MSGF_INSTRUMENT.id) + " " + IdentificationParametersCLIParams.MSGF_INSTRUMENT.description + "\n";
-        output += "-" + String.format(CommandLineUtils.formatter, IdentificationParametersCLIParams.MSGF_FRAGMENTATION.id) + " " + IdentificationParametersCLIParams.MSGF_FRAGMENTATION.description + "\n";
-        output += "-" + String.format(CommandLineUtils.formatter, IdentificationParametersCLIParams.MSGF_PROTOCOL.id) + " " + IdentificationParametersCLIParams.MSGF_PROTOCOL.description + "\n";
-        output += "-" + String.format(CommandLineUtils.formatter, IdentificationParametersCLIParams.MSGF_MIN_PEP_LENGTH.id) + " " + IdentificationParametersCLIParams.MSGF_MIN_PEP_LENGTH.description + "\n";
-        output += "-" + String.format(CommandLineUtils.formatter, IdentificationParametersCLIParams.MSGF_MAX_PEP_LENGTH.id) + " " + IdentificationParametersCLIParams.MSGF_MAX_PEP_LENGTH.description + "\n";
-        output += "-" + String.format(CommandLineUtils.formatter, IdentificationParametersCLIParams.MSGF_NUM_MATCHES.id) + " " + IdentificationParametersCLIParams.MSGF_NUM_MATCHES.description + "\n";
-        output += "-" + String.format(CommandLineUtils.formatter, IdentificationParametersCLIParams.MSGF_ADDITIONAL.id) + " " + IdentificationParametersCLIParams.MSGF_ADDITIONAL.description + "\n";
-        output += "-" + String.format(CommandLineUtils.formatter, IdentificationParametersCLIParams.MSGF_TERMINI.id) + " " + IdentificationParametersCLIParams.MSGF_TERMINI.description + "\n";
-        output += "-" + String.format(CommandLineUtils.formatter, IdentificationParametersCLIParams.MSGF_PTMS.id) + " " + IdentificationParametersCLIParams.MSGF_PTMS.description + "\n";
-        output += "-" + String.format(CommandLineUtils.formatter, IdentificationParametersCLIParams.MSGF_TASKS.id) + " " + IdentificationParametersCLIParams.MSGF_TASKS.description + "\n";
-
-        output += "\n\nOMSSA advanced parameters:\n\n";
-        output += "-" + String.format(CommandLineUtils.formatter, IdentificationParametersCLIParams.OMSSA_REMOVE_PREC.id) + " " + IdentificationParametersCLIParams.OMSSA_REMOVE_PREC.description + "\n";
-        output += "-" + String.format(CommandLineUtils.formatter, IdentificationParametersCLIParams.OMSSA_SCALE_PREC.id) + " " + IdentificationParametersCLIParams.OMSSA_SCALE_PREC.description + "\n";
-        output += "-" + String.format(CommandLineUtils.formatter, IdentificationParametersCLIParams.OMSSA_ESTIMATE_CHARGE.id) + " " + IdentificationParametersCLIParams.OMSSA_ESTIMATE_CHARGE.description + "\n";
-        output += "-" + String.format(CommandLineUtils.formatter, IdentificationParametersCLIParams.OMSSA_MAX_EVALUE.id) + " " + IdentificationParametersCLIParams.OMSSA_MAX_EVALUE.description + "\n";
-        output += "-" + String.format(CommandLineUtils.formatter, IdentificationParametersCLIParams.OMSSA_HITLIST_LENGTH.id) + " " + IdentificationParametersCLIParams.OMSSA_HITLIST_LENGTH.description + "\n";
-        output += "-" + String.format(CommandLineUtils.formatter, IdentificationParametersCLIParams.OMSSA_HITLIST_LENGTH_CHARGE.id) + " " + IdentificationParametersCLIParams.OMSSA_HITLIST_LENGTH_CHARGE.description + "\n";
-        output += "-" + String.format(CommandLineUtils.formatter, IdentificationParametersCLIParams.OMSSA_MIN_PEP_LENGTH.id) + " " + IdentificationParametersCLIParams.OMSSA_MIN_PEP_LENGTH.description + "\n";
-        output += "-" + String.format(CommandLineUtils.formatter, IdentificationParametersCLIParams.OMSSA_MAX_PEP_LENGTH.id) + " " + IdentificationParametersCLIParams.OMSSA_MAX_PEP_LENGTH.description + "\n";
-        output += "-" + String.format(CommandLineUtils.formatter, IdentificationParametersCLIParams.OMSSA_FORMAT.id) + " " + IdentificationParametersCLIParams.OMSSA_FORMAT.description + "\n";
-        output += "-" + String.format(CommandLineUtils.formatter, IdentificationParametersCLIParams.OMSSA_SEQUENCES_IN_MEMORY.id) + " " + IdentificationParametersCLIParams.OMSSA_SEQUENCES_IN_MEMORY.description + "\n";
-        output += "-" + String.format(CommandLineUtils.formatter, IdentificationParametersCLIParams.OMSSA_NEUTRON.id) + " " + IdentificationParametersCLIParams.OMSSA_NEUTRON.description + "\n";
-        output += "-" + String.format(CommandLineUtils.formatter, IdentificationParametersCLIParams.OMSSA_LOW_INTENSITY.id) + " " + IdentificationParametersCLIParams.OMSSA_LOW_INTENSITY.description + "\n";
-        output += "-" + String.format(CommandLineUtils.formatter, IdentificationParametersCLIParams.OMSSA_HIGH_INTENSITY.id) + " " + IdentificationParametersCLIParams.OMSSA_HIGH_INTENSITY.description + "\n";
-        output += "-" + String.format(CommandLineUtils.formatter, IdentificationParametersCLIParams.OMSSA_INTENSITY_INCREMENT.id) + " " + IdentificationParametersCLIParams.OMSSA_INTENSITY_INCREMENT.description + "\n";
-        output += "-" + String.format(CommandLineUtils.formatter, IdentificationParametersCLIParams.OMSSA_SINGLE_WINDOW_WIDTH.id) + " " + IdentificationParametersCLIParams.OMSSA_SINGLE_WINDOW_WIDTH.description + "\n";
-        output += "-" + String.format(CommandLineUtils.formatter, IdentificationParametersCLIParams.OMSSA_DOUBLE_WINDOW_WIDTH.id) + " " + IdentificationParametersCLIParams.OMSSA_DOUBLE_WINDOW_WIDTH.description + "\n";
-        output += "-" + String.format(CommandLineUtils.formatter, IdentificationParametersCLIParams.OMSSA_SINGLE_WINDOW_PEAKS.id) + " " + IdentificationParametersCLIParams.OMSSA_SINGLE_WINDOW_PEAKS.description + "\n";
-        output += "-" + String.format(CommandLineUtils.formatter, IdentificationParametersCLIParams.OMSSA_DOUBLE_WINDOW_PEAKS.id) + " " + IdentificationParametersCLIParams.OMSSA_DOUBLE_WINDOW_PEAKS.description + "\n";
-        output += "-" + String.format(CommandLineUtils.formatter, IdentificationParametersCLIParams.OMSSA_MIN_ANNOTATED_INTENSE_PEAKS.id) + " " + IdentificationParametersCLIParams.OMSSA_MIN_ANNOTATED_INTENSE_PEAKS.description + "\n";
-        output += "-" + String.format(CommandLineUtils.formatter, IdentificationParametersCLIParams.OMSSA_MIN_PEAKS.id) + " " + IdentificationParametersCLIParams.OMSSA_MIN_PEAKS.description + "\n";
-        output += "-" + String.format(CommandLineUtils.formatter, IdentificationParametersCLIParams.OMSSA_METHIONINE.id) + " " + IdentificationParametersCLIParams.OMSSA_METHIONINE.description + "\n";
-        output += "-" + String.format(CommandLineUtils.formatter, IdentificationParametersCLIParams.OMSSA_MAX_LADDERS.id) + " " + IdentificationParametersCLIParams.OMSSA_MAX_LADDERS.description + "\n";
-        output += "-" + String.format(CommandLineUtils.formatter, IdentificationParametersCLIParams.OMSSA_MAX_FRAG_CHARGE.id) + " " + IdentificationParametersCLIParams.OMSSA_MAX_FRAG_CHARGE.description + "\n";
-        output += "-" + String.format(CommandLineUtils.formatter, IdentificationParametersCLIParams.OMSSA_MAX_FRACTION.id) + " " + IdentificationParametersCLIParams.OMSSA_MAX_FRACTION.description + "\n";
-        output += "-" + String.format(CommandLineUtils.formatter, IdentificationParametersCLIParams.OMSSA_PLUS_ONE.id) + " " + IdentificationParametersCLIParams.OMSSA_PLUS_ONE.description + "\n";
-        output += "-" + String.format(CommandLineUtils.formatter, IdentificationParametersCLIParams.OMSSA_POSITIVE_IONS.id) + " " + IdentificationParametersCLIParams.OMSSA_POSITIVE_IONS.description + "\n";
-        output += "-" + String.format(CommandLineUtils.formatter, IdentificationParametersCLIParams.OMSSA_PREC_PER_SPECTRUM.id) + " " + IdentificationParametersCLIParams.OMSSA_PREC_PER_SPECTRUM.description + "\n";
-        output += "-" + String.format(CommandLineUtils.formatter, IdentificationParametersCLIParams.OMSSA_FORWARD_IONS.id) + " " + IdentificationParametersCLIParams.OMSSA_FORWARD_IONS.description + "\n";
-        output += "-" + String.format(CommandLineUtils.formatter, IdentificationParametersCLIParams.OMSSA_REWIND_IONS.id) + " " + IdentificationParametersCLIParams.OMSSA_REWIND_IONS.description + "\n";
-        output += "-" + String.format(CommandLineUtils.formatter, IdentificationParametersCLIParams.OMSSA_MAX_FRAG_SERIES.id) + " " + IdentificationParametersCLIParams.OMSSA_MAX_FRAG_SERIES.description + "\n";
-        output += "-" + String.format(CommandLineUtils.formatter, IdentificationParametersCLIParams.OMSSA_CORRELATION_CORRECTION.id) + " " + IdentificationParametersCLIParams.OMSSA_CORRELATION_CORRECTION.description + "\n";
-        output += "-" + String.format(CommandLineUtils.formatter, IdentificationParametersCLIParams.OMSSA_CONSECUTIVE_ION_PROBABILITY.id) + " " + IdentificationParametersCLIParams.OMSSA_CONSECUTIVE_ION_PROBABILITY.description + "\n";
-        output += "-" + String.format(CommandLineUtils.formatter, IdentificationParametersCLIParams.OMSSA_ITERATIVE_SEQUENCE_EVALUE.id) + " " + IdentificationParametersCLIParams.OMSSA_ITERATIVE_SEQUENCE_EVALUE.description + "\n";
-        output += "-" + String.format(CommandLineUtils.formatter, IdentificationParametersCLIParams.OMSSA_ITERATIVE_SPECTRUM_EVALUE.id) + " " + IdentificationParametersCLIParams.OMSSA_ITERATIVE_SPECTRUM_EVALUE.description + "\n";
-        output += "-" + String.format(CommandLineUtils.formatter, IdentificationParametersCLIParams.OMSSA_ITERATIVE_REPLACE_EVALUE.id) + " " + IdentificationParametersCLIParams.OMSSA_ITERATIVE_REPLACE_EVALUE.description + "\n";
-
-        output += "\n\nComet advanced parameters:\n\n";
-        output += "-" + String.format(CommandLineUtils.formatter, IdentificationParametersCLIParams.COMET_NUM_MATCHES.id) + " " + IdentificationParametersCLIParams.COMET_NUM_MATCHES.description + "\n";
-        output += "-" + String.format(CommandLineUtils.formatter, IdentificationParametersCLIParams.COMET_PTMS.id) + " " + IdentificationParametersCLIParams.COMET_PTMS.description + "\n";
-        output += "-" + String.format(CommandLineUtils.formatter, IdentificationParametersCLIParams.COMET_REQ_PTMS.id) + " " + IdentificationParametersCLIParams.COMET_REQ_PTMS.description + "\n";
-        output += "-" + String.format(CommandLineUtils.formatter, IdentificationParametersCLIParams.COMET_MIN_PEAKS.id) + " " + IdentificationParametersCLIParams.COMET_MIN_PEAKS.description + "\n";
-        output += "-" + String.format(CommandLineUtils.formatter, IdentificationParametersCLIParams.COMET_MIN_PEAK_INTENSITY.id) + " " + IdentificationParametersCLIParams.COMET_MIN_PEAK_INTENSITY.description + "\n";
-        output += "-" + String.format(CommandLineUtils.formatter, IdentificationParametersCLIParams.COMET_REMOVE_PRECURSOR.id) + " " + IdentificationParametersCLIParams.COMET_REMOVE_PRECURSOR.description + "\n";
-        output += "-" + String.format(CommandLineUtils.formatter, IdentificationParametersCLIParams.COMET_REMOVE_PRECURSOR_TOLERANCE.id) + " " + IdentificationParametersCLIParams.COMET_REMOVE_PRECURSOR_TOLERANCE.description + "\n";
-        output += "-" + String.format(CommandLineUtils.formatter, IdentificationParametersCLIParams.COMET_CLEAR_MZ_RANGE_LOWER.id) + " " + IdentificationParametersCLIParams.COMET_CLEAR_MZ_RANGE_LOWER.description + "\n";
-        output += "-" + String.format(CommandLineUtils.formatter, IdentificationParametersCLIParams.COMET_CLEAR_MZ_RANGE_UPPER.id) + " " + IdentificationParametersCLIParams.COMET_CLEAR_MZ_RANGE_UPPER.description + "\n";
-        output += "-" + String.format(CommandLineUtils.formatter, IdentificationParametersCLIParams.COMET_ENZYME_TYPE.id) + " " + IdentificationParametersCLIParams.COMET_ENZYME_TYPE.description + "\n";
-        output += "-" + String.format(CommandLineUtils.formatter, IdentificationParametersCLIParams.COMET_ISOTOPE_CORRECTION.id) + " " + IdentificationParametersCLIParams.COMET_ISOTOPE_CORRECTION.description + "\n";
-        output += "-" + String.format(CommandLineUtils.formatter, IdentificationParametersCLIParams.COMET_MIN_PREC_MASS.id) + " " + IdentificationParametersCLIParams.COMET_MIN_PREC_MASS.description + "\n";
-        output += "-" + String.format(CommandLineUtils.formatter, IdentificationParametersCLIParams.COMET_MAX_PREC_MASS.id) + " " + IdentificationParametersCLIParams.COMET_MAX_PREC_MASS.description + "\n";
-        output += "-" + String.format(CommandLineUtils.formatter, IdentificationParametersCLIParams.COMET_MAX_FRAGMENT_CHARGE.id) + " " + IdentificationParametersCLIParams.COMET_MAX_FRAGMENT_CHARGE.description + "\n";
-        output += "-" + String.format(CommandLineUtils.formatter, IdentificationParametersCLIParams.COMET_REMOVE_METH.id) + " " + IdentificationParametersCLIParams.COMET_REMOVE_METH.description + "\n";
-        output += "-" + String.format(CommandLineUtils.formatter, IdentificationParametersCLIParams.COMET_BATCH_SIZE.id) + " " + IdentificationParametersCLIParams.COMET_BATCH_SIZE.description + "\n";
-        output += "-" + String.format(CommandLineUtils.formatter, IdentificationParametersCLIParams.COMET_THEORETICAL_FRAGMENT_IONS.id) + " " + IdentificationParametersCLIParams.COMET_THEORETICAL_FRAGMENT_IONS.description + "\n";
-        output += "-" + String.format(CommandLineUtils.formatter, IdentificationParametersCLIParams.COMET_FRAGMENT_BIN_OFFSET.id) + " " + IdentificationParametersCLIParams.COMET_FRAGMENT_BIN_OFFSET.description + "\n";
-        output += "-" + String.format(CommandLineUtils.formatter, IdentificationParametersCLIParams.COMET_OUTPUT.id) + " " + IdentificationParametersCLIParams.COMET_OUTPUT.description + "\n";
-
-        output += "\n\nTide advanced parameters:\n\n";
-        output += "-" + String.format(CommandLineUtils.formatter, IdentificationParametersCLIParams.TIDE_PTMS.id) + " " + IdentificationParametersCLIParams.TIDE_PTMS.description + "\n";
-        output += "-" + String.format(CommandLineUtils.formatter, IdentificationParametersCLIParams.TIDE_PTMS_PER_TYPE.id) + " " + IdentificationParametersCLIParams.TIDE_PTMS_PER_TYPE.description + "\n";
-        output += "-" + String.format(CommandLineUtils.formatter, IdentificationParametersCLIParams.TIDE_MIN_PEP_LENGTH.id) + " " + IdentificationParametersCLIParams.TIDE_MIN_PEP_LENGTH.description + "\n";
-        output += "-" + String.format(CommandLineUtils.formatter, IdentificationParametersCLIParams.TIDE_MAX_PEP_LENGTH.id) + " " + IdentificationParametersCLIParams.TIDE_MAX_PEP_LENGTH.description + "\n";
-        output += "-" + String.format(CommandLineUtils.formatter, IdentificationParametersCLIParams.TIDE_MIN_PREC_MASS.id) + " " + IdentificationParametersCLIParams.TIDE_MIN_PREC_MASS.description + "\n";
-        output += "-" + String.format(CommandLineUtils.formatter, IdentificationParametersCLIParams.TIDE_MAX_PREC_MASS.id) + " " + IdentificationParametersCLIParams.TIDE_MAX_PREC_MASS.description + "\n";
-        output += "-" + String.format(CommandLineUtils.formatter, IdentificationParametersCLIParams.TIDE_DECOY_FORMAT.id) + " " + IdentificationParametersCLIParams.TIDE_DECOY_FORMAT.description + "\n";
-        output += "-" + String.format(CommandLineUtils.formatter, IdentificationParametersCLIParams.TIDE_KEEP_TERM_AA.id) + " " + IdentificationParametersCLIParams.TIDE_KEEP_TERM_AA.description + "\n";
-        output += "-" + String.format(CommandLineUtils.formatter, IdentificationParametersCLIParams.TIDE_DECOY_SEED.id) + " " + IdentificationParametersCLIParams.TIDE_DECOY_SEED.description + "\n";
-        output += "-" + String.format(CommandLineUtils.formatter, IdentificationParametersCLIParams.TIDE_OUTPUT_FOLDER.id) + " " + IdentificationParametersCLIParams.TIDE_OUTPUT_FOLDER.description + "\n";
-        output += "-" + String.format(CommandLineUtils.formatter, IdentificationParametersCLIParams.TIDE_PRINT_PEPTIDES.id) + " " + IdentificationParametersCLIParams.TIDE_PRINT_PEPTIDES.description + "\n";
-        output += "-" + String.format(CommandLineUtils.formatter, IdentificationParametersCLIParams.TIDE_VERBOSITY.id) + " " + IdentificationParametersCLIParams.TIDE_VERBOSITY.description + "\n";
-        output += "-" + String.format(CommandLineUtils.formatter, IdentificationParametersCLIParams.TIDE_MONOISOTOPIC.id) + " " + IdentificationParametersCLIParams.TIDE_MONOISOTOPIC.description + "\n";
-        output += "-" + String.format(CommandLineUtils.formatter, IdentificationParametersCLIParams.TIDE_CLIP_N_TERM.id) + " " + IdentificationParametersCLIParams.TIDE_CLIP_N_TERM.description + "\n";
-        output += "-" + String.format(CommandLineUtils.formatter, IdentificationParametersCLIParams.TIDE_DIGESTION_TYPE.id) + " " + IdentificationParametersCLIParams.TIDE_DIGESTION_TYPE.description + "\n";
-        output += "-" + String.format(CommandLineUtils.formatter, IdentificationParametersCLIParams.TIDE_COMPUTE_SP.id) + " " + IdentificationParametersCLIParams.TIDE_COMPUTE_SP.description + "\n";
-        output += "-" + String.format(CommandLineUtils.formatter, IdentificationParametersCLIParams.TIDE_MAX_PSMS.id) + " " + IdentificationParametersCLIParams.TIDE_MAX_PSMS.description + "\n";
-        output += "-" + String.format(CommandLineUtils.formatter, IdentificationParametersCLIParams.TIDE_COMPUTE_P.id) + " " + IdentificationParametersCLIParams.TIDE_COMPUTE_P.description + "\n";
-        output += "-" + String.format(CommandLineUtils.formatter, IdentificationParametersCLIParams.TIDE_MIN_SPECTRUM_MZ.id) + " " + IdentificationParametersCLIParams.TIDE_MIN_SPECTRUM_MZ.description + "\n";
-        output += "-" + String.format(CommandLineUtils.formatter, IdentificationParametersCLIParams.TIDE_MAX_SPECTRUM_MZ.id) + " " + IdentificationParametersCLIParams.TIDE_MAX_SPECTRUM_MZ.description + "\n";
-        output += "-" + String.format(CommandLineUtils.formatter, IdentificationParametersCLIParams.TIDE_MIN_SPECTRUM_PEAKS.id) + " " + IdentificationParametersCLIParams.TIDE_MIN_SPECTRUM_PEAKS.description + "\n";
-        output += "-" + String.format(CommandLineUtils.formatter, IdentificationParametersCLIParams.TIDE_SPECTRUM_CHARGES.id) + " " + IdentificationParametersCLIParams.TIDE_SPECTRUM_CHARGES.description + "\n";
-        output += "-" + String.format(CommandLineUtils.formatter, IdentificationParametersCLIParams.TIDE_REMOVE_PREC.id) + " " + IdentificationParametersCLIParams.TIDE_REMOVE_PREC.description + "\n";
-        output += "-" + String.format(CommandLineUtils.formatter, IdentificationParametersCLIParams.TIDE_REMOVE_PREC_TOL.id) + " " + IdentificationParametersCLIParams.TIDE_REMOVE_PREC_TOL.description + "\n";
-        output += "-" + String.format(CommandLineUtils.formatter, IdentificationParametersCLIParams.TIDE_PROGRESS_INDICATOR.id) + " " + IdentificationParametersCLIParams.TIDE_PROGRESS_INDICATOR.description + "\n";
-        output += "-" + String.format(CommandLineUtils.formatter, IdentificationParametersCLIParams.TIDE_USE_FLANKING.id) + " " + IdentificationParametersCLIParams.TIDE_USE_FLANKING.description + "\n";
-        output += "-" + String.format(CommandLineUtils.formatter, IdentificationParametersCLIParams.TIDE_USE_NEUTRAL_LOSSES.id) + " " + IdentificationParametersCLIParams.TIDE_USE_NEUTRAL_LOSSES.description + "\n";
-        output += "-" + String.format(CommandLineUtils.formatter, IdentificationParametersCLIParams.TIDE_MZ_BIN_WIDTH.id) + " " + IdentificationParametersCLIParams.TIDE_MZ_BIN_WIDTH.description + "\n";
-        output += "-" + String.format(CommandLineUtils.formatter, IdentificationParametersCLIParams.TIDE_MZ_BIN_OFFSET.id) + " " + IdentificationParametersCLIParams.TIDE_MZ_BIN_OFFSET.description + "\n";
-        output += "-" + String.format(CommandLineUtils.formatter, IdentificationParametersCLIParams.TIDE_CONCAT.id) + " " + IdentificationParametersCLIParams.TIDE_CONCAT.description + "\n";
-        output += "-" + String.format(CommandLineUtils.formatter, IdentificationParametersCLIParams.TIDE_STORE_SPECTRA.id) + " " + IdentificationParametersCLIParams.TIDE_STORE_SPECTRA.description + "\n";
-        output += "-" + String.format(CommandLineUtils.formatter, IdentificationParametersCLIParams.TIDE_EXPORT_TEXT.id) + " " + IdentificationParametersCLIParams.TIDE_EXPORT_TEXT.description + "\n";
-        output += "-" + String.format(CommandLineUtils.formatter, IdentificationParametersCLIParams.TIDE_EXPORT_SQT.id) + " " + IdentificationParametersCLIParams.TIDE_EXPORT_SQT.description + "\n";
-        output += "-" + String.format(CommandLineUtils.formatter, IdentificationParametersCLIParams.TIDE_EXPORT_PEPXML.id) + " " + IdentificationParametersCLIParams.TIDE_EXPORT_PEPXML.description + "\n";
-        output += "-" + String.format(CommandLineUtils.formatter, IdentificationParametersCLIParams.TIDE_EXPORT_MZID.id) + " " + IdentificationParametersCLIParams.TIDE_EXPORT_MZID.description + "\n";
-        output += "-" + String.format(CommandLineUtils.formatter, IdentificationParametersCLIParams.TIDE_EXPORT_PIN.id) + " " + IdentificationParametersCLIParams.TIDE_EXPORT_PIN.description + "\n";
-        output += "-" + String.format(CommandLineUtils.formatter, IdentificationParametersCLIParams.TIDE_REMOVE_TEMP.id) + " " + IdentificationParametersCLIParams.TIDE_REMOVE_TEMP.description + "\n";
-
-        output += "\n\nAndromeda advanced parameters:\n\n";
-        output += "-" + String.format(CommandLineUtils.formatter, IdentificationParametersCLIParams.ANDROMEDA_MAX_PEPTIDE_MASS.id) + " " + IdentificationParametersCLIParams.ANDROMEDA_MAX_PEPTIDE_MASS.description + "\n";
-        output += "-" + String.format(CommandLineUtils.formatter, IdentificationParametersCLIParams.ANDROMEDA_MAX_COMBINATIONS.id) + " " + IdentificationParametersCLIParams.ANDROMEDA_MAX_COMBINATIONS.description + "\n";
-        output += "-" + String.format(CommandLineUtils.formatter, IdentificationParametersCLIParams.ANDROMEDA_TOP_PEAKS.id) + " " + IdentificationParametersCLIParams.ANDROMEDA_TOP_PEAKS.description + "\n";
-        output += "-" + String.format(CommandLineUtils.formatter, IdentificationParametersCLIParams.ANDROMEDA_TOP_PEAKS_WINDOW.id) + " " + IdentificationParametersCLIParams.ANDROMEDA_TOP_PEAKS_WINDOW.description + "\n";
-        output += "-" + String.format(CommandLineUtils.formatter, IdentificationParametersCLIParams.ANDROMEDA_INCL_WATER.id) + " " + IdentificationParametersCLIParams.ANDROMEDA_INCL_WATER.description + "\n";
-        output += "-" + String.format(CommandLineUtils.formatter, IdentificationParametersCLIParams.ANDROMEDA_INCL_AMMONIA.id) + " " + IdentificationParametersCLIParams.ANDROMEDA_INCL_AMMONIA.description + "\n";
-        output += "-" + String.format(CommandLineUtils.formatter, IdentificationParametersCLIParams.ANDROMEDA_NEUTRAL_LOSSES.id) + " " + IdentificationParametersCLIParams.ANDROMEDA_NEUTRAL_LOSSES.description + "\n";
-        output += "-" + String.format(CommandLineUtils.formatter, IdentificationParametersCLIParams.ANDROMEDA_FRAGMENT_ALL.id) + " " + IdentificationParametersCLIParams.ANDROMEDA_FRAGMENT_ALL.description + "\n";
-        output += "-" + String.format(CommandLineUtils.formatter, IdentificationParametersCLIParams.ANDROMEDA_EMP_CORRECTION.id) + " " + IdentificationParametersCLIParams.ANDROMEDA_EMP_CORRECTION.description + "\n";
-        output += "-" + String.format(CommandLineUtils.formatter, IdentificationParametersCLIParams.ANDROMEDA_HIGHER_CHARGE.id) + " " + IdentificationParametersCLIParams.ANDROMEDA_HIGHER_CHARGE.description + "\n";
-        output += "-" + String.format(CommandLineUtils.formatter, IdentificationParametersCLIParams.ANDROMEDA_FRAG_METHOD.id) + " " + IdentificationParametersCLIParams.ANDROMEDA_FRAG_METHOD.description + "\n";
-        output += "-" + String.format(CommandLineUtils.formatter, IdentificationParametersCLIParams.ANDROMEDA_MAX_MODS.id) + " " + IdentificationParametersCLIParams.ANDROMEDA_MAX_MODS.description + "\n";
-        output += "-" + String.format(CommandLineUtils.formatter, IdentificationParametersCLIParams.ANDROMEDA_MIN_PEP_LENGTH.id) + " " + IdentificationParametersCLIParams.ANDROMEDA_MIN_PEP_LENGTH.description + "\n";
-        output += "-" + String.format(CommandLineUtils.formatter, IdentificationParametersCLIParams.ANDROMEDA_MAX_PEP_LENGTH.id) + " " + IdentificationParametersCLIParams.ANDROMEDA_MAX_PEP_LENGTH.description + "\n";
-        output += "-" + String.format(CommandLineUtils.formatter, IdentificationParametersCLIParams.ANDROMEDA_EQUAL_IL.id) + " " + IdentificationParametersCLIParams.ANDROMEDA_EQUAL_IL.description + "\n";
-        output += "-" + String.format(CommandLineUtils.formatter, IdentificationParametersCLIParams.ANDROMEDA_MAX_PSMS.id) + " " + IdentificationParametersCLIParams.ANDROMEDA_MAX_PSMS.description + "\n";
-        output += "-" + String.format(CommandLineUtils.formatter, IdentificationParametersCLIParams.ANDROMEDA_DECOY_MODE.id) + " " + IdentificationParametersCLIParams.ANDROMEDA_DECOY_MODE.description + "\n";
-
-        output += "\n\nSpectrum Annotation:\n\n";
-        output += "-" + String.format(CommandLineUtils.formatter, IdentificationParametersCLIParams.ANNOTATION_LEVEL.id) + " " + IdentificationParametersCLIParams.ANNOTATION_LEVEL.description + "\n";
-        output += "-" + String.format(CommandLineUtils.formatter, IdentificationParametersCLIParams.ANNOTATION_MZ_TOLERANCE.id) + " " + IdentificationParametersCLIParams.ANNOTATION_MZ_TOLERANCE.description + "\n";
-        output += "-" + String.format(CommandLineUtils.formatter, IdentificationParametersCLIParams.ANNOTATION_HIGH_RESOLUTION.id) + " " + IdentificationParametersCLIParams.ANNOTATION_HIGH_RESOLUTION.description + "\n";
-
-        output += "\n\nSequence Matching:\n\n";
-        output += "-" + String.format(CommandLineUtils.formatter, IdentificationParametersCLIParams.SEQUENCE_MATCHING_TYPE.id) + " " + IdentificationParametersCLIParams.SEQUENCE_MATCHING_TYPE.description + "\n";
-        output += "-" + String.format(CommandLineUtils.formatter, IdentificationParametersCLIParams.SEQUENCE_MATCHING_X.id) + " " + IdentificationParametersCLIParams.SEQUENCE_MATCHING_X.description + "\n";
-
-        output += "\n\nImport Filters:\n\n";
-        output += "-" + String.format(CommandLineUtils.formatter, IdentificationParametersCLIParams.IMPORT_PEPTIDE_LENGTH_MIN.id) + " " + IdentificationParametersCLIParams.IMPORT_PEPTIDE_LENGTH_MIN.description + "\n";
-        output += "-" + String.format(CommandLineUtils.formatter, IdentificationParametersCLIParams.IMPORT_PEPTIDE_LENGTH_MAX.id) + " " + IdentificationParametersCLIParams.IMPORT_PEPTIDE_LENGTH_MAX.description + "\n";
-        output += "-" + String.format(CommandLineUtils.formatter, IdentificationParametersCLIParams.IMPORT_MC_MIN.id) + " " + IdentificationParametersCLIParams.IMPORT_MC_MIN.description + "\n";
-        output += "-" + String.format(CommandLineUtils.formatter, IdentificationParametersCLIParams.IMPORT_MC_MAX.id) + " " + IdentificationParametersCLIParams.IMPORT_MC_MAX.description + "\n";
-        output += "-" + String.format(CommandLineUtils.formatter, IdentificationParametersCLIParams.IMPORT_PRECURSOR_MZ.id) + " " + IdentificationParametersCLIParams.IMPORT_PRECURSOR_MZ.description + "\n";
-        output += "-" + String.format(CommandLineUtils.formatter, IdentificationParametersCLIParams.IMPORT_PRECURSOR_MZ_PPM.id) + " " + IdentificationParametersCLIParams.IMPORT_PRECURSOR_MZ_PPM.description + "\n";
-        output += "-" + String.format(CommandLineUtils.formatter, IdentificationParametersCLIParams.EXCLUDE_UNKNOWN_PTMs.id) + " " + IdentificationParametersCLIParams.EXCLUDE_UNKNOWN_PTMs.description + "\n";
-
-        output += "\n\nPTM Localization:\n\n";
-        output += "-" + String.format(CommandLineUtils.formatter, IdentificationParametersCLIParams.PTM_SCORE.id) + " " + IdentificationParametersCLIParams.PTM_SCORE.description + "\n";
-        output += "-" + String.format(CommandLineUtils.formatter, IdentificationParametersCLIParams.PTM_THRESHOLD.id) + " " + IdentificationParametersCLIParams.PTM_THRESHOLD.description + "\n";
-        output += "-" + String.format(CommandLineUtils.formatter, IdentificationParametersCLIParams.SCORE_NEUTRAL_LOSSES.id) + " " + IdentificationParametersCLIParams.SCORE_NEUTRAL_LOSSES.description + "\n";
-        output += "-" + String.format(CommandLineUtils.formatter, IdentificationParametersCLIParams.PTM_SEQUENCE_MATCHING_TYPE.id) + " " + IdentificationParametersCLIParams.PTM_SEQUENCE_MATCHING_TYPE.description + "\n";
-
-        output += "\n\nGene Annotation:\n\n";
-        output += "-" + String.format(CommandLineUtils.formatter, IdentificationParametersCLIParams.USE_GENE_MAPPING.id) + " " + IdentificationParametersCLIParams.USE_GENE_MAPPING.description + "\n";
-        output += "-" + String.format(CommandLineUtils.formatter, IdentificationParametersCLIParams.UPDATE_GENE_MAPPING.id) + " " + IdentificationParametersCLIParams.UPDATE_GENE_MAPPING.description + "\n";
-
-        output += "\n\nProtein Inference:\n\n";
-        output += "-" + String.format(CommandLineUtils.formatter, IdentificationParametersCLIParams.DB_PI.id) + " " + IdentificationParametersCLIParams.DB_PI.description + "\n";
-
-        output += "\n\nValidation Levels:\n\n";
-        output += "-" + String.format(CommandLineUtils.formatter, IdentificationParametersCLIParams.PSM_FDR.id) + " " + IdentificationParametersCLIParams.PSM_FDR.description + "\n";
-        output += "-" + String.format(CommandLineUtils.formatter, IdentificationParametersCLIParams.PEPTIDE_FDR.id) + " " + IdentificationParametersCLIParams.PEPTIDE_FDR.description + "\n";
-        output += "-" + String.format(CommandLineUtils.formatter, IdentificationParametersCLIParams.PROTEIN_FDR.id) + " " + IdentificationParametersCLIParams.PROTEIN_FDR.description + "\n";
-        output += "-" + String.format(CommandLineUtils.formatter, IdentificationParametersCLIParams.SEPARATE_PSMs.id) + " " + IdentificationParametersCLIParams.SEPARATE_PSMs.description + "\n";
-        output += "-" + String.format(CommandLineUtils.formatter, IdentificationParametersCLIParams.SEPARATE_PEPTIDES.id) + " " + IdentificationParametersCLIParams.SEPARATE_PEPTIDES.description + "\n";
-        output += "-" + String.format(CommandLineUtils.formatter, IdentificationParametersCLIParams.MERGE_SUBGROUPS.id) + " " + IdentificationParametersCLIParams.MERGE_SUBGROUPS.description + "\n";
-
-        output += "\n\nFraction Analysis:\n\n";
-        output += "-" + String.format(CommandLineUtils.formatter, IdentificationParametersCLIParams.PROTEIN_FRACTION_MW_CONFIDENCE.id) + " " + IdentificationParametersCLIParams.PROTEIN_FRACTION_MW_CONFIDENCE.description + "\n";
-
-        output += "\n\nHelp:\n\n";
-        output += "-" + String.format(CommandLineUtils.formatter, IdentificationParametersCLIParams.MODS.id) + " " + IdentificationParametersCLIParams.MODS.description + "\n";
-        output += "-" + String.format(CommandLineUtils.formatter, IdentificationParametersCLIParams.USAGE.id) + " " + IdentificationParametersCLIParams.USAGE.description + "\n";
-
-        return output;
-    }
-}
->>>>>>> 854f2ed0
+}