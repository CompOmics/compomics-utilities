package com.compomics.util.test.experiment;

import com.compomics.util.exceptions.ExceptionHandler;
import com.compomics.util.exceptions.exception_handlers.CommandLineExceptionHandler;
import com.compomics.util.experiment.biology.AminoAcid;
import com.compomics.util.experiment.biology.AminoAcidSequence;
import com.compomics.util.experiment.biology.PTM;
import com.compomics.util.experiment.biology.PTMFactory;
import com.compomics.util.experiment.biology.Peptide;
import com.compomics.util.experiment.identification.protein_sequences.SequenceFactory;
import com.compomics.util.experiment.identification.amino_acid_tags.Tag;
import com.compomics.util.experiment.identification.amino_acid_tags.matchers.TagMatcher;
import com.compomics.util.experiment.identification.identification_parameters.PtmSettings;
import com.compomics.util.experiment.identification.protein_inference.fm_index.FMIndex;
import com.compomics.util.gui.waiting.waitinghandlers.WaitingHandlerCLIImpl;
import com.compomics.util.preferences.SequenceMatchingPreferences;
import java.io.File;
import java.io.FileNotFoundException;
import java.io.IOException;
import java.sql.SQLException;
import java.util.ArrayList;
import java.util.Collections;
import java.util.HashMap;
import junit.framework.Assert;
import junit.framework.TestCase;
import org.xmlpull.v1.XmlPullParserException;

/**
 * Test for the FM Index.
 *
 * @author Marc Vaudel
 * @author Kenneth Verheggen
 * @author dominik.kopczynski
 */
public class FMIndexTest extends TestCase {

    /**
     * Tests the import and the mapping of a few peptide sequences.
     *
     * @throws FileNotFoundException thrown whenever a file is not found
     * @throws IOException thrown whenever an error occurs while reading or
     * writing a file
     * @throws ClassNotFoundException thrown whenever an error occurs while
     * deserializing an object
     * @throws InterruptedException thrown whenever a threading issue occurred
     * while interacting with the tree
     * @throws SQLException if an SQLException thrown whenever a problem
     * occurred while interacting with the tree database
     */
    public void testPeptideToProteinMapping() throws FileNotFoundException, IOException, ClassNotFoundException, SQLException, InterruptedException {

        WaitingHandlerCLIImpl waitingHandlerCLIImpl = new WaitingHandlerCLIImpl();
        ExceptionHandler exceptionHandler = new CommandLineExceptionHandler();
        File sequences = new File("src/test/resources/experiment/proteinTreeTestSequences");
        SequenceFactory sequenceFactory = SequenceFactory.getInstance();
        sequenceFactory.loadFastaFile(sequences, waitingHandlerCLIImpl);

        FMIndex fmIndex = new FMIndex(null, false, null);
<<<<<<< HEAD

=======
        /*
        HashMap<String, HashMap<String, ArrayList<Integer>>> testIndexesFirst = fmIndex.getProteinMapping("FNPDGTPVYSIGLKTSSTXS", SequenceMatchingPreferences.getDefaultSequenceMatching());
        Assert.assertTrue(testIndexesFirst.containsKey("FNPDGTPVYSLGIKTSSTHS"));
        Assert.assertTrue(testIndexesFirst.get("FNPDGTPVYSLGIKTSSTHS").containsKey("Q9FHX5"));
        Assert.assertTrue(testIndexesFirst.get("FNPDGTPVYSLGIKTSSTHS").get("Q9FHX5").get(0) == 335);
        */
        
>>>>>>> c5d3b37f
        SequenceMatchingPreferences sequenceMatchingPreferences = new SequenceMatchingPreferences();
        sequenceMatchingPreferences.setSequenceMatchingType(SequenceMatchingPreferences.MatchingType.indistiguishableAminoAcids);
        sequenceMatchingPreferences.setLimitX(0.25);
        HashMap<String, HashMap<String, ArrayList<Integer>>> testIndexesX = fmIndex.getProteinMapping("ECTQDRGKTAFTEAVLLP", sequenceMatchingPreferences);
        Assert.assertTrue(testIndexesX.size() == 1);
        Assert.assertTrue(testIndexesX.get("ECTQDRXKTAFTEAVLLP").containsKey("TEST_ACCESSION"));
        Assert.assertTrue(testIndexesX.get("ECTQDRXKTAFTEAVLLP").get("TEST_ACCESSION").get(0) == 3);

        HashMap<String, HashMap<String, ArrayList<Integer>>> testIndexes = fmIndex.getProteinMapping("SSS", SequenceMatchingPreferences.defaultStringMatching);

        Assert.assertTrue(testIndexes.size() == 1);
        HashMap<String, ArrayList<Integer>> proteinMapping = testIndexes.get("SSS");
        Assert.assertTrue(proteinMapping.size() == 2);
        ArrayList<Integer> indexes = proteinMapping.get("Q9FHX5");
        String sequence = sequenceFactory.getProtein("Q9FHX5").getSequence();
        Assert.assertTrue(indexes.size() == 3);
        Collections.sort(indexes);
        int index = sequence.indexOf("SSS");
        Assert.assertTrue(indexes.get(0) == index);
        index += sequence.substring(index + 1).indexOf("SSS") + 1;
        Assert.assertTrue(indexes.get(1) == index);
        index = sequence.lastIndexOf("SSS");
        Assert.assertTrue(indexes.get(2) == index);
        indexes = proteinMapping.get("Q9FHX5_REVERSED");
        sequence = sequenceFactory.getProtein("Q9FHX5_REVERSED").getSequence();
        Assert.assertTrue(indexes.size() == 3);
        Collections.sort(indexes);
        index = sequence.indexOf("SSS");
        Assert.assertTrue(indexes.get(0) == index);
        index += sequence.substring(index + 1).indexOf("SSS") + 1;
        Assert.assertTrue(indexes.get(1) == index);
        index = sequence.lastIndexOf("SSS");
        Assert.assertTrue(indexes.get(2) == index);
<<<<<<< HEAD

=======
>>>>>>> c5d3b37f
    }

    /**
     * Tests the mapping of de novo sequence tags to the database.
     *
     * @throws FileNotFoundException thrown whenever a file is not found
     * @throws IOException thrown whenever an error occurs while reading or
     * writing a file
     * @throws ClassNotFoundException thrown whenever an error occurs while
     * deserializing an object
     * @throws InterruptedException thrown whenever a threading issue occurred
     * while interacting with the tree
     * @throws SQLException if an SQLException thrown whenever a problem
     * occurred while interacting with the tree database
     * @throws org.xmlpull.v1.XmlPullParserException thrown whenever a problem
     * occurred while interacting with the tree database
     */
    public void testTagToProteinMapping() throws IOException, FileNotFoundException, ClassNotFoundException, InterruptedException, SQLException, XmlPullParserException {
//
//        PTMFactory ptmFactory = PTMFactory.getInstance();
//        ptmFactory.clearFactory();
//        ptmFactory = PTMFactory.getInstance();
//
//        WaitingHandlerCLIImpl waitingHandlerCLIImpl = new WaitingHandlerCLIImpl();
//        ExceptionHandler exceptionHandler = new CommandLineExceptionHandler();
//        File sequences = new File("src/test/resources/experiment/proteinTreeTestSequences_1");
//        SequenceFactory sequenceFactory = SequenceFactory.getInstance();
//        sequenceFactory.loadFastaFile(sequences, waitingHandlerCLIImpl);
//
//        // TESTMRITESTCKTESTK
//        AminoAcidSequence aminoAcidPattern = new AminoAcidSequence("TEST");
//        double nTermGap = AminoAcid.L.getMonoisotopicMass() + AminoAcid.R.getMonoisotopicMass() + AminoAcid.M.getMonoisotopicMass() + AminoAcid.T.getMonoisotopicMass();
//        double cTermGap = AminoAcid.C.getMonoisotopicMass() + AminoAcid.K.getMonoisotopicMass();
//        Tag tag = new Tag(nTermGap, aminoAcidPattern, cTermGap);
//
//        PtmSettings ptmSettings = new PtmSettings();
//        ArrayList<String> fixedModifications = new ArrayList<String>();
//        fixedModifications.add("Carbamidomethylation of C");
//        for (String ptmName : fixedModifications) {
//            PTM ptm = ptmFactory.getPTM(ptmName);
//            if (ptm.getName().equals(PTMFactory.unknownPTM.getName())) {
//                throw new IllegalArgumentException("PTM " + ptmName + " not in the PTM factory.");
//            }
//            ptmSettings.addFixedModification(ptm);
//        }
//
//        ArrayList<String> variableModifications = new ArrayList<String>();
//        variableModifications.add("Oxidation of M");
//        variableModifications.add("Pyrolidone from carbamidomethylated C");
//        for (String ptmName : variableModifications) {
//            PTM ptm = ptmFactory.getPTM(ptmName);
//            if (ptm.getName().equals(PTMFactory.unknownPTM.getName())) {
//                throw new IllegalArgumentException("PTM " + ptmName + " not in the PTM factory.");
//            }
//            ptmSettings.addVariableModification(ptm);
//        }
//        
//        FMIndex fmIndex = new FMIndex(waitingHandlerCLIImpl, false, ptmSettings);
//        
//        SequenceMatchingPreferences sequenceMatchingPreferences = new SequenceMatchingPreferences();
//        sequenceMatchingPreferences.setSequenceMatchingType(SequenceMatchingPreferences.MatchingType.indistiguishableAminoAcids);
//
//        TagMatcher tagMatcher = new TagMatcher(fixedModifications, variableModifications, sequenceMatchingPreferences);
//
//        HashMap<Peptide, HashMap<String, ArrayList<Integer>>> proteinMapping = fmIndex.getProteinMapping(tag, tagMatcher, sequenceMatchingPreferences, 0.02);
//        Assert.assertTrue(!proteinMapping.isEmpty());
//        Assert.assertTrue(proteinMapping.keySet().iterator().next().getSequence().compareTo("TMRITESTCK") == 0);
//
//        // TESTMRITESTCKTESTK // testing cache
//        nTermGap = AminoAcid.L.getMonoisotopicMass() + AminoAcid.R.getMonoisotopicMass() + AminoAcid.M.getMonoisotopicMass();
//        cTermGap = AminoAcid.C.getMonoisotopicMass() + AminoAcid.K.getMonoisotopicMass();
//        tag = new Tag(nTermGap, aminoAcidPattern, cTermGap);
//        HashMap<Peptide, HashMap<String, ArrayList<Integer>>> proteinMapping2 = fmIndex.getProteinMapping(tag, tagMatcher, sequenceMatchingPreferences, 0.02);
//        Assert.assertTrue(!proteinMapping2.isEmpty());
//        Assert.assertTrue(proteinMapping2.keySet().iterator().next().getSequence().compareTo("TMRITESTCK") == 0);
//
//        // TESTMRITESTCKTESTK // testing cache
//        nTermGap = AminoAcid.L.getMonoisotopicMass() + AminoAcid.R.getMonoisotopicMass() + AminoAcid.M.getMonoisotopicMass() + AminoAcid.T.getMonoisotopicMass();
//        cTermGap = AminoAcid.C.getMonoisotopicMass();
//        tag = new Tag(nTermGap, aminoAcidPattern, cTermGap);
//        HashMap<Peptide, HashMap<String, ArrayList<Integer>>> proteinMapping3 = fmIndex.getProteinMapping(tag, tagMatcher, sequenceMatchingPreferences, 0.02);
//        Assert.assertTrue(!proteinMapping3.isEmpty());
//        Assert.assertTrue(proteinMapping3.keySet().iterator().next().getSequence().compareTo("TMRITESTC") == 0);
//
//        // TESTMRITESTCKTESTK
//        AminoAcidSequence aminoAcidPattern3 = new AminoAcidSequence("TEST");
//        nTermGap = AminoAcid.R.getMonoisotopicMass() + AminoAcid.L.getMonoisotopicMass();
//        cTermGap = AminoAcid.C.getMonoisotopicMass() + AminoAcid.K.getMonoisotopicMass() + AminoAcid.T.getMonoisotopicMass() + AminoAcid.E.getMonoisotopicMass();
//        tag = new Tag(nTermGap, aminoAcidPattern3, cTermGap);
//        HashMap<Peptide, HashMap<String, ArrayList<Integer>>> proteinMapping4 = fmIndex.getProteinMapping(tag, tagMatcher, sequenceMatchingPreferences, 0.02);
//        Assert.assertTrue(!proteinMapping4.isEmpty());
//        Assert.assertTrue(proteinMapping4.keySet().iterator().next().getSequence().compareTo("RITESTCKTE") == 0);
//
//        nTermGap = AminoAcid.L.getMonoisotopicMass();
//        cTermGap = AminoAcid.C.getMonoisotopicMass() + AminoAcid.K.getMonoisotopicMass() + AminoAcid.T.getMonoisotopicMass() + AminoAcid.E.getMonoisotopicMass();
//        tag = new Tag(nTermGap, aminoAcidPattern3, cTermGap);
//        HashMap<Peptide, HashMap<String, ArrayList<Integer>>> proteinMapping5 = fmIndex.getProteinMapping(tag, tagMatcher, sequenceMatchingPreferences, 0.02);
//        Assert.assertTrue(!proteinMapping5.isEmpty());
//        Assert.assertTrue(proteinMapping5.keySet().iterator().next().getSequence().compareTo("ITESTCKTE") == 0);
//
//        nTermGap = AminoAcid.R.getMonoisotopicMass() + AminoAcid.L.getMonoisotopicMass();
//        cTermGap = AminoAcid.C.getMonoisotopicMass() + AminoAcid.K.getMonoisotopicMass() + AminoAcid.T.getMonoisotopicMass();
//        tag = new Tag(nTermGap, aminoAcidPattern3, cTermGap);
//        HashMap<Peptide, HashMap<String, ArrayList<Integer>>> proteinMapping6 = fmIndex.getProteinMapping(tag, tagMatcher, sequenceMatchingPreferences, 0.02);
//        Assert.assertTrue(!proteinMapping6.isEmpty());
//        Assert.assertTrue(proteinMapping6.keySet().iterator().next().getSequence().compareTo("RITESTCKT") == 0);

    }
<<<<<<< HEAD

=======
>>>>>>> c5d3b37f
}<|MERGE_RESOLUTION|>--- conflicted
+++ resolved
@@ -1,219 +1,203 @@
-package com.compomics.util.test.experiment;
-
-import com.compomics.util.exceptions.ExceptionHandler;
-import com.compomics.util.exceptions.exception_handlers.CommandLineExceptionHandler;
-import com.compomics.util.experiment.biology.AminoAcid;
-import com.compomics.util.experiment.biology.AminoAcidSequence;
-import com.compomics.util.experiment.biology.PTM;
-import com.compomics.util.experiment.biology.PTMFactory;
-import com.compomics.util.experiment.biology.Peptide;
-import com.compomics.util.experiment.identification.protein_sequences.SequenceFactory;
-import com.compomics.util.experiment.identification.amino_acid_tags.Tag;
-import com.compomics.util.experiment.identification.amino_acid_tags.matchers.TagMatcher;
-import com.compomics.util.experiment.identification.identification_parameters.PtmSettings;
-import com.compomics.util.experiment.identification.protein_inference.fm_index.FMIndex;
-import com.compomics.util.gui.waiting.waitinghandlers.WaitingHandlerCLIImpl;
-import com.compomics.util.preferences.SequenceMatchingPreferences;
-import java.io.File;
-import java.io.FileNotFoundException;
-import java.io.IOException;
-import java.sql.SQLException;
-import java.util.ArrayList;
-import java.util.Collections;
-import java.util.HashMap;
-import junit.framework.Assert;
-import junit.framework.TestCase;
-import org.xmlpull.v1.XmlPullParserException;
-
-/**
- * Test for the FM Index.
- *
- * @author Marc Vaudel
- * @author Kenneth Verheggen
- * @author dominik.kopczynski
- */
-public class FMIndexTest extends TestCase {
-
-    /**
-     * Tests the import and the mapping of a few peptide sequences.
-     *
-     * @throws FileNotFoundException thrown whenever a file is not found
-     * @throws IOException thrown whenever an error occurs while reading or
-     * writing a file
-     * @throws ClassNotFoundException thrown whenever an error occurs while
-     * deserializing an object
-     * @throws InterruptedException thrown whenever a threading issue occurred
-     * while interacting with the tree
-     * @throws SQLException if an SQLException thrown whenever a problem
-     * occurred while interacting with the tree database
-     */
-    public void testPeptideToProteinMapping() throws FileNotFoundException, IOException, ClassNotFoundException, SQLException, InterruptedException {
-
-        WaitingHandlerCLIImpl waitingHandlerCLIImpl = new WaitingHandlerCLIImpl();
-        ExceptionHandler exceptionHandler = new CommandLineExceptionHandler();
-        File sequences = new File("src/test/resources/experiment/proteinTreeTestSequences");
-        SequenceFactory sequenceFactory = SequenceFactory.getInstance();
-        sequenceFactory.loadFastaFile(sequences, waitingHandlerCLIImpl);
-
-        FMIndex fmIndex = new FMIndex(null, false, null);
-<<<<<<< HEAD
-
-=======
-        /*
-        HashMap<String, HashMap<String, ArrayList<Integer>>> testIndexesFirst = fmIndex.getProteinMapping("FNPDGTPVYSIGLKTSSTXS", SequenceMatchingPreferences.getDefaultSequenceMatching());
-        Assert.assertTrue(testIndexesFirst.containsKey("FNPDGTPVYSLGIKTSSTHS"));
-        Assert.assertTrue(testIndexesFirst.get("FNPDGTPVYSLGIKTSSTHS").containsKey("Q9FHX5"));
-        Assert.assertTrue(testIndexesFirst.get("FNPDGTPVYSLGIKTSSTHS").get("Q9FHX5").get(0) == 335);
-        */
-        
->>>>>>> c5d3b37f
-        SequenceMatchingPreferences sequenceMatchingPreferences = new SequenceMatchingPreferences();
-        sequenceMatchingPreferences.setSequenceMatchingType(SequenceMatchingPreferences.MatchingType.indistiguishableAminoAcids);
-        sequenceMatchingPreferences.setLimitX(0.25);
-        HashMap<String, HashMap<String, ArrayList<Integer>>> testIndexesX = fmIndex.getProteinMapping("ECTQDRGKTAFTEAVLLP", sequenceMatchingPreferences);
-        Assert.assertTrue(testIndexesX.size() == 1);
-        Assert.assertTrue(testIndexesX.get("ECTQDRXKTAFTEAVLLP").containsKey("TEST_ACCESSION"));
-        Assert.assertTrue(testIndexesX.get("ECTQDRXKTAFTEAVLLP").get("TEST_ACCESSION").get(0) == 3);
-
-        HashMap<String, HashMap<String, ArrayList<Integer>>> testIndexes = fmIndex.getProteinMapping("SSS", SequenceMatchingPreferences.defaultStringMatching);
-
-        Assert.assertTrue(testIndexes.size() == 1);
-        HashMap<String, ArrayList<Integer>> proteinMapping = testIndexes.get("SSS");
-        Assert.assertTrue(proteinMapping.size() == 2);
-        ArrayList<Integer> indexes = proteinMapping.get("Q9FHX5");
-        String sequence = sequenceFactory.getProtein("Q9FHX5").getSequence();
-        Assert.assertTrue(indexes.size() == 3);
-        Collections.sort(indexes);
-        int index = sequence.indexOf("SSS");
-        Assert.assertTrue(indexes.get(0) == index);
-        index += sequence.substring(index + 1).indexOf("SSS") + 1;
-        Assert.assertTrue(indexes.get(1) == index);
-        index = sequence.lastIndexOf("SSS");
-        Assert.assertTrue(indexes.get(2) == index);
-        indexes = proteinMapping.get("Q9FHX5_REVERSED");
-        sequence = sequenceFactory.getProtein("Q9FHX5_REVERSED").getSequence();
-        Assert.assertTrue(indexes.size() == 3);
-        Collections.sort(indexes);
-        index = sequence.indexOf("SSS");
-        Assert.assertTrue(indexes.get(0) == index);
-        index += sequence.substring(index + 1).indexOf("SSS") + 1;
-        Assert.assertTrue(indexes.get(1) == index);
-        index = sequence.lastIndexOf("SSS");
-        Assert.assertTrue(indexes.get(2) == index);
-<<<<<<< HEAD
-
-=======
->>>>>>> c5d3b37f
-    }
-
-    /**
-     * Tests the mapping of de novo sequence tags to the database.
-     *
-     * @throws FileNotFoundException thrown whenever a file is not found
-     * @throws IOException thrown whenever an error occurs while reading or
-     * writing a file
-     * @throws ClassNotFoundException thrown whenever an error occurs while
-     * deserializing an object
-     * @throws InterruptedException thrown whenever a threading issue occurred
-     * while interacting with the tree
-     * @throws SQLException if an SQLException thrown whenever a problem
-     * occurred while interacting with the tree database
-     * @throws org.xmlpull.v1.XmlPullParserException thrown whenever a problem
-     * occurred while interacting with the tree database
-     */
-    public void testTagToProteinMapping() throws IOException, FileNotFoundException, ClassNotFoundException, InterruptedException, SQLException, XmlPullParserException {
-//
-//        PTMFactory ptmFactory = PTMFactory.getInstance();
-//        ptmFactory.clearFactory();
-//        ptmFactory = PTMFactory.getInstance();
-//
-//        WaitingHandlerCLIImpl waitingHandlerCLIImpl = new WaitingHandlerCLIImpl();
-//        ExceptionHandler exceptionHandler = new CommandLineExceptionHandler();
-//        File sequences = new File("src/test/resources/experiment/proteinTreeTestSequences_1");
-//        SequenceFactory sequenceFactory = SequenceFactory.getInstance();
-//        sequenceFactory.loadFastaFile(sequences, waitingHandlerCLIImpl);
-//
-//        // TESTMRITESTCKTESTK
-//        AminoAcidSequence aminoAcidPattern = new AminoAcidSequence("TEST");
-//        double nTermGap = AminoAcid.L.getMonoisotopicMass() + AminoAcid.R.getMonoisotopicMass() + AminoAcid.M.getMonoisotopicMass() + AminoAcid.T.getMonoisotopicMass();
-//        double cTermGap = AminoAcid.C.getMonoisotopicMass() + AminoAcid.K.getMonoisotopicMass();
-//        Tag tag = new Tag(nTermGap, aminoAcidPattern, cTermGap);
-//
-//        PtmSettings ptmSettings = new PtmSettings();
-//        ArrayList<String> fixedModifications = new ArrayList<String>();
-//        fixedModifications.add("Carbamidomethylation of C");
-//        for (String ptmName : fixedModifications) {
-//            PTM ptm = ptmFactory.getPTM(ptmName);
-//            if (ptm.getName().equals(PTMFactory.unknownPTM.getName())) {
-//                throw new IllegalArgumentException("PTM " + ptmName + " not in the PTM factory.");
-//            }
-//            ptmSettings.addFixedModification(ptm);
-//        }
-//
-//        ArrayList<String> variableModifications = new ArrayList<String>();
-//        variableModifications.add("Oxidation of M");
-//        variableModifications.add("Pyrolidone from carbamidomethylated C");
-//        for (String ptmName : variableModifications) {
-//            PTM ptm = ptmFactory.getPTM(ptmName);
-//            if (ptm.getName().equals(PTMFactory.unknownPTM.getName())) {
-//                throw new IllegalArgumentException("PTM " + ptmName + " not in the PTM factory.");
-//            }
-//            ptmSettings.addVariableModification(ptm);
-//        }
-//        
-//        FMIndex fmIndex = new FMIndex(waitingHandlerCLIImpl, false, ptmSettings);
-//        
-//        SequenceMatchingPreferences sequenceMatchingPreferences = new SequenceMatchingPreferences();
-//        sequenceMatchingPreferences.setSequenceMatchingType(SequenceMatchingPreferences.MatchingType.indistiguishableAminoAcids);
-//
-//        TagMatcher tagMatcher = new TagMatcher(fixedModifications, variableModifications, sequenceMatchingPreferences);
-//
-//        HashMap<Peptide, HashMap<String, ArrayList<Integer>>> proteinMapping = fmIndex.getProteinMapping(tag, tagMatcher, sequenceMatchingPreferences, 0.02);
-//        Assert.assertTrue(!proteinMapping.isEmpty());
-//        Assert.assertTrue(proteinMapping.keySet().iterator().next().getSequence().compareTo("TMRITESTCK") == 0);
-//
-//        // TESTMRITESTCKTESTK // testing cache
-//        nTermGap = AminoAcid.L.getMonoisotopicMass() + AminoAcid.R.getMonoisotopicMass() + AminoAcid.M.getMonoisotopicMass();
-//        cTermGap = AminoAcid.C.getMonoisotopicMass() + AminoAcid.K.getMonoisotopicMass();
-//        tag = new Tag(nTermGap, aminoAcidPattern, cTermGap);
-//        HashMap<Peptide, HashMap<String, ArrayList<Integer>>> proteinMapping2 = fmIndex.getProteinMapping(tag, tagMatcher, sequenceMatchingPreferences, 0.02);
-//        Assert.assertTrue(!proteinMapping2.isEmpty());
-//        Assert.assertTrue(proteinMapping2.keySet().iterator().next().getSequence().compareTo("TMRITESTCK") == 0);
-//
-//        // TESTMRITESTCKTESTK // testing cache
-//        nTermGap = AminoAcid.L.getMonoisotopicMass() + AminoAcid.R.getMonoisotopicMass() + AminoAcid.M.getMonoisotopicMass() + AminoAcid.T.getMonoisotopicMass();
-//        cTermGap = AminoAcid.C.getMonoisotopicMass();
-//        tag = new Tag(nTermGap, aminoAcidPattern, cTermGap);
-//        HashMap<Peptide, HashMap<String, ArrayList<Integer>>> proteinMapping3 = fmIndex.getProteinMapping(tag, tagMatcher, sequenceMatchingPreferences, 0.02);
-//        Assert.assertTrue(!proteinMapping3.isEmpty());
-//        Assert.assertTrue(proteinMapping3.keySet().iterator().next().getSequence().compareTo("TMRITESTC") == 0);
-//
-//        // TESTMRITESTCKTESTK
-//        AminoAcidSequence aminoAcidPattern3 = new AminoAcidSequence("TEST");
-//        nTermGap = AminoAcid.R.getMonoisotopicMass() + AminoAcid.L.getMonoisotopicMass();
-//        cTermGap = AminoAcid.C.getMonoisotopicMass() + AminoAcid.K.getMonoisotopicMass() + AminoAcid.T.getMonoisotopicMass() + AminoAcid.E.getMonoisotopicMass();
-//        tag = new Tag(nTermGap, aminoAcidPattern3, cTermGap);
-//        HashMap<Peptide, HashMap<String, ArrayList<Integer>>> proteinMapping4 = fmIndex.getProteinMapping(tag, tagMatcher, sequenceMatchingPreferences, 0.02);
-//        Assert.assertTrue(!proteinMapping4.isEmpty());
-//        Assert.assertTrue(proteinMapping4.keySet().iterator().next().getSequence().compareTo("RITESTCKTE") == 0);
-//
-//        nTermGap = AminoAcid.L.getMonoisotopicMass();
-//        cTermGap = AminoAcid.C.getMonoisotopicMass() + AminoAcid.K.getMonoisotopicMass() + AminoAcid.T.getMonoisotopicMass() + AminoAcid.E.getMonoisotopicMass();
-//        tag = new Tag(nTermGap, aminoAcidPattern3, cTermGap);
-//        HashMap<Peptide, HashMap<String, ArrayList<Integer>>> proteinMapping5 = fmIndex.getProteinMapping(tag, tagMatcher, sequenceMatchingPreferences, 0.02);
-//        Assert.assertTrue(!proteinMapping5.isEmpty());
-//        Assert.assertTrue(proteinMapping5.keySet().iterator().next().getSequence().compareTo("ITESTCKTE") == 0);
-//
-//        nTermGap = AminoAcid.R.getMonoisotopicMass() + AminoAcid.L.getMonoisotopicMass();
-//        cTermGap = AminoAcid.C.getMonoisotopicMass() + AminoAcid.K.getMonoisotopicMass() + AminoAcid.T.getMonoisotopicMass();
-//        tag = new Tag(nTermGap, aminoAcidPattern3, cTermGap);
-//        HashMap<Peptide, HashMap<String, ArrayList<Integer>>> proteinMapping6 = fmIndex.getProteinMapping(tag, tagMatcher, sequenceMatchingPreferences, 0.02);
-//        Assert.assertTrue(!proteinMapping6.isEmpty());
-//        Assert.assertTrue(proteinMapping6.keySet().iterator().next().getSequence().compareTo("RITESTCKT") == 0);
-
-    }
-<<<<<<< HEAD
-
-=======
->>>>>>> c5d3b37f
-}+package com.compomics.util.test.experiment;
+
+import com.compomics.util.exceptions.ExceptionHandler;
+import com.compomics.util.exceptions.exception_handlers.CommandLineExceptionHandler;
+import com.compomics.util.experiment.biology.AminoAcid;
+import com.compomics.util.experiment.biology.AminoAcidSequence;
+import com.compomics.util.experiment.biology.PTM;
+import com.compomics.util.experiment.biology.PTMFactory;
+import com.compomics.util.experiment.biology.Peptide;
+import com.compomics.util.experiment.identification.protein_sequences.SequenceFactory;
+import com.compomics.util.experiment.identification.amino_acid_tags.Tag;
+import com.compomics.util.experiment.identification.amino_acid_tags.matchers.TagMatcher;
+import com.compomics.util.experiment.identification.identification_parameters.PtmSettings;
+import com.compomics.util.experiment.identification.protein_inference.fm_index.FMIndex;
+import com.compomics.util.gui.waiting.waitinghandlers.WaitingHandlerCLIImpl;
+import com.compomics.util.preferences.SequenceMatchingPreferences;
+import java.io.File;
+import java.io.FileNotFoundException;
+import java.io.IOException;
+import java.sql.SQLException;
+import java.util.ArrayList;
+import java.util.Collections;
+import java.util.HashMap;
+import junit.framework.Assert;
+import junit.framework.TestCase;
+import org.xmlpull.v1.XmlPullParserException;
+
+/**
+ * Test for the FM Index.
+ *
+ * @author Marc Vaudel
+ * @author Kenneth Verheggen
+ * @author dominik.kopczynski
+ */
+public class FMIndexTest extends TestCase {
+
+    /**
+     * Tests the import and the mapping of a few peptide sequences.
+     *
+     * @throws FileNotFoundException thrown whenever a file is not found
+     * @throws IOException thrown whenever an error occurs while reading or
+     * writing a file
+     * @throws ClassNotFoundException thrown whenever an error occurs while
+     * deserializing an object
+     * @throws InterruptedException thrown whenever a threading issue occurred
+     * while interacting with the tree
+     * @throws SQLException if an SQLException thrown whenever a problem
+     * occurred while interacting with the tree database
+     */
+    public void testPeptideToProteinMapping() throws FileNotFoundException, IOException, ClassNotFoundException, SQLException, InterruptedException {
+
+        WaitingHandlerCLIImpl waitingHandlerCLIImpl = new WaitingHandlerCLIImpl();
+        ExceptionHandler exceptionHandler = new CommandLineExceptionHandler();
+        File sequences = new File("src/test/resources/experiment/proteinTreeTestSequences");
+        SequenceFactory sequenceFactory = SequenceFactory.getInstance();
+        sequenceFactory.loadFastaFile(sequences, waitingHandlerCLIImpl);
+
+        FMIndex fmIndex = new FMIndex(null, false, null);
+
+        SequenceMatchingPreferences sequenceMatchingPreferences = new SequenceMatchingPreferences();
+        sequenceMatchingPreferences.setSequenceMatchingType(SequenceMatchingPreferences.MatchingType.indistiguishableAminoAcids);
+        sequenceMatchingPreferences.setLimitX(0.25);
+        HashMap<String, HashMap<String, ArrayList<Integer>>> testIndexesX = fmIndex.getProteinMapping("ECTQDRGKTAFTEAVLLP", sequenceMatchingPreferences);
+        Assert.assertTrue(testIndexesX.size() == 1);
+        Assert.assertTrue(testIndexesX.get("ECTQDRXKTAFTEAVLLP").containsKey("TEST_ACCESSION"));
+        Assert.assertTrue(testIndexesX.get("ECTQDRXKTAFTEAVLLP").get("TEST_ACCESSION").get(0) == 3);
+
+        HashMap<String, HashMap<String, ArrayList<Integer>>> testIndexes = fmIndex.getProteinMapping("SSS", SequenceMatchingPreferences.defaultStringMatching);
+
+        Assert.assertTrue(testIndexes.size() == 1);
+        HashMap<String, ArrayList<Integer>> proteinMapping = testIndexes.get("SSS");
+        Assert.assertTrue(proteinMapping.size() == 2);
+        ArrayList<Integer> indexes = proteinMapping.get("Q9FHX5");
+        String sequence = sequenceFactory.getProtein("Q9FHX5").getSequence();
+        Assert.assertTrue(indexes.size() == 3);
+        Collections.sort(indexes);
+        int index = sequence.indexOf("SSS");
+        Assert.assertTrue(indexes.get(0) == index);
+        index += sequence.substring(index + 1).indexOf("SSS") + 1;
+        Assert.assertTrue(indexes.get(1) == index);
+        index = sequence.lastIndexOf("SSS");
+        Assert.assertTrue(indexes.get(2) == index);
+        indexes = proteinMapping.get("Q9FHX5_REVERSED");
+        sequence = sequenceFactory.getProtein("Q9FHX5_REVERSED").getSequence();
+        Assert.assertTrue(indexes.size() == 3);
+        Collections.sort(indexes);
+        index = sequence.indexOf("SSS");
+        Assert.assertTrue(indexes.get(0) == index);
+        index += sequence.substring(index + 1).indexOf("SSS") + 1;
+        Assert.assertTrue(indexes.get(1) == index);
+        index = sequence.lastIndexOf("SSS");
+        Assert.assertTrue(indexes.get(2) == index);
+
+    }
+
+    /**
+     * Tests the mapping of de novo sequence tags to the database.
+     *
+     * @throws FileNotFoundException thrown whenever a file is not found
+     * @throws IOException thrown whenever an error occurs while reading or
+     * writing a file
+     * @throws ClassNotFoundException thrown whenever an error occurs while
+     * deserializing an object
+     * @throws InterruptedException thrown whenever a threading issue occurred
+     * while interacting with the tree
+     * @throws SQLException if an SQLException thrown whenever a problem
+     * occurred while interacting with the tree database
+     * @throws org.xmlpull.v1.XmlPullParserException thrown whenever a problem
+     * occurred while interacting with the tree database
+     */
+    public void testTagToProteinMapping() throws IOException, FileNotFoundException, ClassNotFoundException, InterruptedException, SQLException, XmlPullParserException {
+//
+//        PTMFactory ptmFactory = PTMFactory.getInstance();
+//        ptmFactory.clearFactory();
+//        ptmFactory = PTMFactory.getInstance();
+//
+//        WaitingHandlerCLIImpl waitingHandlerCLIImpl = new WaitingHandlerCLIImpl();
+//        ExceptionHandler exceptionHandler = new CommandLineExceptionHandler();
+//        File sequences = new File("src/test/resources/experiment/proteinTreeTestSequences_1");
+//        SequenceFactory sequenceFactory = SequenceFactory.getInstance();
+//        sequenceFactory.loadFastaFile(sequences, waitingHandlerCLIImpl);
+//
+//        // TESTMRITESTCKTESTK
+//        AminoAcidSequence aminoAcidPattern = new AminoAcidSequence("TEST");
+//        double nTermGap = AminoAcid.L.getMonoisotopicMass() + AminoAcid.R.getMonoisotopicMass() + AminoAcid.M.getMonoisotopicMass() + AminoAcid.T.getMonoisotopicMass();
+//        double cTermGap = AminoAcid.C.getMonoisotopicMass() + AminoAcid.K.getMonoisotopicMass();
+//        Tag tag = new Tag(nTermGap, aminoAcidPattern, cTermGap);
+//
+//        PtmSettings ptmSettings = new PtmSettings();
+//        ArrayList<String> fixedModifications = new ArrayList<String>();
+//        fixedModifications.add("Carbamidomethylation of C");
+//        for (String ptmName : fixedModifications) {
+//            PTM ptm = ptmFactory.getPTM(ptmName);
+//            if (ptm.getName().equals(PTMFactory.unknownPTM.getName())) {
+//                throw new IllegalArgumentException("PTM " + ptmName + " not in the PTM factory.");
+//            }
+//            ptmSettings.addFixedModification(ptm);
+//        }
+//
+//        ArrayList<String> variableModifications = new ArrayList<String>();
+//        variableModifications.add("Oxidation of M");
+//        variableModifications.add("Pyrolidone from carbamidomethylated C");
+//        for (String ptmName : variableModifications) {
+//            PTM ptm = ptmFactory.getPTM(ptmName);
+//            if (ptm.getName().equals(PTMFactory.unknownPTM.getName())) {
+//                throw new IllegalArgumentException("PTM " + ptmName + " not in the PTM factory.");
+//            }
+//            ptmSettings.addVariableModification(ptm);
+//        }
+//        
+//        FMIndex fmIndex = new FMIndex(waitingHandlerCLIImpl, false, ptmSettings);
+//        
+//        SequenceMatchingPreferences sequenceMatchingPreferences = new SequenceMatchingPreferences();
+//        sequenceMatchingPreferences.setSequenceMatchingType(SequenceMatchingPreferences.MatchingType.indistiguishableAminoAcids);
+//
+//        TagMatcher tagMatcher = new TagMatcher(fixedModifications, variableModifications, sequenceMatchingPreferences);
+//
+//        HashMap<Peptide, HashMap<String, ArrayList<Integer>>> proteinMapping = fmIndex.getProteinMapping(tag, tagMatcher, sequenceMatchingPreferences, 0.02);
+//        Assert.assertTrue(!proteinMapping.isEmpty());
+//        Assert.assertTrue(proteinMapping.keySet().iterator().next().getSequence().compareTo("TMRITESTCK") == 0);
+//
+//        // TESTMRITESTCKTESTK // testing cache
+//        nTermGap = AminoAcid.L.getMonoisotopicMass() + AminoAcid.R.getMonoisotopicMass() + AminoAcid.M.getMonoisotopicMass();
+//        cTermGap = AminoAcid.C.getMonoisotopicMass() + AminoAcid.K.getMonoisotopicMass();
+//        tag = new Tag(nTermGap, aminoAcidPattern, cTermGap);
+//        HashMap<Peptide, HashMap<String, ArrayList<Integer>>> proteinMapping2 = fmIndex.getProteinMapping(tag, tagMatcher, sequenceMatchingPreferences, 0.02);
+//        Assert.assertTrue(!proteinMapping2.isEmpty());
+//        Assert.assertTrue(proteinMapping2.keySet().iterator().next().getSequence().compareTo("TMRITESTCK") == 0);
+//
+//        // TESTMRITESTCKTESTK // testing cache
+//        nTermGap = AminoAcid.L.getMonoisotopicMass() + AminoAcid.R.getMonoisotopicMass() + AminoAcid.M.getMonoisotopicMass() + AminoAcid.T.getMonoisotopicMass();
+//        cTermGap = AminoAcid.C.getMonoisotopicMass();
+//        tag = new Tag(nTermGap, aminoAcidPattern, cTermGap);
+//        HashMap<Peptide, HashMap<String, ArrayList<Integer>>> proteinMapping3 = fmIndex.getProteinMapping(tag, tagMatcher, sequenceMatchingPreferences, 0.02);
+//        Assert.assertTrue(!proteinMapping3.isEmpty());
+//        Assert.assertTrue(proteinMapping3.keySet().iterator().next().getSequence().compareTo("TMRITESTC") == 0);
+//
+//        // TESTMRITESTCKTESTK
+//        AminoAcidSequence aminoAcidPattern3 = new AminoAcidSequence("TEST");
+//        nTermGap = AminoAcid.R.getMonoisotopicMass() + AminoAcid.L.getMonoisotopicMass();
+//        cTermGap = AminoAcid.C.getMonoisotopicMass() + AminoAcid.K.getMonoisotopicMass() + AminoAcid.T.getMonoisotopicMass() + AminoAcid.E.getMonoisotopicMass();
+//        tag = new Tag(nTermGap, aminoAcidPattern3, cTermGap);
+//        HashMap<Peptide, HashMap<String, ArrayList<Integer>>> proteinMapping4 = fmIndex.getProteinMapping(tag, tagMatcher, sequenceMatchingPreferences, 0.02);
+//        Assert.assertTrue(!proteinMapping4.isEmpty());
+//        Assert.assertTrue(proteinMapping4.keySet().iterator().next().getSequence().compareTo("RITESTCKTE") == 0);
+//
+//        nTermGap = AminoAcid.L.getMonoisotopicMass();
+//        cTermGap = AminoAcid.C.getMonoisotopicMass() + AminoAcid.K.getMonoisotopicMass() + AminoAcid.T.getMonoisotopicMass() + AminoAcid.E.getMonoisotopicMass();
+//        tag = new Tag(nTermGap, aminoAcidPattern3, cTermGap);
+//        HashMap<Peptide, HashMap<String, ArrayList<Integer>>> proteinMapping5 = fmIndex.getProteinMapping(tag, tagMatcher, sequenceMatchingPreferences, 0.02);
+//        Assert.assertTrue(!proteinMapping5.isEmpty());
+//        Assert.assertTrue(proteinMapping5.keySet().iterator().next().getSequence().compareTo("ITESTCKTE") == 0);
+//
+//        nTermGap = AminoAcid.R.getMonoisotopicMass() + AminoAcid.L.getMonoisotopicMass();
+//        cTermGap = AminoAcid.C.getMonoisotopicMass() + AminoAcid.K.getMonoisotopicMass() + AminoAcid.T.getMonoisotopicMass();
+//        tag = new Tag(nTermGap, aminoAcidPattern3, cTermGap);
+//        HashMap<Peptide, HashMap<String, ArrayList<Integer>>> proteinMapping6 = fmIndex.getProteinMapping(tag, tagMatcher, sequenceMatchingPreferences, 0.02);
+//        Assert.assertTrue(!proteinMapping6.isEmpty());
+//        Assert.assertTrue(proteinMapping6.keySet().iterator().next().getSequence().compareTo("RITESTCKT") == 0);
+
+    }
+
+}