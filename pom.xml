<?xml version="1.0"?>
<project xmlns="http://maven.apache.org/POM/4.0.0" xmlns:xsi="http://www.w3.org/2001/XMLSchema-instance" xsi:schemaLocation="http://maven.apache.org/POM/4.0.0 http://maven.apache.org/maven-v4_0_0.xsd">
    <modelVersion>4.0.0</modelVersion>
    <groupId>com.compomics</groupId>
    <artifactId>utilities</artifactId>
    <packaging>jar</packaging>
<<<<<<< HEAD
    <version>6.0.0</version>
=======
    <version>5.0.66</version>
>>>>>>> 90b940d7
    <name>computational omics utilities</name>
    <url>https://github.com/compomics/compomics-utilities</url>
    <description>Open source java library for computational proteomics</description>


    <!-- Set the version number for the whole project -->
    <properties>
        <logging.file.path.name>compomics-utilities-log4j.log</logging.file.path.name>
        <logging.file.max.size>5000KB</logging.file.max.size>
        <logging.pattern>[%d{dd-MMM-yyyy HH:mm:ss} - %p]  "%m"   (%C:%L)%n</logging.pattern>
        <logging.level.default>DEBUG</logging.level.default>
        <project.build.sourceEncoding>UTF-8</project.build.sourceEncoding>
        <project.reporting.outputEncoding>UTF-8</project.reporting.outputEncoding>
    </properties>


    <!-- Licence -->
    <licenses>
        <license>
            <name>The Apache Software License, Version 2.0</name>
                <url>https://www.apache.org/licenses/LICENSE-2.0</url>
        </license>
    </licenses>


    <!-- Developers -->
    <developers>
        <developer>
            <name>Lennart Martens</name>
            <id>lennart</id>
            <email>lennart.martens AT UGent.be</email>
            <organization>Ghent University and FWO Vlaanderen</organization>
            <roles>
                <role>UML Model Design</role>
                <role>Java Developer</role>
                <role>Documentation</role>
            </roles>
        </developer>
        <developer>
            <name>Harald Barsnes</name>
            <id>harald</id>
            <email>harald.barsnes AT uib.no</email>
            <organization>University of Bergen</organization>
            <roles>
                <role>Java Developer</role>
            </roles>
        </developer>
        <developer>
            <name>Marc Vaudel</name>
            <id>marc</id>
            <email>marc.vaudel AT uib.no</email>
            <organization>University of Bergen</organization>
            <roles>
                <role>Java Developer</role>
            </roles>
        </developer>
        <developer>
            <name>Kenny Helsens</name>
            <id>kenny</id>
            <email>kenny.helsens AT UGent.be</email>
            <organization>University of Ghent</organization>
            <roles>
                <role>Java Developer</role>
            </roles>
        </developer>
        <developer>
            <name>Kenneth Verheggen</name>
            <id>kenneth</id>
            <email>kenneth.verheggen AT UGent.be</email>
            <organization>University of Ghent</organization>
            <roles>
                <role>Java Developer</role>
            </roles>
        </developer>
        <developer>
            <name>Niklaas Colaert</name>
            <id>kenny</id>
            <email>niklaas.colaert AT UGent.be</email>
            <organization>University of Ghent</organization>
            <roles>
                <role>Java Developer</role>
            </roles>
        </developer>
        <developer>
            <name>Dominik Kopczynski</name>
            <id>dominik</id>
            <email>dominik.kopczynski AT isas.de</email>
            <organization>Leibniz-Institut für Analytische Wissenschaften – ISAS – e.V.</organization>
            <roles>
                <role>Java Developer</role>
            </roles>
        </developer>
        <developer>
            <name>Carlos Horro</name>
            <id>carlos</id>
            <email>carlos.horro AT uib.no</email>
            <organization>University of Bergen</organization>
            <roles>
                <role>Java Developer</role>
            </roles>
        </developer>
        <developer>
            <name>Dafni Skiadopoulou</name>
            <id>dafni</id>
            <email>Dafni Skiadopoulou AT uib.no</email>
            <organization>University of Bergen</organization>
            <roles>
                <role>Java Developer</role>
            </roles>
        </developer>
    </developers>


    <!-- Build -->
    <build>

        <!-- Copy the resources required during building -->
        <resources>
            <resource>
                <directory>src/main/resources</directory>
                <filtering>true</filtering>
                <includes>
                    <include>compomics-utilities.properties</include>
                </includes>
            </resource>
            <resource>
                <directory>src/main/resources</directory>
                <filtering>false</filtering>
                <excludes>
                    <exclude>compomics-utilities.properties</exclude>
                </excludes>
            </resource>
        </resources>
        

        <!-- Extensions -->
        <extensions>
            <extension>
                <groupId>org.apache.maven.wagon</groupId>
                <artifactId>wagon-ssh</artifactId>
                <version>1.0-beta-2</version>
            </extension>
        </extensions>


        <!-- Plugins -->
        <plugins>

            <!-- Compiler plugin -->
            <plugin>
                <artifactId>maven-compiler-plugin</artifactId>
                <version>2.5</version>
                <configuration>
                    <source>1.8</source>
                    <target>1.8</target>
                    <showDeprecation>true</showDeprecation>
                    <debug>true</debug>
                </configuration>
            </plugin>

            <!-- Jar plugin -->
            <plugin>
                <groupId>org.apache.maven.plugins</groupId>
                <artifactId>maven-jar-plugin</artifactId>
                <version>2.4</version>
                <configuration>
                    <archive>
                        <manifest>
                            <mainClass>com.compomics.util.examples.UtilitiesDemo</mainClass>
                            <addClasspath>true</addClasspath>
                            <classpathPrefix>lib</classpathPrefix>
                        </manifest>
                    </archive>
                    <outputDirectory>${project.build.directory}/${project.artifactId}-${project.version}</outputDirectory>
                </configuration>
            </plugin>

            <!-- Dependency plugin -->
            <plugin>
                <groupId>org.apache.maven.plugins</groupId>
                <artifactId>maven-dependency-plugin</artifactId>
                <executions>
                    <execution>
                        <id>copy-dependencies</id>
                        <phase>package</phase>
                        <goals>
                            <goal>copy-dependencies</goal>
                        </goals>
                        <configuration>
                            <outputDirectory>${project.build.directory}/${project.artifactId}-${project.version}/lib</outputDirectory>
                            <overWriteReleases>true</overWriteReleases>
                            <overWriteSnapshots>true</overWriteSnapshots>
                            <excludeTransitive>false</excludeTransitive>
                        </configuration>
                    </execution>
                </executions>
            </plugin>

            <!-- Resources plugin -->
            <plugin>
                <artifactId>maven-resources-plugin</artifactId>
                <version>2.3</version>
                <!-- Copy resources into appropriate folder upon packaging -->
                <executions>
                    
                    <!-- Copy the classes -->
                    <execution>
                        <id>copy-resources2</id>
                        <phase>compile</phase>
                        <goals>
                            <goal>copy-resources</goal>
                        </goals>
                        <configuration>
                            <overwrite>true</overwrite>
                            <outputDirectory>target/classes</outputDirectory>
                            <resources>
                                <resource>
                                    <directory>src/main/resources</directory>
                                    <filtering>true</filtering>
                                </resource>
                            </resources>
                        </configuration>
                    </execution>
                    
                
        
                    
                    <!-- Copy main resources into test classpath when running the tests -->
                    <execution>
                        <id>copy-test-resources</id>
                        <phase>generate-test-resources</phase>
                        <goals>
                            <goal>copy-resources</goal>
                        </goals>
                        <configuration>
                            <overwrite>true</overwrite>
                            <outputDirectory>src/test/resources</outputDirectory>
                            <resources>
                                <resource>
                                    <directory>src/main/resources/</directory>
                                </resource>
                            </resources>
                        </configuration>
                    </execution>
                    
                    <!-- Copy the resources -->
                    <execution>
                        <id>copy-resources</id>
                        <phase>package</phase>
                        <goals>
                            <goal>copy-resources</goal>
                        </goals>
                        <configuration>
                            <outputDirectory>${project.build.directory}/${project.artifactId}-${project.version}</outputDirectory>
                            <resources>
                                <resource>
                                    <directory>./</directory>
                                    <includes>
                                        <include>resources/</include>
                                        <include>exampleFiles/</include>
                                        <include>compomics-utilities.ico</include>
                                        <include>LICENSE-2.0.txt</include>
                                        <include>README.txt</include>
                                    </includes>
                                </resource>
                            </resources>
                        </configuration>
                    </execution>
                </executions>
            </plugin>

            <!-- Create javadoc on build -->
            <plugin>
                <groupId>org.apache.maven.plugins</groupId>
                <artifactId>maven-javadoc-plugin</artifactId>
                <version>2.9.1</version>
                <configuration>
                    <source>1.8</source>
                    <destDir>docs/javadoc</destDir>
                    <notimestamp>true</notimestamp>
                    <locale>en</locale>
                </configuration>
                <executions>
                    <execution>
                        <id>attach-javadocs</id>
                        <goals>
                            <goal>jar</goal>
                        </goals>
                    </execution>
                </executions>
            </plugin>

            <!-- Pack sources on build -->
            <plugin>
                <groupId>org.apache.maven.plugins</groupId>
                <artifactId>maven-source-plugin</artifactId>
                <version>2.1.1</version>
                <executions>
                    <execution>
                        <id>attach-sources</id>
                        <phase>verify</phase>
                        <goals>
                            <goal>jar-no-fork</goal>
                        </goals>
                    </execution>
                </executions>
            </plugin>
            <plugin>
                <groupId>org.apache.maven.plugins</groupId>
                <artifactId>maven-deploy-plugin</artifactId>
                <version>2.7</version>
            </plugin>

            <!-- Deploy the JavaDoc on build -->
            <!--<plugin>
                <groupId>org.codehaus.mojo</groupId>
                <artifactId>wagon-maven-plugin</artifactId>
                <version>1.0-beta-5</version>
                <executions>
                    <execution>
                        <id>upload-javadoc</id>
                        <phase>deploy</phase>
                        <goals>
                            <goal>upload</goal>
                        </goals>
                        <configuration>
                            <fromDir>${project.build.directory}/apidocs</fromDir>
                            <include>*</include>
                            <serverId>genesis-maven2-repo</serverId>
                            <url>scp://genesis.ugent.be/</url>
                            <toDir>/home/maven/public_html/maven2/com/compomics/utilities/javadoc/</toDir>
                        </configuration>
                    </execution>
                </executions>
            </plugin>-->
            
            
            <!-- Zip the jar file and the dependencies -->
            <plugin>
                <artifactId>maven-assembly-plugin</artifactId>
                <version>2.4</version>
                <configuration>
                    <descriptors>
                        <descriptor>src/main/assembly/zip.xml</descriptor>
                    </descriptors>
                    <appendAssemblyId>false</appendAssemblyId>
                </configuration>
                <executions>
                    <execution>
                        <id>make-assembly</id>
                        <!-- this is used for inheritance merges -->
                        <phase>package</phase>
                        <!-- append to the packaging phase. -->
                        <goals>
                            <goal>single</goal>
                            <!-- goals == mojos -->
                        </goals>
                    </execution>
                </executions>
            </plugin>
        </plugins>
    </build>


    <!-- Repositories -->
    <repositories>
 
        <!-- UGent Genesis repository -->
        <repository>
            <id>genesis-maven2-repository</id>
            <name>Genesis maven2 repository</name>
            <url>https://genesis.ugent.be/archiva/repository/maven2/</url>
            <layout>default</layout>
        </repository>
        
        
        <repository>
            <id>ebi-repo</id> 
            <name>The EBI internal repository</name>
            <url>https://www.ebi.ac.uk/~maven/m2repo</url>
        </repository>

        <repository>
            <id>pst-release</id>
            <name>EBI Nexus Repository</name>
            <url>https://www.ebi.ac.uk/Tools/maven/repos/content/repositories/pst-release</url>
        </repository>
        
        <repository>
            <id>pst-snapshots</id>
            <name>EBI Nexus Snapshots Repository</name>
            <url>https://www.ebi.ac.uk/Tools/maven/repos/content/repositories/pst-snapshots</url>
        </repository>
    </repositories>


    <!-- Dependencies -->
    <dependencies>
        <!-- This project depends on the junit JAR file.-->
        <dependency>
            <groupId>junit</groupId>
            <artifactId>junit</artifactId>
            <version>4.13.2</version>
            <scope>test</scope>
            <type>jar</type>
        </dependency>

        <!-- The Servlet API from Sun -->
        <dependency>
            <groupId>javax.servlet</groupId>
            <artifactId>servlet-api</artifactId>
            <version>2.5</version>
        </dependency>
        
        <dependency>
            <groupId>javax.xml.bind</groupId>
            <artifactId>jaxb-api</artifactId>
            <version>2.3.1</version>
        </dependency>
        
        <dependency>
            <groupId>commons-io</groupId>
            <artifactId>commons-io</artifactId>
            <version>2.11.0</version>
        </dependency>
        
        <dependency>
            <groupId>org.xerial</groupId>
            <artifactId>sqlite-jdbc</artifactId>
            <version>3.40.0.0</version>
        </dependency>

        <!-- The log4j logging framework -->
        <dependency>
            <groupId>org.apache.logging.log4j</groupId>
            <artifactId>log4j-api</artifactId>
            <version>2.19.0</version>
        </dependency>

        <dependency>
            <groupId>org.apache.logging.log4j</groupId>
            <artifactId>log4j-core</artifactId>
            <version>2.19.0</version>
        </dependency>
        
        <dependency>
            <groupId>org.ogce</groupId>
            <artifactId>xpp3</artifactId>
            <version>1.1.6</version>
            <type>jar</type>
        </dependency>

        <!-- This project depends on jgoodies looks -->
        <dependency>
            <groupId>com.jgoodies</groupId>
            <artifactId>looks</artifactId>
            <version>2.2.2</version>
        </dependency>

        <!-- Required by the user interface -->
        <dependency>
            <groupId>org.swinglabs</groupId>
            <artifactId>swing-layout</artifactId>
            <version>1.0.3</version>
            <scope>compile</scope>
        </dependency>
        
        <!-- Suffix array construction -->
        <dependency>
            <groupId>com.carrotsearch</groupId>
            <artifactId>jsuffixarrays</artifactId>
            <version>0.1.0</version>
        </dependency>

        <dependency>
            <groupId>org.swinglabs</groupId>
            <artifactId>swingx</artifactId>
            <version>0.9.1</version>
            <exclusions>
                <exclusion>
                    <artifactId>swing-worker</artifactId>
                    <groupId>org.swinglabs</groupId>
                </exclusion>
                <exclusion>
                    <artifactId>multiplegradientpaint</artifactId>
                    <groupId>org.swinglabs</groupId>
                </exclusion>
                <exclusion>
                    <artifactId>filters</artifactId>
                    <groupId>com.jhlabs</groupId>
                </exclusion>
            </exclusions>
        </dependency>

        <!-- Used for exporting to svg, png, gif etc.-->
        <dependency>
            <groupId>batik</groupId>
            <artifactId>batik-all</artifactId>
            <version>1.6</version>
            <type>jar</type>
        </dependency>
        <dependency>
            <groupId>batik</groupId>
            <artifactId>pdf-transcoder</artifactId>
            <version>1.0</version>
            <type>jar</type>
        </dependency>

        <dependency>
            <groupId>xerces</groupId>
            <artifactId>xercesImpl</artifactId>
            <version>2.12.2</version>
        </dependency>
        
        <dependency>
            <groupId>jakarta.xml.bind</groupId>
            <artifactId>jakarta.xml.bind-api</artifactId>
            <version>4.0.0</version>
        </dependency>

        <dependency>
            <groupId>psidev.psi.tools</groupId>
            <artifactId>xxindex</artifactId>
            <version>0.23</version>
        </dependency>

        <dependency>
            <groupId>jfree</groupId>
            <artifactId>jfreechart</artifactId>
            <version>1.0.13</version>
        </dependency>
        
        <dependency>
            <groupId>no.uib</groupId>
            <artifactId>jsparklines</artifactId>
            <version>1.0.12</version>
        </dependency>
        
        <dependency>
            <groupId>no.uib</groupId>
            <artifactId>ols-dialog</artifactId>
            <version>3.4.0</version>
        </dependency>
  
        <!-- Apache Commons - Command Line Interface -->
        <dependency>
            <groupId>commons-cli</groupId>
            <artifactId>commons-cli</artifactId>
            <version>1.5.0</version>
        </dependency>

        <dependency>
            <groupId>commons-net</groupId>
            <artifactId>commons-net</artifactId>
            <version>3.9.0</version>
        </dependency>

        <dependency>
            <groupId>commons-httpclient</groupId>
            <artifactId>commons-httpclient</artifactId>
            <version>3.1</version>
            <type>jar</type>
        </dependency>
        
        <dependency>
            <groupId>org.apache.commons</groupId>
            <artifactId>commons-compress</artifactId>
            <version>1.22</version>
        </dependency>

        <dependency>   
            <groupId>org.apache.commons</groupId>
            <artifactId>commons-text</artifactId>
            <version>1.10.0</version>
        </dependency>

        <dependency>
            <groupId>org.apache.commons</groupId>
            <artifactId>commons-math</artifactId>
            <version>2.2</version>
            <type>jar</type>
        </dependency>

        <dependency>
            <groupId>uk.ac.ebi.pride.tools</groupId>
            <artifactId>braf</artifactId>
            <version>1.0.1</version>
        </dependency>
        
        <dependency>
            <groupId>uk.ac.ebi.pride.archive</groupId>
            <artifactId>web-service-model</artifactId>
            <version>0.2.12</version>
        </dependency> 
        
        <dependency>
            <groupId>umontreal.iro.lecuyer.gof</groupId>
            <artifactId>ssj</artifactId>
            <version>2.5.0</version>
            <type>jar</type>
        </dependency>
        
        <!-- Used for PRIDE XML schema validation.-->
        <dependency>
            <groupId>msv</groupId>
            <artifactId>msv</artifactId>
            <version>20050913</version>
        </dependency>
        <dependency>
            <groupId>msv</groupId>
            <artifactId>isorelax</artifactId>
            <version>20050913</version>
        </dependency>
        <dependency>
            <groupId>msv</groupId>
            <artifactId>relaxngDatatype</artifactId>
            <version>20050913</version>
        </dependency>
        <dependency>
            <groupId>msv</groupId>
            <artifactId>xsdlib</artifactId>
            <version>20050913</version>
        </dependency>

        <dependency>
            <groupId>net.jimmc</groupId>
            <artifactId>jshortcut</artifactId>
            <version>0.4-oberzalek</version>
            <type>jar</type>
        </dependency>
        
        <dependency>
            <groupId>org.apache.poi</groupId>
            <artifactId>poi</artifactId>
            <version>5.2.3</version>
        </dependency>
        
        <!-- can be used to create xlsx workbooks supporting more than 65,535 lines -->
        <!--<dependency>
            <groupId>org.apache.poi</groupId>
            <artifactId>poi-ooxml</artifactId>
            <version>4.1.1</version>
        </dependency>-->
        
        <dependency>
            <groupId>com.google.code.gson</groupId>
            <artifactId>gson</artifactId>
            <version>2.10</version>
            <type>jar</type>
        </dependency>
        
        <dependency>
            <groupId>io.airlift</groupId>
            <artifactId>aircompressor</artifactId>
            <version>0.21</version>
            <type>jar</type>
        </dependency>
        
        <!-- Graph library for the PTM localization -->
        <dependency>
            <groupId>org.jgrapht</groupId>
            <artifactId>jgrapht-core</artifactId>
            <version>1.5.1</version>
        </dependency>
        
    </dependencies>


    <!-- The deployment maven repository-->
    <distributionManagement>
        
        <!-- UGent Genesis archiva repository -->
        <repository>
            <id>archiva.compomics_maven_2</id>
            <name>Internal Release Repository</name>
            <url>https://genesis.ugent.be/archiva/repository/maven2/</url>
        </repository>
         
        <!-- UGent Genesis archiva snapshot repository -->
        <snapshotRepository>
            <id>archiva.snapshots</id>
            <name>Internal Snapshot Repository</name>
            <url>http://genesis.ugent.be/archiva/repository/snapshots</url>
        </snapshotRepository>
        
    </distributionManagement>
    
</project><|MERGE_RESOLUTION|>--- conflicted
+++ resolved
@@ -4,11 +4,7 @@
     <groupId>com.compomics</groupId>
     <artifactId>utilities</artifactId>
     <packaging>jar</packaging>
-<<<<<<< HEAD
-    <version>6.0.0</version>
-=======
     <version>5.0.66</version>
->>>>>>> 90b940d7
     <name>computational omics utilities</name>
     <url>https://github.com/compomics/compomics-utilities</url>
     <description>Open source java library for computational proteomics</description>
@@ -105,15 +101,6 @@
             <name>Carlos Horro</name>
             <id>carlos</id>
             <email>carlos.horro AT uib.no</email>
-            <organization>University of Bergen</organization>
-            <roles>
-                <role>Java Developer</role>
-            </roles>
-        </developer>
-        <developer>
-            <name>Dafni Skiadopoulou</name>
-            <id>dafni</id>
-            <email>Dafni Skiadopoulou AT uib.no</email>
             <organization>University of Bergen</organization>
             <roles>
                 <role>Java Developer</role>
@@ -460,6 +447,12 @@
             <version>1.1.6</version>
             <type>jar</type>
         </dependency>
+        
+        <dependency>
+            <groupId>com.esotericsoftware</groupId>
+            <artifactId>kryo</artifactId>
+            <version>5.3.0</version>
+        </dependency>
 
         <!-- This project depends on jgoodies looks -->
         <dependency>
@@ -667,13 +660,6 @@
             <type>jar</type>
         </dependency>
         
-        <!-- Graph library for the PTM localization -->
-        <dependency>
-            <groupId>org.jgrapht</groupId>
-            <artifactId>jgrapht-core</artifactId>
-            <version>1.5.1</version>
-        </dependency>
-        
     </dependencies>
 
 
