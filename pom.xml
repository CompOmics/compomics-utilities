--- conflicted
+++ resolved
@@ -414,8 +414,7 @@
         <!-- <dependency>
             <groupId>org.zoodb</groupId>
             <artifactId>zoodb</artifactId>
-<<<<<<< HEAD
-            <version>0.5.2</version>
+            <version>0.6.0</version>
         </dependency> -->
         
         <dependency>
@@ -430,9 +429,6 @@
             <groupId>de.ruedigermoeller</groupId>
             <artifactId>fst</artifactId>
             <version>2.56</version>
-=======
-            <version>0.6.0</version>
->>>>>>> eda0b0fc
         </dependency>
 
         <!-- The log4j logging framework -->
