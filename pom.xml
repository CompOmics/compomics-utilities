--- conflicted
+++ resolved
@@ -4,11 +4,7 @@
     <groupId>com.compomics</groupId>
     <artifactId>utilities</artifactId>
     <packaging>jar</packaging>
-<<<<<<< HEAD
     <version>5.0.1-SNAPSHOT</version>
-=======
-    <version>4.12.13</version>
->>>>>>> 854f2ed0
     <name>computational omics utilities</name>
     <url>https://github.com/compomics/compomics-utilities</url>
     <description>Open source java library for computational proteomics</description>
