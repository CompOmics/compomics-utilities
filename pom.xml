<?xml version="1.0"?>
<project xmlns="http://maven.apache.org/POM/4.0.0" xmlns:xsi="http://www.w3.org/2001/XMLSchema-instance" xsi:schemaLocation="http://maven.apache.org/POM/4.0.0 http://maven.apache.org/maven-v4_0_0.xsd">
    <modelVersion>4.0.0</modelVersion>
    <groupId>com.compomics</groupId>
    <artifactId>utilities</artifactId>
    <packaging>jar</packaging>
<<<<<<< HEAD
    <version>5.0.65</version>
=======
    <version>5.0.68</version>
>>>>>>> 4b818595
    <name>computational omics utilities</name>
    <url>https://github.com/compomics/compomics-utilities</url>
    <description>Open source java library for computational proteomics</description>


    <!-- Set the version number for the whole project -->
    <properties>
        <logging.file.path.name>compomics-utilities-log4j.log</logging.file.path.name>
        <logging.file.max.size>5000KB</logging.file.max.size>
        <logging.pattern>[%d{dd-MMM-yyyy HH:mm:ss} - %p]  "%m"   (%C:%L)%n</logging.pattern>
        <logging.level.default>DEBUG</logging.level.default>
        <project.build.sourceEncoding>UTF-8</project.build.sourceEncoding>
        <project.reporting.outputEncoding>UTF-8</project.reporting.outputEncoding>
    </properties>


    <!-- Licence -->
    <licenses>
        <license>
            <name>The Apache Software License, Version 2.0</name>
                <url>https://www.apache.org/licenses/LICENSE-2.0</url>
        </license>
    </licenses>


    <!-- Developers -->
    <developers>
        <developer>
            <name>Lennart Martens</name>
            <id>lennart</id>
            <email>lennart.martens AT UGent.be</email>
            <organization>Ghent University and FWO Vlaanderen</organization>
            <roles>
                <role>UML Model Design</role>
                <role>Java Developer</role>
                <role>Documentation</role>
            </roles>
        </developer>
        <developer>
            <name>Harald Barsnes</name>
            <id>harald</id>
            <email>harald.barsnes AT uib.no</email>
            <organization>University of Bergen</organization>
            <roles>
                <role>Java Developer</role>
            </roles>
        </developer>
        <developer>
            <name>Marc Vaudel</name>
            <id>marc</id>
            <email>marc.vaudel AT uib.no</email>
            <organization>University of Bergen</organization>
            <roles>
                <role>Java Developer</role>
            </roles>
        </developer>
        <developer>
            <name>Kenny Helsens</name>
            <id>kenny</id>
            <email>kenny.helsens AT UGent.be</email>
            <organization>University of Ghent</organization>
            <roles>
                <role>Java Developer</role>
            </roles>
        </developer>
        <developer>
            <name>Kenneth Verheggen</name>
            <id>kenneth</id>
            <email>kenneth.verheggen AT UGent.be</email>
            <organization>University of Ghent</organization>
            <roles>
                <role>Java Developer</role>
            </roles>
        </developer>
        <developer>
            <name>Niklaas Colaert</name>
            <id>kenny</id>
            <email>niklaas.colaert AT UGent.be</email>
            <organization>University of Ghent</organization>
            <roles>
                <role>Java Developer</role>
            </roles>
        </developer>
        <developer>
            <name>Dominik Kopczynski</name>
            <id>dominik</id>
            <email>dominik.kopczynski AT isas.de</email>
            <organization>Leibniz-Institut für Analytische Wissenschaften – ISAS – e.V.</organization>
            <roles>
                <role>Java Developer</role>
            </roles>
        </developer>
        <developer>
            <name>Carlos Horro</name>
            <id>carlos</id>
            <email>carlos.horro AT uib.no</email>
            <organization>University of Bergen</organization>
            <roles>
                <role>Java Developer</role>
            </roles>
        </developer>
        <developer>
            <name>Dafni Skiadopoulou</name>
            <id>dafni</id>
            <email>Dafni Skiadopoulou AT uib.no</email>
            <organization>University of Bergen</organization>
            <roles>
                <role>Java Developer</role>
            </roles>
        </developer>
    </developers>


    <!-- Build -->
    <build>

        <!-- Copy the resources required during building -->
        <resources>
            <resource>
                <directory>src/main/resources</directory>
                <filtering>true</filtering>
                <includes>
                    <include>compomics-utilities.properties</include>
                </includes>
            </resource>
            <resource>
                <directory>src/main/resources</directory>
                <filtering>false</filtering>
                <excludes>
                    <exclude>compomics-utilities.properties</exclude>
                </excludes>
            </resource>
        </resources>
        

        <!-- Extensions -->
        <extensions>
            <extension>
                <groupId>org.apache.maven.wagon</groupId>
                <artifactId>wagon-ssh</artifactId>
                <version>1.0-beta-2</version>
            </extension>
        </extensions>


        <!-- Plugins -->
        <plugins>

            <!-- Compiler plugin -->
            <plugin>
                <artifactId>maven-compiler-plugin</artifactId>
                <version>2.5</version>
                <configuration>
                    <source>1.8</source>
                    <target>1.8</target>
                    <showDeprecation>true</showDeprecation>
                    <debug>true</debug>
                </configuration>
            </plugin>

            <!-- Jar plugin -->
            <plugin>
                <groupId>org.apache.maven.plugins</groupId>
                <artifactId>maven-jar-plugin</artifactId>
                <version>2.4</version>
                <configuration>
                    <archive>
                        <manifest>
                            <mainClass>com.compomics.util.examples.UtilitiesDemo</mainClass>
                            <addClasspath>true</addClasspath>
                            <classpathPrefix>lib</classpathPrefix>
                        </manifest>
                    </archive>
                    <outputDirectory>${project.build.directory}/${project.artifactId}-${project.version}</outputDirectory>
                </configuration>
            </plugin>

            <!-- Dependency plugin -->
            <plugin>
                <groupId>org.apache.maven.plugins</groupId>
                <artifactId>maven-dependency-plugin</artifactId>
                <executions>
                    <execution>
                        <id>copy-dependencies</id>
                        <phase>package</phase>
                        <goals>
                            <goal>copy-dependencies</goal>
                        </goals>
                        <configuration>
                            <outputDirectory>${project.build.directory}/${project.artifactId}-${project.version}/lib</outputDirectory>
                            <overWriteReleases>true</overWriteReleases>
                            <overWriteSnapshots>true</overWriteSnapshots>
                            <excludeTransitive>false</excludeTransitive>
                        </configuration>
                    </execution>
                </executions>
            </plugin>

            <!-- Resources plugin -->
            <plugin>
                <artifactId>maven-resources-plugin</artifactId>
                <version>2.3</version>
                <!-- Copy resources into appropriate folder upon packaging -->
                <executions>
                    
                    <!-- Copy the classes -->
                    <execution>
                        <id>copy-resources2</id>
                        <phase>compile</phase>
                        <goals>
                            <goal>copy-resources</goal>
                        </goals>
                        <configuration>
                            <overwrite>true</overwrite>
                            <outputDirectory>target/classes</outputDirectory>
                            <resources>
                                <resource>
                                    <directory>src/main/resources</directory>
                                    <filtering>true</filtering>
                                </resource>
                            </resources>
                        </configuration>
                    </execution>
                    
                
        
                    
                    <!-- Copy main resources into test classpath when running the tests -->
                    <execution>
                        <id>copy-test-resources</id>
                        <phase>generate-test-resources</phase>
                        <goals>
                            <goal>copy-resources</goal>
                        </goals>
                        <configuration>
                            <overwrite>true</overwrite>
                            <outputDirectory>src/test/resources</outputDirectory>
                            <resources>
                                <resource>
                                    <directory>src/main/resources/</directory>
                                </resource>
                            </resources>
                        </configuration>
                    </execution>
                    
                    <!-- Copy the resources -->
                    <execution>
                        <id>copy-resources</id>
                        <phase>package</phase>
                        <goals>
                            <goal>copy-resources</goal>
                        </goals>
                        <configuration>
                            <outputDirectory>${project.build.directory}/${project.artifactId}-${project.version}</outputDirectory>
                            <resources>
                                <resource>
                                    <directory>./</directory>
                                    <includes>
                                        <include>resources/</include>
                                        <include>exampleFiles/</include>
                                        <include>compomics-utilities.ico</include>
                                        <include>LICENSE-2.0.txt</include>
                                        <include>README.txt</include>
                                    </includes>
                                </resource>
                            </resources>
                        </configuration>
                    </execution>
                </executions>
            </plugin>

            <!-- Create javadoc on build -->
            <plugin>
                <groupId>org.apache.maven.plugins</groupId>
                <artifactId>maven-javadoc-plugin</artifactId>
                <version>2.9.1</version>
                <configuration>
                    <source>1.8</source>
                    <destDir>docs/javadoc</destDir>
                    <notimestamp>true</notimestamp>
                    <locale>en</locale>
                </configuration>
                <executions>
                    <execution>
                        <id>attach-javadocs</id>
                        <goals>
                            <goal>jar</goal>
                        </goals>
                    </execution>
                </executions>
            </plugin>

            <!-- Pack sources on build -->
            <plugin>
                <groupId>org.apache.maven.plugins</groupId>
                <artifactId>maven-source-plugin</artifactId>
                <version>2.1.1</version>
                <executions>
                    <execution>
                        <id>attach-sources</id>
                        <phase>verify</phase>
                        <goals>
                            <goal>jar-no-fork</goal>
                        </goals>
                    </execution>
                </executions>
            </plugin>
            <plugin>
                <groupId>org.apache.maven.plugins</groupId>
                <artifactId>maven-deploy-plugin</artifactId>
                <version>2.7</version>
            </plugin>

            <!-- Deploy the JavaDoc on build -->
            <!--<plugin>
                <groupId>org.codehaus.mojo</groupId>
                <artifactId>wagon-maven-plugin</artifactId>
                <version>1.0-beta-5</version>
                <executions>
                    <execution>
                        <id>upload-javadoc</id>
                        <phase>deploy</phase>
                        <goals>
                            <goal>upload</goal>
                        </goals>
                        <configuration>
                            <fromDir>${project.build.directory}/apidocs</fromDir>
                            <include>*</include>
                            <serverId>genesis-maven2-repo</serverId>
                            <url>scp://genesis.ugent.be/</url>
                            <toDir>/home/maven/public_html/maven2/com/compomics/utilities/javadoc/</toDir>
                        </configuration>
                    </execution>
                </executions>
            </plugin>-->
            
            
            <!-- Zip the jar file and the dependencies -->
            <plugin>
                <artifactId>maven-assembly-plugin</artifactId>
                <version>2.4</version>
                <configuration>
                    <descriptors>
                        <descriptor>src/main/assembly/zip.xml</descriptor>
                    </descriptors>
                    <appendAssemblyId>false</appendAssemblyId>
                </configuration>
                <executions>
                    <execution>
                        <id>make-assembly</id>
                        <!-- this is used for inheritance merges -->
                        <phase>package</phase>
                        <!-- append to the packaging phase. -->
                        <goals>
                            <goal>single</goal>
                            <!-- goals == mojos -->
                        </goals>
                    </execution>
                </executions>
            </plugin>
        </plugins>
    </build>


    <!-- Repositories -->
    <repositories>
 
        <!-- UGent Genesis repository -->
        <repository>
            <id>genesis-maven2-repository</id>
            <name>Genesis maven2 repository</name>
            <url>https://genesis.ugent.be/archiva/repository/maven2/</url>
            <layout>default</layout>
        </repository>
        
        
        <repository>
            <id>ebi-repo</id> 
            <name>The EBI internal repository</name>
            <url>https://www.ebi.ac.uk/~maven/m2repo</url>
        </repository>

        <repository>
            <id>pst-release</id>
            <name>EBI Nexus Repository</name>
            <url>https://www.ebi.ac.uk/Tools/maven/repos/content/repositories/pst-release</url>
        </repository>
        
        <repository>
            <id>pst-snapshots</id>
            <name>EBI Nexus Snapshots Repository</name>
            <url>https://www.ebi.ac.uk/Tools/maven/repos/content/repositories/pst-snapshots</url>
        </repository>
    </repositories>


    <!-- Dependencies -->
    <dependencies>
        <!-- This project depends on the junit JAR file.-->
        <dependency>
            <groupId>junit</groupId>
            <artifactId>junit</artifactId>
            <version>4.13.2</version>
            <scope>test</scope>
            <type>jar</type>
        </dependency>

        <!-- The Servlet API from Sun -->
        <dependency>
            <groupId>javax.servlet</groupId>
            <artifactId>servlet-api</artifactId>
            <version>2.5</version>
        </dependency>
        
        <dependency>
            <groupId>javax.xml.bind</groupId>
            <artifactId>jaxb-api</artifactId>
            <version>2.3.1</version>
        </dependency>
        
        <dependency>
            <groupId>commons-io</groupId>
            <artifactId>commons-io</artifactId>
            <version>2.11.0</version>
        </dependency>
        
        <dependency>
            <groupId>org.xerial</groupId>
            <artifactId>sqlite-jdbc</artifactId>
            <version>3.40.0.0</version>
        </dependency>

        <!-- The log4j logging framework -->
        <dependency>
            <groupId>org.apache.logging.log4j</groupId>
            <artifactId>log4j-api</artifactId>
            <version>2.19.0</version>
        </dependency>

        <dependency>
            <groupId>org.apache.logging.log4j</groupId>
            <artifactId>log4j-core</artifactId>
            <version>2.19.0</version>
        </dependency>
        
        <dependency>
            <groupId>org.ogce</groupId>
            <artifactId>xpp3</artifactId>
            <version>1.1.6</version>
            <type>jar</type>
        </dependency>

        <!-- This project depends on jgoodies looks -->
        <dependency>
            <groupId>com.jgoodies</groupId>
            <artifactId>looks</artifactId>
            <version>2.2.2</version>
        </dependency>

        <!-- Required by the user interface -->
        <dependency>
            <groupId>org.swinglabs</groupId>
            <artifactId>swing-layout</artifactId>
            <version>1.0.3</version>
            <scope>compile</scope>
        </dependency>
        
        <!-- Suffix array construction -->
        <dependency>
            <groupId>com.carrotsearch</groupId>
            <artifactId>jsuffixarrays</artifactId>
            <version>0.1.0</version>
        </dependency>

        <dependency>
            <groupId>org.swinglabs</groupId>
            <artifactId>swingx</artifactId>
            <version>0.9.1</version>
            <exclusions>
                <exclusion>
                    <artifactId>swing-worker</artifactId>
                    <groupId>org.swinglabs</groupId>
                </exclusion>
                <exclusion>
                    <artifactId>multiplegradientpaint</artifactId>
                    <groupId>org.swinglabs</groupId>
                </exclusion>
                <exclusion>
                    <artifactId>filters</artifactId>
                    <groupId>com.jhlabs</groupId>
                </exclusion>
            </exclusions>
        </dependency>

        <!-- Used for exporting to svg, png, gif etc.-->
        <dependency>
            <groupId>batik</groupId>
            <artifactId>batik-all</artifactId>
            <version>1.6</version>
            <type>jar</type>
        </dependency>
        <dependency>
            <groupId>batik</groupId>
            <artifactId>pdf-transcoder</artifactId>
            <version>1.0</version>
            <type>jar</type>
        </dependency>

        <dependency>
            <groupId>xerces</groupId>
            <artifactId>xercesImpl</artifactId>
            <version>2.12.2</version>
        </dependency>
        
        <dependency>
            <groupId>jakarta.xml.bind</groupId>
            <artifactId>jakarta.xml.bind-api</artifactId>
            <version>4.0.0</version>
        </dependency>

        <dependency>
            <groupId>psidev.psi.tools</groupId>
            <artifactId>xxindex</artifactId>
            <version>0.23</version>
        </dependency>

        <dependency>
            <groupId>jfree</groupId>
            <artifactId>jfreechart</artifactId>
            <version>1.0.13</version>
        </dependency>
        
        <dependency>
            <groupId>no.uib</groupId>
            <artifactId>jsparklines</artifactId>
            <version>1.0.12</version>
        </dependency>
        
        <dependency>
            <groupId>no.uib</groupId>
            <artifactId>ols-dialog</artifactId>
            <version>3.4.0</version>
        </dependency>
  
        <!-- Apache Commons - Command Line Interface -->
        <dependency>
            <groupId>commons-cli</groupId>
            <artifactId>commons-cli</artifactId>
            <version>1.5.0</version>
        </dependency>

        <dependency>
            <groupId>commons-net</groupId>
            <artifactId>commons-net</artifactId>
            <version>3.9.0</version>
        </dependency>

        <dependency>
            <groupId>commons-httpclient</groupId>
            <artifactId>commons-httpclient</artifactId>
            <version>3.1</version>
            <type>jar</type>
        </dependency>
        
        <dependency>
            <groupId>org.apache.commons</groupId>
            <artifactId>commons-compress</artifactId>
            <version>1.22</version>
        </dependency>

        <dependency>   
            <groupId>org.apache.commons</groupId>
            <artifactId>commons-text</artifactId>
            <version>1.10.0</version>
        </dependency>

        <dependency>
            <groupId>org.apache.commons</groupId>
            <artifactId>commons-math</artifactId>
            <version>2.2</version>
            <type>jar</type>
        </dependency>

        <dependency>
            <groupId>uk.ac.ebi.pride.tools</groupId>
            <artifactId>braf</artifactId>
            <version>1.0.1</version>
        </dependency>
        
        <dependency>
            <groupId>uk.ac.ebi.pride.archive</groupId>
            <artifactId>web-service-model</artifactId>
            <version>0.2.12</version>
        </dependency> 
        
        <dependency>
            <groupId>umontreal.iro.lecuyer.gof</groupId>
            <artifactId>ssj</artifactId>
            <version>2.5.0</version>
            <type>jar</type>
        </dependency>
        
        <!-- Used for PRIDE XML schema validation.-->
        <dependency>
            <groupId>msv</groupId>
            <artifactId>msv</artifactId>
            <version>20050913</version>
        </dependency>
        <dependency>
            <groupId>msv</groupId>
            <artifactId>isorelax</artifactId>
            <version>20050913</version>
        </dependency>
        <dependency>
            <groupId>msv</groupId>
            <artifactId>relaxngDatatype</artifactId>
            <version>20050913</version>
        </dependency>
        <dependency>
            <groupId>msv</groupId>
            <artifactId>xsdlib</artifactId>
            <version>20050913</version>
        </dependency>

        <dependency>
            <groupId>net.jimmc</groupId>
            <artifactId>jshortcut</artifactId>
            <version>0.4-oberzalek</version>
            <type>jar</type>
        </dependency>
        
        <dependency>
            <groupId>org.apache.poi</groupId>
            <artifactId>poi</artifactId>
            <version>5.2.3</version>
        </dependency>
        
        <!-- can be used to create xlsx workbooks supporting more than 65,535 lines -->
        <!--<dependency>
            <groupId>org.apache.poi</groupId>
            <artifactId>poi-ooxml</artifactId>
            <version>4.1.1</version>
        </dependency>-->
        
        <dependency>
            <groupId>com.google.code.gson</groupId>
            <artifactId>gson</artifactId>
            <version>2.10</version>
            <type>jar</type>
        </dependency>
        
        <dependency>
            <groupId>io.airlift</groupId>
            <artifactId>aircompressor</artifactId>
            <version>0.21</version>
            <type>jar</type>
        </dependency>
        
        <!-- Graph library for the PTM localization -->
        <dependency>
            <groupId>org.jgrapht</groupId>
            <artifactId>jgrapht-core</artifactId>
            <version>1.5.1</version>
        </dependency>
        
    </dependencies>


    <!-- The deployment maven repository-->
    <distributionManagement>
        
        <!-- UGent Genesis archiva repository -->
        <repository>
            <id>archiva.compomics_maven_2</id>
            <name>Internal Release Repository</name>
            <url>https://genesis.ugent.be/archiva/repository/maven2/</url>
        </repository>
         
        <!-- UGent Genesis archiva snapshot repository -->
        <snapshotRepository>
            <id>archiva.snapshots</id>
            <name>Internal Snapshot Repository</name>
            <url>http://genesis.ugent.be/archiva/repository/snapshots</url>
        </snapshotRepository>
        
    </distributionManagement>
    
</project><|MERGE_RESOLUTION|>--- conflicted
+++ resolved
@@ -4,11 +4,7 @@
     <groupId>com.compomics</groupId>
     <artifactId>utilities</artifactId>
     <packaging>jar</packaging>
-<<<<<<< HEAD
-    <version>5.0.65</version>
-=======
     <version>5.0.68</version>
->>>>>>> 4b818595
     <name>computational omics utilities</name>
     <url>https://github.com/compomics/compomics-utilities</url>
     <description>Open source java library for computational proteomics</description>
