--- conflicted
+++ resolved
@@ -1,45 +1,39 @@
-<?xml version="1.0" encoding="UTF-8"?>
-<project-shared-configuration>
-    <!--
-This file contains additional configuration written by modules in the NetBeans IDE.
-The configuration is intended to be shared among all the users of project and
-therefore it is assumed to be part of version control checkout.
-Without this configuration present, some functionality in the IDE may be limited or fail altogether.
--->
-    <properties xmlns="http://www.netbeans.org/ns/maven-properties-data/1">
-        <!--
-Properties that influence various parts of the IDE, especially code formatting and the like. 
-You can copy and paste the single properties, into the pom.xml file and the IDE will pick them up.
-That way multiple projects can share the same settings (useful for formatting rules for example).
-Any value defined here will override the pom.xml file value but is only applicable to the current project.
-<<<<<<< HEAD
--->
-        <netbeans.compile.on.save>all</netbeans.compile.on.save>
-    </properties>
-</project-shared-configuration>
-=======
--->
-        <netbeans.compile.on.save>all</netbeans.compile.on.save>
-        <netbeans.hint.jdkPlatform>JDK_1.8</netbeans.hint.jdkPlatform>
-    </properties>
-    <spellchecker-wordlist xmlns="http://www.netbeans.org/ns/spellchecker-wordlist/1">
-        <word>Da</word>
-        <word>deconvolution</word>
-        <word>deserialization</word>
-        <word>deserializing</word>
-        <word>Ensembl</word>
-        <word>huffman</word>
-        <word>immonium</word>
-        <word>isoforms</word>
-        <word>json</word>
-        <word>Maven</word>
-        <word>mzml</word>
-        <word>Novor</word>
-        <word>proteome</word>
-        <word>silico</word>
-        <word>sparkline</word>
-        <word>taskbar</word>
-        <word>webservice</word>
-    </spellchecker-wordlist>
-</project-shared-configuration>
->>>>>>> 4fdd3b85
+<?xml version="1.0" encoding="UTF-8"?>
+<project-shared-configuration>
+    <!--
+This file contains additional configuration written by modules in the NetBeans IDE.
+The configuration is intended to be shared among all the users of project and
+therefore it is assumed to be part of version control checkout.
+Without this configuration present, some functionality in the IDE may be limited or fail altogether.
+-->
+    <properties xmlns="http://www.netbeans.org/ns/maven-properties-data/1">
+        <!--
+Properties that influence various parts of the IDE, especially code formatting and the like. 
+You can copy and paste the single properties, into the pom.xml file and the IDE will pick them up.
+That way multiple projects can share the same settings (useful for formatting rules for example).
+Any value defined here will override the pom.xml file value but is only applicable to the current project.
+
+-->
+        <netbeans.compile.on.save>all</netbeans.compile.on.save>
+        <netbeans.hint.jdkPlatform>JDK_1.8</netbeans.hint.jdkPlatform>
+    </properties>
+    <spellchecker-wordlist xmlns="http://www.netbeans.org/ns/spellchecker-wordlist/1">
+        <word>Da</word>
+        <word>deconvolution</word>
+        <word>deserialization</word>
+        <word>deserializing</word>
+        <word>Ensembl</word>
+        <word>huffman</word>
+        <word>immonium</word>
+        <word>isoforms</word>
+        <word>json</word>
+        <word>Maven</word>
+        <word>mzml</word>
+        <word>Novor</word>
+        <word>proteome</word>
+        <word>silico</word>
+        <word>sparkline</word>
+        <word>taskbar</word>
+        <word>webservice</word>
+    </spellchecker-wordlist>
+</project-shared-configuration>