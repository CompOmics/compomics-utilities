<?xml version="1.0" encoding="UTF-8"?>
<project-shared-configuration>
    <!--
This file contains additional configuration written by modules in the NetBeans IDE.
The configuration is intended to be shared among all the users of project and
therefore it is assumed to be part of version control checkout.
Without this configuration present, some functionality in the IDE may be limited or fail altogether.
-->
<<<<<<< HEAD
    <properties xmlns="http://www.netbeans.org/ns/maven-properties-data/1">
        <!--
Properties that influence various parts of the IDE, especially code formatting and the like. 
You can copy and paste the single properties, into the pom.xml file and the IDE will pick them up.
That way multiple projects can share the same settings (useful for formatting rules for example).
Any value defined here will override the pom.xml file value but is only applicable to the current project.

-->
        <netbeans.compile.on.save>all</netbeans.compile.on.save>
        <netbeans.hint.jdkPlatform>JDK_1.8</netbeans.hint.jdkPlatform>
    </properties>
=======
>>>>>>> a9e92add
    <spellchecker-wordlist xmlns="http://www.netbeans.org/ns/spellchecker-wordlist/1">
        <word>Da</word>
        <word>deconvolution</word>
        <word>deserialization</word>
        <word>deserializing</word>
        <word>Ensembl</word>
        <word>Glycosylation</word>
        <word>huffman</word>
        <word>immonium</word>
        <word>isoforms</word>
        <word>json</word>
        <word>Maven</word>
        <word>mzml</word>
        <word>Novor</word>
        <word>proteome</word>
        <word>silico</word>
        <word>sparkline</word>
        <word>taskbar</word>
        <word>webservice</word>
    </spellchecker-wordlist>
    <properties xmlns="http://www.netbeans.org/ns/maven-properties-data/1">
        <!--
Properties that influence various parts of the IDE, especially code formatting and the like. 
You can copy and paste the single properties, into the pom.xml file and the IDE will pick them up.
That way multiple projects can share the same settings (useful for formatting rules for example).
Any value defined here will override the pom.xml file value but is only applicable to the current project.
-->
        <netbeans.compile.on.save>all</netbeans.compile.on.save>
        <netbeans.hint.jdkPlatform>JDK_1.8</netbeans.hint.jdkPlatform>
    </properties>
</project-shared-configuration>
<|MERGE_RESOLUTION|>--- conflicted
+++ resolved
@@ -6,20 +6,6 @@
 therefore it is assumed to be part of version control checkout.
 Without this configuration present, some functionality in the IDE may be limited or fail altogether.
 -->
-<<<<<<< HEAD
-    <properties xmlns="http://www.netbeans.org/ns/maven-properties-data/1">
-        <!--
-Properties that influence various parts of the IDE, especially code formatting and the like. 
-You can copy and paste the single properties, into the pom.xml file and the IDE will pick them up.
-That way multiple projects can share the same settings (useful for formatting rules for example).
-Any value defined here will override the pom.xml file value but is only applicable to the current project.
-
--->
-        <netbeans.compile.on.save>all</netbeans.compile.on.save>
-        <netbeans.hint.jdkPlatform>JDK_1.8</netbeans.hint.jdkPlatform>
-    </properties>
-=======
->>>>>>> a9e92add
     <spellchecker-wordlist xmlns="http://www.netbeans.org/ns/spellchecker-wordlist/1">
         <word>Da</word>
         <word>deconvolution</word>
@@ -48,6 +34,6 @@
 Any value defined here will override the pom.xml file value but is only applicable to the current project.
 -->
         <netbeans.compile.on.save>all</netbeans.compile.on.save>
-        <netbeans.hint.jdkPlatform>JDK_1.8</netbeans.hint.jdkPlatform>
+        <netbeans.hint.jdkPlatform>JDK_11</netbeans.hint.jdkPlatform>
     </properties>
-</project-shared-configuration>
+</project-shared-configuration>